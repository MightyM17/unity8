/*
 * Copyright (C) 2013-2015 Canonical, Ltd.
 *
 * This program is free software; you can redistribute it and/or modify
 * it under the terms of the GNU General Public License as published by
 * the Free Software Foundation; version 3.
 *
 * This program is distributed in the hope that it will be useful,
 * but WITHOUT ANY WARRANTY; without even the implied warranty of
 * MERCHANTABILITY or FITNESS FOR A PARTICULAR PURPOSE.  See the
 * GNU General Public License for more details.
 *
 * You should have received a copy of the GNU General Public License
 * along with this program.  If not, see <http://www.gnu.org/licenses/>.
 */

import QtQuick 2.0
import QtTest 1.0
import AccountsService 0.1
import GSettings 1.0
import IntegratedLightDM 0.1 as LightDM
import Ubuntu.Components 1.1
import Ubuntu.Components.ListItems 1.0 as ListItem
import Ubuntu.Telephony 0.1 as Telephony
import Unity.Application 0.1
import Unity.Connectivity 0.1
import Unity.Indicators 0.1
import Unity.Notifications 1.0
import Unity.Test 0.1
import Powerd 0.1
import Wizard 0.1 as Wizard
import Utils 0.1

import "../../qml"
import "../../qml/Components"
import "../../qml/Components/PanelState"
import "Stages"

Rectangle {
    id: root
    color: "grey"
    width: units.gu(100) + controls.width
    height: units.gu(71)

    Component.onCompleted: {
        // must set the mock mode before loading the Shell
        LightDM.Greeter.mockMode = "single";
        LightDM.Users.mockMode = "single";
        shellLoader.active = true;
    }

    Item {
        id: shellContainer
        anchors.left: root.left
        anchors.right: controls.left
        anchors.top: root.top
        anchors.bottom: root.bottom
        Loader {
            id: shellLoader
            focus: true

            anchors.centerIn: parent

            state: "phone"
            states: [
                State {
                    name: "phone"
                    PropertyChanges {
                        target: shellLoader
                        width: units.gu(40)
                        height: units.gu(71)
                    }
                },
                State {
                    name: "tablet"
                    PropertyChanges {
                        target: shellLoader
                        width: units.gu(100)
                        height: units.gu(71)
                    }
                },
                State {
                    name: "desktop"
                    PropertyChanges {
                        target: shellLoader
                        width: shellContainer.width
                        height: shellContainer.height
                    }
                    PropertyChanges {
                        target: mouseEmulation
                        checked: false
                    }
                }
            ]

            active: false
            property bool itemDestroyed: false
            sourceComponent: Component {
                Shell {
                    id: __shell
                    usageScenario: usageScenarioSelector.model[usageScenarioSelector.selectedIndex]
                    orientation: Qt.PortraitOrientation
                    orientations: Orientations{} // Defaults are fine for testing
                    Component.onDestruction: {
                        shellLoader.itemDestroyed = true;
                    }
                    Component.onCompleted: {
                        var keyMapper = testCase.findChild(__shell, "physicalKeysMapper");
                        keyMapper.controlInsteadOfAlt = true;
                    }
                }
            }
        }
    }

    Flickable {
        id: controls
        contentHeight: controlRect.height

        anchors.top: root.top
        anchors.bottom: root.bottom
        anchors.right: root.right
        width: units.gu(30)

        Rectangle {
            id: controlRect
            anchors { left: parent.left; right: parent.right }
            color: "darkgrey"
            height: childrenRect.height + units.gu(2)

            Column {
                anchors { left: parent.left; right: parent.right; top: parent.top; margins: units.gu(1) }
                spacing: units.gu(1)

                Row {
                    spacing: units.gu(1)
                    Button {
                        text: "Show Greeter"
                        activeFocusOnPress: false
                        onClicked: {
                            if (shellLoader.status !== Loader.Ready)
                                return;

                            var greeter = testCase.findChild(shellLoader.item, "greeter");
                            if (!greeter.shown) {
                                LightDM.Greeter.showGreeter();
                            }
                        }
                    }
                    Button {
                        text: "Hide Greeter"
                        activeFocusOnPress: false
                        onClicked: {
                            if (shellLoader.status !== Loader.Ready)
                                return;

                            var greeter = testCase.findChild(shellLoader.item, "greeter");
                            if (greeter.shown) {
                                greeter.hide()
                            }
                        }
                    }
                }
                ListItem.ItemSelector {
                    anchors { left: parent.left; right: parent.right }
                    activeFocusOnPress: false
                    text: "LightDM mock mode"
                    model: ["single", "single-passphrase", "single-pin", "full"]
                    onSelectedIndexChanged: {
                        shellLoader.active = false;
                        LightDM.Greeter.mockMode = model[selectedIndex];
                        LightDM.Users.mockMode = model[selectedIndex];
                        shellLoader.active = true;
                    }
                }
                ListItem.ItemSelector {
                    anchors { left: parent.left; right: parent.right }
                    activeFocusOnPress: false
                    text: "Size"
                    model: ["phone", "tablet", "desktop"]
                    onSelectedIndexChanged: {
                        shellLoader.active = false;
                        shellLoader.state = model[selectedIndex];
                        shellLoader.active = true;
                    }
                }
                ListItem.ItemSelector {
                    id: usageScenarioSelector
                    anchors { left: parent.left; right: parent.right }
                    activeFocusOnPress: false
                    text: "Usage scenario"
                    model: ["phone", "tablet", "desktop"]
                }
                MouseTouchEmulationCheckbox {
                    id: mouseEmulation
                    checked: true
                    color: "white"
                }

                Label { text: "Applications"; font.bold: true }

                Button {
                    text: "Start all apps"
                    width: parent.width
                    onClicked: {
                        for (var i = 0; i < ApplicationManager.availableApplications.length; i++) {
                            var appId = ApplicationManager.availableApplications[i];
                            ApplicationManager.startApplication(appId)
                        }
                    }
                }

                Repeater {
                    id: appRepeater
                    model: ApplicationManager.availableApplications
                    ApplicationCheckBox {
                        appId: modelData
                    }
                }
            }
        }
    }

    Component {
        id: mockNotification

        QtObject {
            function invokeAction(actionId) {
                mockNotificationsModel.actionInvoked(actionId)
            }
        }
    }
    ListModel {
        id: mockNotificationsModel

        signal actionInvoked(string actionId)

        function getRaw(id) {
            return mockNotification.createObject(mockNotificationsModel)
        }

        onActionInvoked: {
            if(actionId == "ok_id") {
                mockNotificationsModel.clear()
            }
        }
    }

    SignalSpy {
        id: launcherShowDashHomeSpy
        signalName: "showDashHome"
    }

    SignalSpy {
        id: sessionSpy
        signalName: "sessionStarted"
    }

    SignalSpy {
        id: dashCommunicatorSpy
        signalName: "setCurrentScopeCalled"
    }

    SignalSpy {
        id: unlockAllModemsSpy
        target: Connectivity
        signalName: "unlockingAllModems"
    }

    SignalSpy {
        id: notificationActionSpy
        target: mockNotificationsModel
        signalName: "actionInvoked"
    }

    SignalSpy {
        id: appRemovedSpy
        target: ApplicationManager
        signalName: "applicationRemoved"
    }

    Telephony.CallEntry {
        id: phoneCall
        phoneNumber: "+447812221111"
    }

    UnityTestCase {
        id: testCase
        name: "Shell"
        when: windowShown

        property Item shell: shellLoader.status === Loader.Ready ? shellLoader.item : null

        function init() {
            if (shellLoader.active) {
                // happens for the very first test function as shell
                // is loaded by default
                tearDown();
            }

        }

        function cleanup() {
            mouseEmulation.checked = true;
            tryCompare(shell, "enabled", true); // make sure greeter didn't leave us in disabled state
            tearDown();
            WindowStateStorage.clear();
        }

        function loadShell(formFactor) {
            shellLoader.state = formFactor;
            shellLoader.active = true;
            tryCompare(shellLoader, "status", Loader.Ready);
            removeTimeConstraintsFromDirectionalDragAreas(shellLoader.item);
            tryCompare(shell, "enabled", true); // enabled by greeter when ready

            sessionSpy.target = findChild(shell, "greeter")
            dashCommunicatorSpy.target = findInvisibleChild(shell, "dashCommunicator");

            var launcher = findChild(shell, "launcher");
            launcherShowDashHomeSpy.target = launcher;

            waitForGreeterToStabilize();
        }

        function loadDesktopShellWithApps() {
            loadShell("desktop");
            waitForRendering(shell)
            shell.usageScenario = "desktop"
            waitForRendering(shell)
            var app1 = ApplicationManager.startApplication("dialer-app")
            var app2 = ApplicationManager.startApplication("webbrowser-app")
            var app3 = ApplicationManager.startApplication("camera-app")
            var app4 = ApplicationManager.startApplication("facebook-webapp")
            var app5 = ApplicationManager.startApplication("calendar-app")
            var app6 = ApplicationManager.startApplication("gallery-app")
            var app7 = ApplicationManager.startApplication("camera-app")
            waitUntilAppWindowIsFullyLoaded(app7);
        }

        function waitForGreeterToStabilize() {
            var greeter = findChild(shell, "greeter");
            verify(greeter);

            var loginList = findChild(greeter, "loginList");
            // Only present in WideView
            if (loginList) {
                var userList = findChild(loginList, "userList");
                verify(userList);
                tryCompare(userList, "movingInternally", false);
            }
        }

        function tearDown() {
            launcherShowDashHomeSpy.target = null;

            shellLoader.itemDestroyed = false;

            shellLoader.active = false;

            tryCompare(shellLoader, "status", Loader.Null);
            tryCompare(shellLoader, "item", null);
            // Loader.status might be Loader.Null and Loader.item might be null but the Loader
            // item might still be alive. So if we set Loader.active back to true
            // again right now we will get the very same Shell instance back. So no reload
            // actually took place. Likely because Loader waits until the next event loop
            // iteration to do its work. So to ensure the reload, we will wait until the
            // Shell instance gets destroyed.
            tryCompare(shellLoader, "itemDestroyed", true);

            setLightDMMockMode("single"); // back to the default value

            AccountsService.demoEdges = false;
            Wizard.System.wizardEnabled = false;

            // kill all (fake) running apps
            killApps(ApplicationManager);

            unlockAllModemsSpy.clear()
            LightDM.Greeter.authenticate(""); // reset greeter

            sessionSpy.clear();

            GSettingsController.setLifecycleExemptAppids([]);
        }

        function killApps() {
            while (ApplicationManager.count > 1) {
                var appIndex = ApplicationManager.get(0).appId == "unity8-dash" ? 1 : 0
                ApplicationManager.stopApplication(ApplicationManager.get(appIndex).appId);
            }
            compare(ApplicationManager.count, 1)
        }

        function test_snapDecisionDismissalReturnsFocus() {
            loadShell("phone");
            swipeAwayGreeter();
            var notifications = findChild(shell, "notificationList");
            var app = ApplicationManager.startApplication("camera-app");
            var stage = findChild(shell, "stage")
            // Open an application and focus
            waitUntilApplicationWindowIsFullyVisible(app);
            ApplicationManager.focusApplication(app);
            tryCompare(app.session.surface, "activeFocus", true);

            notifications.model = mockNotificationsModel;

            // FIXME: Hack: UnitySortFilterProxyModelQML doesn't work with QML ListModels which we use
            // for mocking here (RoleType can't be found in the QML model). As we only need to show
            // one SnapDecision lets just disable the filtering and make appear any notification as a
            // SnapDecision.
            var snapDecisionProxyModel = findInvisibleChild(shell, "snapDecisionProxyModel");
            snapDecisionProxyModel.filterRegExp = RegExp("");

            // Pop-up a notification
            addSnapDecisionNotification();
            waitForRendering(shell);

            // Make sure the notification really opened
            var notification = findChild(notifications, "notification" + (mockNotificationsModel.count - 1));
            verify(notification !== undefined && notification != null, "notification wasn't found");
            tryCompare(notification, "height", notification.implicitHeight)
            waitForRendering(notification);

            // Make sure activeFocus went away from the app window
            tryCompare(app.session.surface, "activeFocus", false);
            tryCompare(stage, "interactive", false);

            // Clicking the button should dismiss the notification and return focus
            var buttonAccept = findChild(notification, "notify_button0");
            mouseClick(buttonAccept);

            // Make sure we're back to normal
            tryCompare(app.session.surface, "activeFocus", true);
            compare(stage.interactive, true, "Stages not interactive again after modal notification has closed");
        }

        function addSnapDecisionNotification() {
            var n = {
                type: Notification.SnapDecision,
                hints: {"x-canonical-private-affirmative-tint": "true"},
                summary: "Tom Ato",
                body: "Lorem ipsum dolor sit amet, consetetur sadipscing elitr, sed diam nonumy eirmod tempor invidunt ut labore et dolore magna aliquyam erat, sed diam voluptua.",
                icon: "../graphics/avatars/funky.png",
                secondaryIcon: "../graphics/applicationIcons/facebook.png",
                actions: [{ id: "ok_id", label: "Ok"},
                    { id: "cancel_id", label: "Cancel"},
                    { id: "notreally_id", label: "Not really"},
                    { id: "noway_id", label: "messages:No way"},
                    { id: "nada_id", label: "messages:Nada"}]
            }

            mockNotificationsModel.append(n)
        }

        function test_phoneLeftEdgeDrag_data() {
            return [
                {tag: "without launcher",
                 revealLauncher: false, swipeLength: units.gu(30), appHides: true, focusedApp: "dialer-app",
                 launcherHides: true, greeterShown: false},

                {tag: "with launcher",
                 revealLauncher: true, swipeLength: units.gu(30), appHides: true, focusedApp: "dialer-app",
                 launcherHides: true, greeterShown: false},

                {tag: "small swipe",
                 revealLauncher: false, swipeLength: units.gu(25), appHides: false, focusedApp: "dialer-app",
                 launcherHides: false, greeterShown: false},

                {tag: "long swipe",
                 revealLauncher: false, swipeLength: units.gu(30), appHides: true, focusedApp: "dialer-app",
                 launcherHides: true, greeterShown: false},

                {tag: "small swipe with greeter",
                 revealLauncher: false, swipeLength: units.gu(25), appHides: false, focusedApp: "dialer-app",
                 launcherHides: false, greeterShown: true},

                {tag: "long swipe with greeter",
                 revealLauncher: false, swipeLength: units.gu(30), appHides: true, focusedApp: "dialer-app",
                 launcherHides: true, greeterShown: true},

                {tag: "swipe over dash",
                 revealLauncher: false, swipeLength: units.gu(30), appHides: true, focusedApp: "unity8-dash",
                 launcherHides: false, greeterShown: false},
            ];
        }

        function test_phoneLeftEdgeDrag(data) {
            loadShell("phone");
            swipeAwayGreeter();
            dragLauncherIntoView();
            tapOnAppIconInLauncher();
            waitUntilApplicationWindowIsFullyVisible();
            ApplicationManager.focusApplication(data.focusedApp)
            waitUntilApplicationWindowIsFullyVisible();

            var greeter = findChild(shell, "greeter");
            if (data.greeterShown) {
                showGreeter();
            }

            if (data.revealLauncher) {
                dragLauncherIntoView();
            }

            swipeFromLeftEdge(data.swipeLength);
            if (data.appHides) {
                waitUntilDashIsFocused();
                tryCompare(greeter, "shown", false);
            } else {
                waitUntilApplicationWindowIsFullyVisible();
                compare(greeter.fullyShown, data.greeterShown);
            }

            var launcher = findChild(shell, "launcherPanel");
            tryCompare(launcher, "x", data.launcherHides ? -launcher.width : 0)

            // Make sure the helper for sliding out the launcher wasn't touched. We want to fade it out here.
            var animateTimer = findInvisibleChild(shell, "animateTimer");
            compare(animateTimer.nextState, "visible");
        }

        function test_tabletLeftEdgeDrag_data() {
            return [
                {tag: "without password", user: "no-password", loggedIn: true, demo: false},
                {tag: "with password", user: "has-password", loggedIn: false, demo: false},
                {tag: "with demo", user: "has-password", loggedIn: true, demo: true},
            ]
        }

        function test_tabletLeftEdgeDrag(data) {
            setLightDMMockMode("full");
            loadShell("tablet");

            selectUser(data.user)

            AccountsService.demoEdges = data.demo
            var tutorial = findChild(shell, "tutorial");
            tryCompare(tutorial, "running", data.demo);

            swipeFromLeftEdge(shell.width * 0.75)
            wait(500) // to give time to handle dash() signal from Launcher
            confirmLoggedIn(data.loggedIn)
        }

        function test_longLeftEdgeSwipeTakesToAppsAndResetSearchString() {
            loadShell("phone");
            swipeAwayGreeter();
            dragLauncherIntoView();
            dashCommunicatorSpy.clear();

            tapOnAppIconInLauncher();
            waitUntilApplicationWindowIsFullyVisible();

            verify(ApplicationManager.focusedApplicationId !== "unity8-dash")

            //Long left swipe
            swipeFromLeftEdge(units.gu(30));

            tryCompare(ApplicationManager, "focusedApplicationId", "unity8-dash");

            compare(dashCommunicatorSpy.count, 1);
        }

        function test_ClickUbuntuIconInLauncherTakesToAppsAndResetSearchString() {
            loadShell("phone");
            swipeAwayGreeter();
            dragLauncherIntoView();
            dashCommunicatorSpy.clear();

            var launcher = findChild(shell, "launcher");
            var dashIcon = findChild(launcher, "dashItem");
            verify(dashIcon != undefined);
            mouseClick(dashIcon);

            tryCompare(ApplicationManager, "focusedApplicationId", "unity8-dash");

            compare(dashCommunicatorSpy.count, 1);
        }

        function test_suspend() {
            loadShell("phone");
            swipeAwayGreeter();
            var greeter = findChild(shell, "greeter");

            // Launch an app from the launcher
            dragLauncherIntoView();
            tapOnAppIconInLauncher();
            waitUntilApplicationWindowIsFullyVisible();

            var mainAppId = ApplicationManager.focusedApplicationId;
            verify(mainAppId != "");
            var mainApp = ApplicationManager.findApplication(mainAppId);
            verify(mainApp);
            tryCompare(mainApp, "requestedState", ApplicationInfoInterface.RequestedRunning);

            // Display off while call is active...
            callManager.foregroundCall = phoneCall;
            Powerd.setStatus(Powerd.Off, Powerd.Unknown);
            tryCompare(greeter, "shown", false);

            // Now try again after ending call
            callManager.foregroundCall = null;
            Powerd.setStatus(Powerd.On, Powerd.Unknown);
            Powerd.setStatus(Powerd.Off, Powerd.Unknown);
            tryCompare(greeter, "fullyShown", true);

            compare(mainApp.requestedState, ApplicationInfoInterface.RequestedSuspended);

            // And wake up
            Powerd.setStatus(Powerd.On, Powerd.Unknown);
            tryCompare(greeter, "fullyShown", true);

            // Swipe away greeter to focus app

            // greeter unloads its internal components when hidden
            // and reloads them when shown. Thus we have to do this
            // again before interacting with it otherwise any
            // DirectionalDragAreas in there won't be easily fooled by
            // fake swipes.
            removeTimeConstraintsFromDirectionalDragAreas(greeter);
            swipeAwayGreeter();

            compare(mainApp.requestedState, ApplicationInfoInterface.RequestedRunning);
            tryCompare(ApplicationManager, "focusedApplicationId", mainAppId);
        }

        function swipeAwayGreeter() {
            var greeter = findChild(shell, "greeter");
            tryCompare(greeter, "fullyShown", true);

            var touchX = shell.width - (shell.edgeSize / 2);
            var touchY = shell.height / 2;
            touchFlick(shell, touchX, touchY, shell.width * 0.1, touchY);

            // wait until the animation has finished
            tryCompare(greeter, "shown", false);
            waitForRendering(greeter);
        }

        function selectUserAtIndex(i) {
            // We could be anywhere in list; find target index to know which direction
            var greeter = findChild(shell, "greeter")
            var userlist = findChild(greeter, "userList")
            if (userlist.currentIndex == i)
                keyClick(Qt.Key_Escape) // Reset state if we're not moving
            while (userlist.currentIndex != i) {
                var next = userlist.currentIndex + 1
                if (userlist.currentIndex > i) {
                    next = userlist.currentIndex - 1
                }
                tap(findChild(greeter, "username"+next));
                tryCompare(userlist, "currentIndex", next)
                tryCompare(userlist, "movingInternally", false)
            }
            tryCompare(shell, "enabled", true); // wait for PAM to settle
        }

        function selectUser(name) {
            // Find index of user with the right name
            for (var i = 0; i < LightDM.Users.count; i++) {
                if (LightDM.Users.data(i, LightDM.UserRoles.NameRole) == name) {
                    break
                }
            }
            if (i == LightDM.Users.count) {
                fail("Didn't find name")
                return -1
            }
            selectUserAtIndex(i)
            return i
        }

        function clickPasswordInput(isButton) {
            var greeter = findChild(shell, "greeter")
            tryCompare(greeter, "fullyShown", true);

            var passwordMouseArea = findChild(shell, "passwordMouseArea")
            tryCompare(passwordMouseArea, "enabled", isButton)

            var passwordInput = findChild(shell, "passwordInput")
            mouseClick(passwordInput)
        }

        function confirmLoggedIn(loggedIn) {
            var greeter = findChild(shell, "greeter");
            tryCompare(greeter, "shown", loggedIn ? false : true);
            verify(loggedIn ? sessionSpy.count > 0 : sessionSpy.count === 0);
        }

        function setLightDMMockMode(mode) {
            LightDM.Greeter.mockMode = mode;
            LightDM.Users.mockMode = mode;
        }

        /*
          Regression test for bug https://bugs.launchpad.net/touch-preview-images/+bug/1193419

          When the user minimizes an application (left-edge swipe) he should always end up in the
          "Applications" scope view.

          Steps:
          - reveal launcher and launch an app that covers the dash
          - perform long left edge swipe to go minimize the app and go back to the dash.
          - verify the setCurrentScope() D-Bus call to the dash has been called for the correct scope id.
         */
        function test_minimizingAppTakesToDashApps() {
            loadShell("phone");
            swipeAwayGreeter();
            dragLauncherIntoView();

            // Launch an app from the launcher
            tapOnAppIconInLauncher();

            waitUntilApplicationWindowIsFullyVisible();

            verify(ApplicationManager.focusedApplicationId !== "unity8-dash")

            dashCommunicatorSpy.clear();
            // Minimize the application we just launched
            swipeFromLeftEdge(shell.width * 0.75);

            tryCompare(ApplicationManager, "focusedApplicationId", "unity8-dash");

            compare(dashCommunicatorSpy.count, 1);
            compare(dashCommunicatorSpy.signalArguments[0][0], 0);
        }

        function test_showInputMethod() {
            loadShell("phone");
            swipeAwayGreeter();
            var item = findChild(shell, "inputMethod");
            var surface = SurfaceManager.inputMethodSurface();

            surface.setState(Mir.MinimizedState);
            tryCompare(item, "visible", false);

            surface.setState(Mir.RestoredState);
            tryCompare(item, "visible", true);

            surface.setState(Mir.MinimizedState);
            tryCompare(item, "visible", false);

            surface.setState(Mir.MaximizedState);
            tryCompare(item, "visible", true);

            surface.setState(Mir.MinimizedState);
            tryCompare(item, "visible", false);
        }

        // Wait until the ApplicationWindow for the given Application object is fully loaded
        // (ie, the real surface has replaced the splash screen)
        function waitUntilAppWindowIsFullyLoaded(app) {
            var appWindow = findChild(shell, "appWindow_" + app.appId);
            var appWindowStateGroup = findInvisibleChild(appWindow, "applicationWindowStateGroup");
            tryCompareFunction(function() { return appWindowStateGroup.state === "surface" }, true);
            waitUntilTransitionsEnd(appWindowStateGroup);
        }

        function test_surfaceLosesActiveFocusWhilePanelIsOpen() {
            loadShell("phone");
            swipeAwayGreeter();
            var app = ApplicationManager.startApplication("dialer-app");
            waitUntilAppWindowIsFullyLoaded(app);

            tryCompare(app.session.surface, "activeFocus", true);

            // Drag the indicators panel half-open
            var touchX = shell.width / 2;
            var indicators = findChild(shell, "indicators");
            touchFlick(indicators,
                    touchX /* fromX */, indicators.minimizedPanelHeight * 0.5 /* fromY */,
                    touchX /* toX */, shell.height * 0.5 /* toY */,
                    true /* beginTouch */, false /* endTouch */);
            verify(indicators.partiallyOpened);

            tryCompare(app.session.surface, "activeFocus", false);

            // And finish getting it open
            touchFlick(indicators,
                    touchX /* fromX */, shell.height * 0.5 /* fromY */,
                    touchX /* toX */, shell.height * 0.9 /* toY */,
                    false /* beginTouch */, true /* endTouch */);
            tryCompare(indicators, "fullyOpened", true);

            tryCompare(app.session.surface, "activeFocus", false);

            dragToCloseIndicatorsPanel();

            tryCompare(app.session.surface, "activeFocus", true);
        }

        function test_launchedAppHasActiveFocus_data() {
            return [
                {tag: "phone", formFactor: "phone", usageScenario: "phone"},
                {tag: "tablet", formFactor: "tablet", usageScenario: "tablet"},
                {tag: "desktop", formFactor: "tablet", usageScenario: "desktop"}
            ]
        }

        function test_launchedAppHasActiveFocus(data) {
            loadShell(data.formFactor);
            shell.usageScenario = data.usageScenario;
            waitForGreeterToStabilize();
            swipeAwayGreeter();

            var webApp = ApplicationManager.startApplication("webbrowser-app");
            verify(webApp);
            waitUntilAppSurfaceShowsUp("webbrowser-app")

            verify(webApp.session.surface);

            tryCompare(webApp.session.surface, "activeFocus", true);
        }

        function test_launchedAppKeepsActiveFocusOnUsageModeChange() {
            loadShell("tablet");
            swipeAwayGreeter();

            var webApp = ApplicationManager.startApplication("webbrowser-app");
            verify(webApp);
            waitUntilAppSurfaceShowsUp("webbrowser-app")

            verify(webApp.session.surface);

            tryCompare(webApp.session.surface, "activeFocus", true);

            shell.usageScenario = "desktop";

            // check that the desktop stage and window have been loaded
            {
                var desktopWindow = findChild(shell, "appWindow_webbrowser-app");
                verify(desktopWindow);
            }

            tryCompare(webApp.session.surface, "activeFocus", true);

            shell.usageScenario = "tablet";

            // check that the tablet stage and app surface delegate have been loaded
            {
                var desktopWindow = findChild(shell, "tabletSpreadDelegate_webbrowser-app");
                verify(desktopWindow);
            }

            tryCompare(webApp.session.surface, "activeFocus", true);
        }

        function waitUntilAppSurfaceShowsUp(appId) {
            var appWindow = findChild(shell, "appWindow_" + appId);
            verify(appWindow);
            var appWindowStates = findInvisibleChild(appWindow, "applicationWindowStateGroup");
            verify(appWindowStates);
            tryCompare(appWindowStates, "state", "surface");
        }

        function dragToCloseIndicatorsPanel() {
            var indicators = findChild(shell, "indicators");

            var touchStartX = shell.width / 2;
            var touchStartY = shell.height - (indicators.minimizedPanelHeight * 0.5);
            touchFlick(shell,
                    touchStartX, touchStartY,
                    touchStartX, shell.height * 0.1);

            tryCompare(indicators, "fullyClosed", true);
        }

        function dragLauncherIntoView() {
            var launcher = findChild(shell, "launcher");
            var launcherPanel = findChild(launcher, "launcherPanel");
            verify(launcherPanel.x = - launcherPanel.width);

            var touchStartX = 2;
            var touchStartY = shell.height / 2;
            touchFlick(shell, touchStartX, touchStartY, launcherPanel.width + units.gu(1), touchStartY);

            tryCompare(launcherPanel, "x", 0);
            tryCompare(launcher, "state", "visible");
        }

        function tapOnAppIconInLauncher() {
            var launcherPanel = findChild(shell, "launcherPanel");

            // pick the first icon, the one at the top.
            var appIcon = findChild(launcherPanel, "launcherDelegate0")
            tap(appIcon, appIcon.width / 2, appIcon.height / 2);
        }

        function showIndicators() {
            var indicators = findChild(shell, "indicators");
            indicators.show();
            tryCompare(indicators, "fullyOpened", true);
        }

        function hideIndicators() {
            var indicators = findChild(shell, "indicators");
            if (indicators.fullyOpened) {
                indicators.hide();
            }
        }

        function waitUntilApplicationWindowIsFullyVisible() {
            var appDelegate = findChild(shell, "appDelegate0")
            var surfaceContainer = findChild(appDelegate, "surfaceContainer");
            tryCompareFunction(function() { return surfaceContainer.surface !== null; }, true);
        }

        function waitUntilDashIsFocused() {
            tryCompare(ApplicationManager, "focusedApplicationId", "unity8-dash");
        }

        function swipeFromLeftEdge(swipeLength) {
            var touchStartX = 2;
            var touchStartY = shell.height / 2;
            touchFlick(shell,
                    touchStartX              , touchStartY,
                    touchStartX + swipeLength, touchStartY);
        }

        function itemIsOnScreen(item) {
            var itemRectInShell = item.mapToItem(shell, 0, 0, item.width, item.height);

            return itemRectInShell.x >= 0
                && itemRectInShell.y >= 0
                && itemRectInShell.x + itemRectInShell.width <= shell.width
                && itemRectInShell.y + itemRectInShell.height <= shell.height;
        }

        function showGreeter() {
            var greeter = findChild(shell, "greeter");
            LightDM.Greeter.showGreeter();
            waitForRendering(greeter);
            tryCompare(greeter, "fullyShown", true);

            // greeter unloads its internal components when hidden
            // and reloads them when shown. Thus we have to do this
            // again before interacting with it otherwise any
            // DirectionalDragAreas in there won't be easily fooled by
            // fake swipes.
            removeTimeConstraintsFromDirectionalDragAreas(greeter);
        }

        function test_focusRequestedHidesGreeter() {
            loadShell("phone");
            swipeAwayGreeter();
            var greeter = findChild(shell, "greeter");

            var app = ApplicationManager.startApplication("dialer-app");
            // wait until the app is fully loaded (ie, real surface replaces splash screen)
            tryCompareFunction(function() { return app.session !== null && app.session.surface !== null }, true);

            // Minimize the application we just launched
            swipeFromLeftEdge(shell.width * 0.75);

            waitUntilDashIsFocused();

            showGreeter();

            // The main point of this test
            ApplicationManager.requestFocusApplication("dialer-app");
            tryCompare(greeter, "shown", false);
            waitForRendering(greeter);
        }

        function test_focusRequestedHidesIndicators() {
            loadShell("phone");
            swipeAwayGreeter();
            var indicators = findChild(shell, "indicators");

            showIndicators();

            var oldCount = ApplicationManager.count;
            ApplicationManager.startApplication("camera-app");
            tryCompare(ApplicationManager, "count", oldCount + 1);

            tryCompare(indicators, "fullyClosed", true);
        }

        function test_showAndHideGreeterDBusCalls() {
            loadShell("phone");
            swipeAwayGreeter();
            var greeter = findChild(shell, "greeter")
            tryCompare(greeter, "shown", false)
            waitForRendering(greeter);
            LightDM.Greeter.showGreeter()
            waitForRendering(greeter)
            tryCompare(greeter, "fullyShown", true)
            LightDM.Greeter.hideGreeter()
            tryCompare(greeter, "shown", false)
        }

        function test_greeterLoginsAutomaticallyWhenNoPasswordSet() {
            loadShell("phone");
            swipeAwayGreeter();

            sessionSpy.clear();
            verify(sessionSpy.valid);

            showGreeter();

            tryCompare(sessionSpy, "count", 1);
        }

        function test_fullscreen() {
            loadShell("phone");
            swipeAwayGreeter();
            var panel = findChild(shell, "panel");
            compare(panel.fullscreenMode, false);
            ApplicationManager.startApplication("camera-app");
            tryCompare(panel, "fullscreenMode", true);
            ApplicationManager.startApplication("dialer-app");
            tryCompare(panel, "fullscreenMode", false);
            ApplicationManager.requestFocusApplication("camera-app");
            tryCompare(panel, "fullscreenMode", true);
            ApplicationManager.requestFocusApplication("dialer-app");
            tryCompare(panel, "fullscreenMode", false);
        }

        function test_leftEdgeDragFullscreen() {
            loadShell("phone");
            swipeAwayGreeter();
            var panel = findChild(shell, "panel");
            tryCompare(panel, "fullscreenMode", false)

            ApplicationManager.startApplication("camera-app");
            tryCompare(panel, "fullscreenMode", true)

            var touchStartX = 2;
            var touchStartY = shell.height / 2;

            touchFlick(shell, touchStartX, touchStartY, units.gu(2), touchStartY, true, false);

            compare(panel.fullscreenMode, true);

            touchFlick(shell, units.gu(2), touchStartY, shell.width * 0.5, touchStartY, false, false);

            tryCompare(panel, "fullscreenMode", false);

            touchRelease(shell);
        }

        function test_unlockedProperties() {
            loadShell("phone");
            swipeAwayGreeter();
            // Confirm that various properties have the correct values when unlocked
            var greeter = findChild(shell, "greeter");
            tryCompare(greeter, "locked", false);

            var launcher = findChild(shell, "launcher")
            tryCompare(launcher, "available", true)

            var indicators = findChild(shell, "indicators")
            tryCompare(indicators, "available", true)
        }

        function test_unlockAllModemsOnBoot() {
            loadShell("phone");
            swipeAwayGreeter();
            tryCompare(unlockAllModemsSpy, "count", 1)
        }

        function test_unlockAllModemsAfterWizard() {
            Wizard.System.wizardEnabled = true;
            loadShell("phone");

            var wizard = findChild(shell, "wizard");
            compare(wizard.active, true);
            compare(Wizard.System.wizardEnabled, true);
            compare(unlockAllModemsSpy.count, 0);

            wizard.hide();
            tryCompare(wizard, "active", false);
            compare(Wizard.System.wizardEnabled, false);
            compare(unlockAllModemsSpy.count, 1);
        }

        function test_wizardEarlyExit() {
            Wizard.System.wizardEnabled = true;
            AccountsService.demoEdges = true;
            loadShell("phone");

            var wizard = findChild(shell, "wizard");
            var tutorial = findChild(shell, "tutorial");
            tryCompare(wizard, "active", true);
            tryCompare(tutorial, "running", true);
            tryCompare(ApplicationManager, "focusedApplicationId", "unity8-dash");

            // Make sure we stay running when nothing focused (can happen for
            // a moment when we restart the dash after switching language)
            ApplicationManager.stopApplication("unity8-dash");
            tryCompare(ApplicationManager, "focusedApplicationId", "");
            compare(wizard.shown, true);
            compare(tutorial.running, true);

            // And make sure we stay running when dash focused again
            ApplicationManager.startApplication("unity8-dash");
            tryCompare(ApplicationManager, "focusedApplicationId", "unity8-dash");
            compare(wizard.shown, true);
            compare(tutorial.running, true);

            // And make sure we stop when something else is focused
            ApplicationManager.startApplication("gallery-app");
            tryCompare(ApplicationManager, "focusedApplicationId", "gallery-app");
            compare(wizard.shown, false);
            compare(tutorial.running, false);
            tryCompare(AccountsService, "demoEdges", false);
            tryCompare(Wizard.System, "wizardEnabled", false);

            var tutorialLeft = findChild(tutorial, "tutorialLeft");
            compare(tutorialLeft, null); // should be destroyed with tutorial
        }

        function test_tutorialPausedDuringGreeter() {
            loadShell("phone");

            var tutorial = findChild(shell, "tutorial");

            AccountsService.demoEdges = true;
            tryCompare(tutorial, "running", true);
            tryCompare(tutorial, "paused", true);

            swipeAwayGreeter();
            tryCompare(tutorial, "paused", false);
        }

        function test_tapOnRightEdgeReachesApplicationSurface() {
            loadShell("phone");
            swipeAwayGreeter();
            var topmostSpreadDelegate = findChild(shell, "appDelegate0");
            verify(topmostSpreadDelegate);

            waitUntilFocusedApplicationIsShowingItsSurface();

            var topmostSurfaceItem = findChild(topmostSpreadDelegate, "surfaceItem");
            verify(topmostSurfaceItem);

            var rightEdgeDragArea = findChild(shell, "spreadDragArea");
            topmostSurfaceItem.touchPressCount = 0;
            topmostSurfaceItem.touchReleaseCount = 0;

            var tapPoint = rightEdgeDragArea.mapToItem(shell, rightEdgeDragArea.width / 2,
                    rightEdgeDragArea.height / 2);

            tap(shell, tapPoint.x, tapPoint.y);

            tryCompare(topmostSurfaceItem, "touchPressCount", 1);
            tryCompare(topmostSurfaceItem, "touchReleaseCount", 1);
        }

        /*
            Perform a right edge drag over an application surface and check
            that no touch event was sent to it (ie, they were all consumed
            by the right-edge drag area)
         */
        function test_rightEdgeDragDoesNotReachApplicationSurface() {
            loadShell("phone");
            swipeAwayGreeter();
            var topmostSpreadDelegate = findChild(shell, "appDelegate0");
            var topmostSurfaceItem = findChild(topmostSpreadDelegate, "surfaceItem");
            var rightEdgeDragArea = findChild(shell, "spreadDragArea");

            topmostSurfaceItem.touchPressCount = 0;
            topmostSurfaceItem.touchReleaseCount = 0;

            var gestureStartPoint = rightEdgeDragArea.mapToItem(shell, rightEdgeDragArea.width / 2,
                    rightEdgeDragArea.height / 2);

            touchFlick(shell,
                    gestureStartPoint.x /* fromX */, gestureStartPoint.y /* fromY */,
                    units.gu(1) /* toX */, gestureStartPoint.y /* toY */);

            tryCompare(topmostSurfaceItem, "touchPressCount", 0);
            tryCompare(topmostSurfaceItem, "touchReleaseCount", 0);
        }

        function waitUntilFocusedApplicationIsShowingItsSurface()
        {
            var spreadDelegate = findChild(shell, "appDelegate0");
            var appState = findInvisibleChild(spreadDelegate, "applicationWindowStateGroup");
            tryCompare(appState, "state", "surface");
            var transitions = appState.transitions;
            for (var i = 0; i < transitions.length; ++i) {
                var transition = transitions[i];
                tryCompare(transition, "running", false, 2000);
            }
        }

        function swipeFromRightEdgeToShowAppSpread()
        {
            // perform a right-edge drag to show the spread
            var touchStartX = shell.width - (shell.edgeSize / 2)
            var touchStartY = shell.height / 2;
            touchFlick(shell, touchStartX, touchStartY, units.gu(1) /* endX */, touchStartY /* endY */);

            // check if it's indeed showing the spread
            var stage = findChild(shell, "stage");
            var spreadView = findChild(stage, "spreadView");
            tryCompare(spreadView, "phase", 2);
        }

        function test_tapUbuntuIconInLauncherOverAppSpread() {
            launcherShowDashHomeSpy.clear();

            loadShell("phone");
            swipeAwayGreeter();

            waitUntilFocusedApplicationIsShowingItsSurface();

            swipeFromRightEdgeToShowAppSpread();

            var launcher = findChild(shell, "launcher");

            // ensure the launcher dimissal timer never gets triggered during the test run
            var dismissTimer = findInvisibleChild(launcher, "dismissTimer");
            dismissTimer.interval = 60 * 60 * 1000;

            dragLauncherIntoView();

            // Emulate a tap with a finger, where the touch position drifts during the tap.
            // This is to test the touch ownership changes. The tap is happening on the button
            // area but then drifting into the left edge drag area. This test makes sure
            // the touch ownership stays with the button and doesn't move over to the
            // left edge drag area.
            {
                var buttonShowDashHome = findChild(launcher, "buttonShowDashHome");
                touchFlick(buttonShowDashHome,
                    buttonShowDashHome.width * 0.2,  /* startPos.x */
                    buttonShowDashHome.height * 0.8, /* startPos.y */
                    buttonShowDashHome.width * 0.8,  /* endPos.x */
                    buttonShowDashHome.height * 0.2  /* endPos.y */);
            }

            compare(launcherShowDashHomeSpy.count, 1);

            // check that the stage has left spread mode.
            {
                var stage = findChild(shell, "stage");
                var spreadView = findChild(stage, "spreadView");
                tryCompare(spreadView, "phase", 0);
            }

            // check that the launcher got dismissed
            var launcherPanel = findChild(shell, "launcherPanel");
            tryCompare(launcherPanel, "x", -launcherPanel.width);
        }

        function test_tabletLogin_data() {
            return [
                {tag: "auth error", user: "auth-error", loggedIn: false, password: ""},
                {tag: "with password", user: "has-password", loggedIn: true, password: "password"},
                {tag: "without password", user: "no-password", loggedIn: true, password: ""},
            ]
        }

        function test_tabletLogin(data) {
            setLightDMMockMode("full");
            loadShell("tablet");

            selectUser(data.user);

            clickPasswordInput(data.password === "" /* isButton */);

            if (data.password !== "") {
                typeString(data.password);
                keyClick(Qt.Key_Enter);
            }

            confirmLoggedIn(data.loggedIn);
        }

        function test_appLaunchDuringGreeter_data() {
            return [
                {tag: "auth error", user: "auth-error", loggedIn: false, passwordFocus: false},
                {tag: "without password", user: "no-password", loggedIn: true, passwordFocus: false},
                {tag: "with password", user: "has-password", loggedIn: false, passwordFocus: true},
            ]
        }

        function test_appLaunchDuringGreeter(data) {
            setLightDMMockMode("full");
            loadShell("tablet");

            selectUser(data.user)

            var greeter = findChild(shell, "greeter")
            var app = ApplicationManager.startApplication("dialer-app")

            confirmLoggedIn(data.loggedIn)

            if (data.passwordFocus) {
                var passwordInput = findChild(greeter, "passwordInput")
                tryCompare(passwordInput, "focus", true)
            }
        }

        function test_stageLoader_data() {
            return [
                {tag: "phone", source: "Stages/PhoneStage.qml", formFactor: "phone", usageScenario: "phone"},
                {tag: "tablet", source: "Stages/TabletStage.qml", formFactor: "tablet", usageScenario: "tablet"},
                {tag: "desktop", source: "Stages/DesktopStage.qml", formFactor: "tablet", usageScenario: "desktop"}
            ]
        }

        function test_stageLoader(data) {
            loadShell(data.formFactor);
            shell.usageScenario = data.usageScenario;
            var stageLoader = findChild(shell, "applicationsDisplayLoader");
            verify(String(stageLoader.source).indexOf(data.source) >= 0);
        }

        function test_launcherInverted_data() {
            return [
                {tag: "phone", formFactor: "phone", usageScenario: "phone", launcherInverted: true},
                {tag: "tablet", formFactor: "tablet", usageScenario: "tablet", launcherInverted: true},
                {tag: "desktop", formFactor: "tablet", usageScenario: "desktop", launcherInverted: false}
            ]
        }

        function test_launcherInverted(data) {
            loadShell(data.formFactor);
            shell.usageScenario = data.usageScenario;

            var launcher = findChild(shell, "launcher");
            compare(launcher.inverted, data.launcherInverted);
        }

        function test_unfocusedAppsGetSuspendedAfterEnteringStagedMode() {
            loadShell("tablet");
            shell.usageScenario = "desktop";

            var webBrowserApp = ApplicationManager.startApplication("webbrowser-app");
            waitUntilAppWindowIsFullyLoaded(webBrowserApp);

            var galleryApp = ApplicationManager.startApplication("gallery-app");
            waitUntilAppWindowIsFullyLoaded(galleryApp);

            ApplicationManager.requestFocusApplication("unity8-dash");
            tryCompare(ApplicationManager, "focusedApplicationId", "unity8-dash");

            compare(webBrowserApp.requestedState, ApplicationInfoInterface.RequestedRunning);
            compare(galleryApp.requestedState, ApplicationInfoInterface.RequestedRunning);

            shell.usageScenario = "tablet";

            tryCompare(webBrowserApp, "requestedState", ApplicationInfoInterface.RequestedSuspended);
            tryCompare(galleryApp, "requestedState", ApplicationInfoInterface.RequestedSuspended);
        }

        function test_unfocusedAppsAreResumedWhenEnteringWindowedMode() {
            loadShell("tablet");
            shell.usageScenario = "tablet";

            var webBrowserApp = ApplicationManager.startApplication("webbrowser-app");
            waitUntilAppWindowIsFullyLoaded(webBrowserApp);

            var galleryApp = ApplicationManager.startApplication("gallery-app");
            waitUntilAppWindowIsFullyLoaded(galleryApp);

            ApplicationManager.requestFocusApplication("unity8-dash");
            tryCompare(ApplicationManager, "focusedApplicationId", "unity8-dash");

            compare(webBrowserApp.requestedState, ApplicationInfoInterface.RequestedSuspended);
            compare(galleryApp.requestedState, ApplicationInfoInterface.RequestedSuspended);

            shell.usageScenario = "desktop";

            tryCompare(webBrowserApp, "requestedState", ApplicationInfoInterface.RequestedRunning);
            tryCompare(galleryApp, "requestedState", ApplicationInfoInterface.RequestedRunning);
        }

        function test_altTabSwitchesFocus() {
            loadShell("desktop");
            shell.usageScenario = "desktop"
            waitForRendering(root)

            var desktopStage = findChild(shell, "stage");
            verify(desktopStage != null)

            var app1 = ApplicationManager.startApplication("dialer-app")
            waitUntilAppWindowIsFullyLoaded(app1);
            var app2 = ApplicationManager.startApplication("webbrowser-app")
            waitUntilAppWindowIsFullyLoaded(app2);
            var app3 = ApplicationManager.startApplication("camera-app")
            waitUntilAppWindowIsFullyLoaded(app3);

            // Do a quick alt-tab and see if focus changes
            tryCompare(app3.session.surface, "activeFocus", true)
            keyClick(Qt.Key_Tab, Qt.ControlModifier)
            tryCompare(app2.session.surface, "activeFocus", true)

            var desktopSpread = findChild(shell, "spread")

            tryCompare(desktopSpread, "state", "")

            // Just press Alt, make sure the spread comes up
            keyPress(Qt.Key_Control);
            keyClick(Qt.Key_Tab);
            tryCompare(desktopSpread, "state", "altTab")

            // Release control, check if spread disappears
            keyRelease(Qt.Key_Control)
            tryCompare(desktopSpread, "state", "")

            // Focus should have switched back now
            tryCompare(app3.session.surface, "activeFocus", true)
        }

        function test_altTabWrapAround() {
            loadDesktopShellWithApps();

            var desktopStage = findChild(shell, "stage");
            verify(desktopStage !== null)

            var desktopSpread = findChild(shell, "spread");
            verify(desktopSpread !== null)

            var spreadContainer = findInvisibleChild(shell, "spreadContainer")
            verify(spreadContainer !== null)

            var spreadRepeater = findInvisibleChild(shell, "spreadRepeater")
            verify(spreadRepeater !== null)

            // remember the focused appId
            var focused = ApplicationManager.get(ApplicationManager.findApplication(ApplicationManager.focusedApplicationId));

            tryCompare(desktopSpread, "state", "")

            // Just press Alt, make sure the spread comes up
            keyPress(Qt.Key_Control);
            keyClick(Qt.Key_Tab);
            tryCompare(desktopSpread, "state", "altTab")
            tryCompare(spreadRepeater, "highlightedIndex", 1)
            waitForRendering(shell)

            // Now press and hold Tab, make sure the highlight moves all the way but stops at the last one
            // We can't simulate a pressed key with keyPress() currently, so let's inject the events
            // at API level. Jump for 10 times, verify that it's still at the last one and didn't wrap around.
            for (var i = 0; i < 10; i++) {
                desktopSpread.selectNext(true); // true == isAutoRepeat
                wait(0); // Trigger the event loop to make sure all the things happen
            }
            tryCompare(spreadRepeater, "highlightedIndex", 6)

            // Now release it once, and verify that it does wrap around with an additional Tab press
            keyRelease(Qt.Key_Tab);
            keyClick(Qt.Key_Tab);
            tryCompare(spreadRepeater, "highlightedIndex", 0)

            // Release control, check if spread disappears
            keyRelease(Qt.Key_Control)
            tryCompare(desktopSpread, "state", "")

            // Make sure that after wrapping around once, we have the same one focused as at the beginning
            tryCompare(focused.session.surface, "activeFocus", true)
        }

        function test_altBackTabNavigation() {
            loadDesktopShellWithApps();

            var spreadRepeater = findInvisibleChild(shell, "spreadRepeater");
            verify(spreadRepeater !== null);

            keyPress(Qt.Key_Control)
            keyClick(Qt.Key_Tab);
            tryCompare(spreadRepeater, "highlightedIndex", 1);

            keyClick(Qt.Key_Tab);
            tryCompare(spreadRepeater, "highlightedIndex", 2);

            keyClick(Qt.Key_Tab);
            tryCompare(spreadRepeater, "highlightedIndex", 3);

            keyClick(Qt.Key_Tab);
            tryCompare(spreadRepeater, "highlightedIndex", 4);

            keyClick(Qt.Key_Backtab);
            tryCompare(spreadRepeater, "highlightedIndex", 3);

            keyClick(Qt.Key_Backtab);
            tryCompare(spreadRepeater, "highlightedIndex", 2);

            keyClick(Qt.Key_Backtab);
            tryCompare(spreadRepeater, "highlightedIndex", 1);

            keyRelease(Qt.Key_Control);
        }

        function test_highlightFollowsMouse() {
            loadDesktopShellWithApps()

            var spreadRepeater = findInvisibleChild(shell, "spreadRepeater");
            verify(spreadRepeater !== null);

            keyPress(Qt.Key_Control)
            keyClick(Qt.Key_Tab);

            tryCompare(spreadRepeater, "highlightedIndex", 1);

            var x = 0;
            var y = shell.height * .75;
            mouseMove(shell, x, y)

            for (var i = 0; i < 7; i++) {
                while (spreadRepeater.highlightedIndex != i && x <= 4000) {
                    x+=10;
                    mouseMove(shell, x, y)
                    wait(0); // spin the loop so bindings get evaluated
                }
            }

            verify(y < 4000);

            keyRelease(Qt.Key_Control);
        }

        function test_closeFromSpread() {
            loadDesktopShellWithApps()

            var spreadRepeater = findInvisibleChild(shell, "spreadRepeater");
            verify(spreadRepeater !== null);

            keyPress(Qt.Key_Control)
            keyClick(Qt.Key_Tab);

            appRemovedSpy.clear();

            var closedAppId = ApplicationManager.get(2).appId;
            var spreadDelegate2 = spreadRepeater.itemAt(2);
            var closeMouseArea = findChild(spreadDelegate2, "closeMouseArea");

            // Move the mosue over tile 2 and verify the close button becomes visible
            var x = 0;
            var y = shell.height * .5;
            mouseMove(shell, x, y)
            while (spreadRepeater.highlightedIndex !== 2 && x <= 4000) {
                x+=10;
                mouseMove(shell, x, y)
                wait(0); // spin the loop so bindings get evaluated
            }
            tryCompare(closeMouseArea, "enabled", true)

            // Close the app using the close button
            mouseClick(closeMouseArea, closeMouseArea.width / 2, closeMouseArea.height / 2)

            // Verify applicationRemoved has been emitted correctly
            tryCompare(appRemovedSpy, "count", 1)
            compare(appRemovedSpy.signalArguments[0][0], closedAppId);

            keyRelease(Qt.Key_Control);
        }

        function test_selectFromSpreadWithMouse_data() {
            return [
                {tag: "click on tileInfo", tileInfo: true },
                {tag: "click on surface", tileInfo: false },
            ]
        }

        function test_selectFromSpreadWithMouse(data) {
            loadDesktopShellWithApps()

            var stage = findChild(shell, "stage");
            var spread = findChild(stage, "spread");
            waitForRendering(spread)

            var spreadRepeater = findInvisibleChild(shell, "spreadRepeater");
            verify(spreadRepeater !== null);

            keyPress(Qt.Key_Control)
            keyClick(Qt.Key_Tab);

            var focusAppId = ApplicationManager.get(2).appId;
            var spreadDelegate2 = spreadRepeater.itemAt(2);
            var clippedSpreadDelegate = findChild(spreadDelegate2, "clippedSpreadDelegate");

            tryCompare(spread, "state", "altTab");

            // Move the mouse over tile 2 and verify the highlight becomes visible
            var x = 0;
            var y = shell.height * (data.tileInfo ? .95 : 0.5)
            mouseMove(shell, x, y)
            while (spreadRepeater.highlightedIndex !== 2 && x <= 4000) {
                x+=10;
                mouseMove(shell, x, y)
                wait(0); // spin the loop so bindings get evaluated
            }
            tryCompare(clippedSpreadDelegate, "highlightShown", true);

            // Click the tile
            mouseClick(clippedSpreadDelegate, clippedSpreadDelegate.width / 2, clippedSpreadDelegate.height / 2)

            // Verify that we left the spread and app2 is the focused one now
            tryCompare(stage, "state", "");
            tryCompare(ApplicationManager, "focusedApplicationId", focusAppId);

            keyRelease(Qt.Key_Control);
        }

        function test_progressiveAutoScrolling() {
            loadDesktopShellWithApps()

            var appRepeater = findInvisibleChild(shell, "appRepeater");
            verify(appRepeater !== null);

            keyPress(Qt.Key_Control)
            keyClick(Qt.Key_Tab);

            var spreadFlickable = findChild(shell, "spreadFlickable")

            compare(spreadFlickable.contentX, 0);

            // Move the mouse to the right and make sure it scrolls the Flickable
            var x = 0;
            var y = shell.height * .5
            mouseMove(shell, x, y)
            while (x <= spreadFlickable.width) {
                x+=10;
                mouseMove(shell, x, y)
                wait(0); // spin the loop so bindings get evaluated
            }
            tryCompare(spreadFlickable, "contentX", spreadFlickable.contentWidth - spreadFlickable.width);

            // And turn around
            while (x > 0) {
                x-=10;
                mouseMove(shell, x, y)
                wait(0); // spin the loop so bindings get evaluated
            }
            tryCompare(spreadFlickable, "contentX", 0);

            keyRelease(Qt.Key_Control);
        }

        // This makes sure the hoverMouseArea is set to invisible AND disabled
        // when not needed. Otherwise it'll eat mouse hover events for the rest of the shell/apps
        function test_hoverMouseAreaDisabledAndInvisible() {
            loadDesktopShellWithApps()

            var hoverMouseArea = findChild(shell, "hoverMouseArea");
            tryCompare(hoverMouseArea, "enabled", false)
            tryCompare(hoverMouseArea, "visible", false)

            keyPress(Qt.Key_Control)
            keyClick(Qt.Key_Tab);

            tryCompare(hoverMouseArea, "enabled", true)
            tryCompare(hoverMouseArea, "visible", true)

            keyRelease(Qt.Key_Control)

            tryCompare(hoverMouseArea, "enabled", false)
            tryCompare(hoverMouseArea, "visible", false)
        }

        function test_workspacePreviewsHighlightedApp() {
            loadDesktopShellWithApps()

            var targetZ = ApplicationManager.count + 1;

            var spreadRepeater = findInvisibleChild(shell, "spreadRepeater");
            verify(spreadRepeater !== null);

            var appRepeater = findInvisibleChild(shell, "appRepeater");
            verify(appRepeater !== null);

            keyPress(Qt.Key_Control)
            keyClick(Qt.Key_Tab);

            tryCompare(spreadRepeater, "highlightedIndex", 1);
            tryCompare(appRepeater.itemAt(1), "z", targetZ)

            var x = 0;
            var y = shell.height * .75;
            mouseMove(shell, x, y)

            for (var i = 0; i < 7; i++) {
                while (spreadRepeater.highlightedIndex != i && x <= 4000) {
                    tryCompare(appRepeater.itemAt(spreadRepeater.highlightedIndex), "z", targetZ)
                    x+=10;
                    mouseMove(shell, x, y)
                    wait(0); // spin the loop so bindings get evaluated
                }
            }

            verify(y < 4000);

            keyRelease(Qt.Key_Control);
        }

        function test_focusAppFromLauncherExitsSpread() {
            loadDesktopShellWithApps()

            var desktopSpread = findChild(shell, "spread");
            var launcher = findChild(shell, "launcher");
            var bfb = findChild(launcher, "buttonShowDashHome");

            keyPress(Qt.Key_Control)
            keyClick(Qt.Key_Tab);


            tryCompare(desktopSpread, "state", "altTab")

            mouseMove(shell, 0, 0);
            tryCompare(launcher, "state", "visibleTemporary")

            mouseClick(bfb, bfb.width / 2, bfb.height / 2)
            tryCompare(launcher, "state", "")
            tryCompare(desktopSpread, "state", "")

            tryCompare(ApplicationManager, "focusedApplicationId", "unity8-dash")

            keyRelease(Qt.Key_Control);
        }

<<<<<<< HEAD
        function test_lifecyclePolicy_data() {
            return [
                {tag: "phone", formFactor: "phone", usageScenario: "phone", suspendsApps: true},
                {tag: "tablet", formFactor: "tablet", usageScenario: "tablet", suspendsApps: true},
                {tag: "desktop", formFactor: "tablet", usageScenario: "desktop", suspendsApps: false}
            ]
        }

        function test_lifecyclePolicy(data) {
            loadShell(data.formFactor);
            shell.usageScenario = data.usageScenario;

            GSettingsController.setLifecycleExemptAppids(["webbrowser-app"]);

            var app1 = ApplicationManager.startApplication("camera-app");
            waitUntilAppWindowIsFullyLoaded(app1);
            var app2 = ApplicationManager.startApplication("webbrowser-app");
            waitUntilAppWindowIsFullyLoaded(app2);
            var app3 = ApplicationManager.startApplication("libreoffice");
            waitUntilAppWindowIsFullyLoaded(app3);
            var app4 = ApplicationManager.startApplication("dialer-app");
            waitUntilAppWindowIsFullyLoaded(app4);

            compare(app1.requestedState, data.suspendsApps ?
                                         ApplicationInfoInterface.RequestedSuspended :
                                         ApplicationInfoInterface.RequestedRunning);

            compare(app2.requestedState, ApplicationInfoInterface.RequestedRunning);

            compare(app3.isTouchApp, false); // sanity check our mock, which sets this for us
            compare(app3.requestedState, ApplicationInfoInterface.RequestedRunning);

            compare(app4.requestedState, ApplicationInfoInterface.RequestedRunning);
=======
        // regression test for http://pad.lv/1443319
        function test_closeMaximizedAndRestart() {
            loadDesktopShellWithApps();

            var appRepeater = findChild(shell, "appRepeater")
            var appId = ApplicationManager.get(0).appId;
            var appDelegate = appRepeater.itemAt(0);
            var maximizeButton = findChild(appDelegate, "maximizeWindowButton");

            wait(5000)
            tryCompare(appDelegate, "state", "normal");
            tryCompare(PanelState, "buttonsVisible", false)

            wait(5000)
            mouseClick(maximizeButton, maximizeButton.width / 2, maximizeButton.height / 2);
            tryCompare(appDelegate, "state", "maximized");
            tryCompare(PanelState, "buttonsVisible", true)

            ApplicationManager.stopApplication(appId);
            tryCompare(PanelState, "buttonsVisible", false)

            ApplicationManager.startApplication(appId);
            tryCompare(PanelState, "buttonsVisible", true)
        }

        // bug http://pad.lv/1431566
        function test_switchToStagedHidesPanelButtons() {
            loadDesktopShellWithApps();
            var appRepeater = findChild(shell, "appRepeater")
            var appId = ApplicationManager.get(0).appId;
            var appDelegate = appRepeater.itemAt(0);
            var panelButtons = findChild(shell, "panelWindowControlButtons")

            tryCompare(appDelegate, "state", "normal");
            tryCompare(panelButtons, "visible", false);

            appDelegate.maximize(false);
            tryCompare(panelButtons, "visible", true);

            shell.usageScenario = "phone";
            waitForRendering(shell);
            tryCompare(panelButtons, "visible", false);

            shell.usageScenario = "desktop";
            waitForRendering(shell);
            tryCompare(panelButtons, "visible", true);
        }

        function test_lockingGreeterHidesPanelButtons() {
            loadDesktopShellWithApps();
            var appRepeater = findChild(shell, "appRepeater")
            var appId = ApplicationManager.get(0).appId;
            var appDelegate = appRepeater.itemAt(0);
            var panelButtons = findChild(shell, "panelWindowControlButtons")

            tryCompare(appDelegate, "state", "normal");
            tryCompare(panelButtons, "visible", false);

            appDelegate.maximize(false);
            tryCompare(panelButtons, "visible", true);

            LightDM.Greeter.showGreeter();
            waitForRendering(shell);
            tryCompare(panelButtons, "visible", false);

            LightDM.Greeter.hideGreeter();
            waitForRendering(shell);
            tryCompare(panelButtons, "visible", true);
>>>>>>> 2a22cd8e
        }
    }
}<|MERGE_RESOLUTION|>--- conflicted
+++ resolved
@@ -1713,7 +1713,76 @@
             keyRelease(Qt.Key_Control);
         }
 
-<<<<<<< HEAD
+        // regression test for http://pad.lv/1443319
+        function test_closeMaximizedAndRestart() {
+            loadDesktopShellWithApps();
+
+            var appRepeater = findChild(shell, "appRepeater")
+            var appId = ApplicationManager.get(0).appId;
+            var appDelegate = appRepeater.itemAt(0);
+            var maximizeButton = findChild(appDelegate, "maximizeWindowButton");
+
+            wait(5000)
+            tryCompare(appDelegate, "state", "normal");
+            tryCompare(PanelState, "buttonsVisible", false)
+
+            wait(5000)
+            mouseClick(maximizeButton, maximizeButton.width / 2, maximizeButton.height / 2);
+            tryCompare(appDelegate, "state", "maximized");
+            tryCompare(PanelState, "buttonsVisible", true)
+
+            ApplicationManager.stopApplication(appId);
+            tryCompare(PanelState, "buttonsVisible", false)
+
+            ApplicationManager.startApplication(appId);
+            tryCompare(PanelState, "buttonsVisible", true)
+        }
+
+        // bug http://pad.lv/1431566
+        function test_switchToStagedHidesPanelButtons() {
+            loadDesktopShellWithApps();
+            var appRepeater = findChild(shell, "appRepeater")
+            var appId = ApplicationManager.get(0).appId;
+            var appDelegate = appRepeater.itemAt(0);
+            var panelButtons = findChild(shell, "panelWindowControlButtons")
+
+            tryCompare(appDelegate, "state", "normal");
+            tryCompare(panelButtons, "visible", false);
+
+            appDelegate.maximize(false);
+            tryCompare(panelButtons, "visible", true);
+
+            shell.usageScenario = "phone";
+            waitForRendering(shell);
+            tryCompare(panelButtons, "visible", false);
+
+            shell.usageScenario = "desktop";
+            waitForRendering(shell);
+            tryCompare(panelButtons, "visible", true);
+        }
+
+        function test_lockingGreeterHidesPanelButtons() {
+            loadDesktopShellWithApps();
+            var appRepeater = findChild(shell, "appRepeater")
+            var appId = ApplicationManager.get(0).appId;
+            var appDelegate = appRepeater.itemAt(0);
+            var panelButtons = findChild(shell, "panelWindowControlButtons")
+
+            tryCompare(appDelegate, "state", "normal");
+            tryCompare(panelButtons, "visible", false);
+
+            appDelegate.maximize(false);
+            tryCompare(panelButtons, "visible", true);
+
+            LightDM.Greeter.showGreeter();
+            waitForRendering(shell);
+            tryCompare(panelButtons, "visible", false);
+
+            LightDM.Greeter.hideGreeter();
+            waitForRendering(shell);
+            tryCompare(panelButtons, "visible", true);
+        }
+
         function test_lifecyclePolicy_data() {
             return [
                 {tag: "phone", formFactor: "phone", usageScenario: "phone", suspendsApps: true},
@@ -1747,76 +1816,6 @@
             compare(app3.requestedState, ApplicationInfoInterface.RequestedRunning);
 
             compare(app4.requestedState, ApplicationInfoInterface.RequestedRunning);
-=======
-        // regression test for http://pad.lv/1443319
-        function test_closeMaximizedAndRestart() {
-            loadDesktopShellWithApps();
-
-            var appRepeater = findChild(shell, "appRepeater")
-            var appId = ApplicationManager.get(0).appId;
-            var appDelegate = appRepeater.itemAt(0);
-            var maximizeButton = findChild(appDelegate, "maximizeWindowButton");
-
-            wait(5000)
-            tryCompare(appDelegate, "state", "normal");
-            tryCompare(PanelState, "buttonsVisible", false)
-
-            wait(5000)
-            mouseClick(maximizeButton, maximizeButton.width / 2, maximizeButton.height / 2);
-            tryCompare(appDelegate, "state", "maximized");
-            tryCompare(PanelState, "buttonsVisible", true)
-
-            ApplicationManager.stopApplication(appId);
-            tryCompare(PanelState, "buttonsVisible", false)
-
-            ApplicationManager.startApplication(appId);
-            tryCompare(PanelState, "buttonsVisible", true)
-        }
-
-        // bug http://pad.lv/1431566
-        function test_switchToStagedHidesPanelButtons() {
-            loadDesktopShellWithApps();
-            var appRepeater = findChild(shell, "appRepeater")
-            var appId = ApplicationManager.get(0).appId;
-            var appDelegate = appRepeater.itemAt(0);
-            var panelButtons = findChild(shell, "panelWindowControlButtons")
-
-            tryCompare(appDelegate, "state", "normal");
-            tryCompare(panelButtons, "visible", false);
-
-            appDelegate.maximize(false);
-            tryCompare(panelButtons, "visible", true);
-
-            shell.usageScenario = "phone";
-            waitForRendering(shell);
-            tryCompare(panelButtons, "visible", false);
-
-            shell.usageScenario = "desktop";
-            waitForRendering(shell);
-            tryCompare(panelButtons, "visible", true);
-        }
-
-        function test_lockingGreeterHidesPanelButtons() {
-            loadDesktopShellWithApps();
-            var appRepeater = findChild(shell, "appRepeater")
-            var appId = ApplicationManager.get(0).appId;
-            var appDelegate = appRepeater.itemAt(0);
-            var panelButtons = findChild(shell, "panelWindowControlButtons")
-
-            tryCompare(appDelegate, "state", "normal");
-            tryCompare(panelButtons, "visible", false);
-
-            appDelegate.maximize(false);
-            tryCompare(panelButtons, "visible", true);
-
-            LightDM.Greeter.showGreeter();
-            waitForRendering(shell);
-            tryCompare(panelButtons, "visible", false);
-
-            LightDM.Greeter.hideGreeter();
-            waitForRendering(shell);
-            tryCompare(panelButtons, "visible", true);
->>>>>>> 2a22cd8e
         }
     }
 }
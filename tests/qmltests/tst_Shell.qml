--- conflicted
+++ resolved
@@ -2980,7 +2980,6 @@
             mouseDoubleClickSequence(panel, panel.width/2, PanelState.panelHeight/2, Qt.LeftButton, Qt.NoModifier, 300);
             tryCompare(appDelegate, "state", "restored");
         }
-<<<<<<< HEAD
 
         function test_noMenusWithActiveCall() {
             loadShell("desktop");
@@ -3015,7 +3014,5 @@
             tryCompare(menuBarLoader, "active", true);
             tryCompare(menuBarLoader.item, "visible", true);
         }
-=======
->>>>>>> 61b737fc
     }
 }
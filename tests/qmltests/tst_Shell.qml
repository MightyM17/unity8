--- conflicted
+++ resolved
@@ -1998,7 +1998,6 @@
             }
         }
 
-<<<<<<< HEAD
         function test_superTabToCycleLauncher() {
             loadShell("desktop");
             shell.usageScenario = "desktop";
@@ -2077,7 +2076,8 @@
             keyClick(Qt.Key_F1, Qt.AltModifier);
             tryCompare(launcher, "state", "visible");
             tryCompare(launcher, "focus", true)
-=======
+        }
+
         function test_inputEventsOnEdgesEndUpInAppSurface_data() {
             return [
                 { tag: "phone", repeaterName: "spreadRepeater" },
@@ -2118,7 +2118,6 @@
             tap(shell, shell.width - 1, shell.height / 2);
             compare(topmostSurfaceItem.touchPressCount, 2);
             compare(topmostSurfaceItem.touchReleaseCount, 2);
->>>>>>> d5ffef0d
         }
     }
 }
/*
 * Copyright (C) 2013-2014 Canonical, Ltd.
 *
 * Authors:
 *   Daniel d'Andrada <daniel.dandrada@canonical.com>
 *
 * This program is free software; you can redistribute it and/or modify
 * it under the terms of the GNU General Public License as published by
 * the Free Software Foundation; version 3.
 *
 * This program is distributed in the hope that it will be useful,
 * but WITHOUT ANY WARRANTY; without even the implied warranty of
 * MERCHANTABILITY or FITNESS FOR A PARTICULAR PURPOSE.  See the
 * GNU General Public License for more details.
 *
 * You should have received a copy of the GNU General Public License
 * along with this program.  If not, see <http://www.gnu.org/licenses/>.
 */

import QtQuick 2.0
import QtTest 1.0
import GSettings 1.0
import LightDM 0.1 as LightDM
import Ubuntu.Components 1.1
import Ubuntu.Telephony 0.1 as Telephony
import Unity.Application 0.1
import Unity.Connectivity 0.1
import Unity.Test 0.1 as UT
import Powerd 0.1

import "../../qml"

Row {
    id: root
    spacing: 0

    QtObject {
        id: applicationArguments

        function hasGeometry() {
            return false;
        }

        function width() {
            return 0;
        }

        function height() {
            return 0;
        }
    }

    Loader {
        id: shellLoader

        // Copied from Shell.qml
        property bool tablet: false
        width: tablet ? units.gu(160)
                      : applicationArguments.hasGeometry() ? applicationArguments.width()
                                                           : units.gu(40)
        height: tablet ? units.gu(100)
                       : applicationArguments.hasGeometry() ? applicationArguments.height()
                                                            : units.gu(71)

        property bool itemDestroyed: false
        sourceComponent: Component {
            Shell {
                Component.onDestruction: {
                    shellLoader.itemDestroyed = true;
                }
            }
        }
    }

    Rectangle {
        color: "white"
        width: units.gu(30)
        height: shellLoader.height

        Column {
            anchors { left: parent.left; right: parent.right; top: parent.top; margins: units.gu(1) }
            spacing: units.gu(1)
            Row {
                anchors { left: parent.left; right: parent.right }
                Button {
                    text: "Show Greeter"
                    onClicked: {
                        if (shellLoader.status !== Loader.Ready)
                            return;

                        var greeter = testCase.findChild(shellLoader.item, "greeter");
                        if (!greeter.shown) {
                            greeter.show();
                        }
                    }
                }
            }
        }
    }

    SignalSpy {
        id: launcherShowDashHomeSpy
        signalName: "showDashHome"
    }

    SignalSpy {
        id: sessionSpy
        signalName: "sessionStarted"
    }

    SignalSpy {
        id: dashCommunicatorSpy
        signalName: "setCurrentScopeCalled"
    }

    SignalSpy {
        id: unlockAllModemsSpy
        target: Connectivity
        signalName: "unlockingAllModems"
    }

    Telephony.CallEntry {
        id: phoneCall
        phoneNumber: "+447812221111"
    }

    UT.UnityTestCase {
        id: testCase
        name: "Shell"
        when: windowShown

        property Item shell: shellLoader.status === Loader.Ready ? shellLoader.item : null

        function init() {
            tryCompare(shell, "enabled", true); // enabled by greeter when ready

            swipeAwayGreeter();

            sessionSpy.target = findChild(shell, "greeter")
            dashCommunicatorSpy.target = findInvisibleChild(shell, "dashCommunicator");

            var launcher = findChild(shell, "launcher");
            launcherShowDashHomeSpy.target = launcher;
        }

        function cleanup() {
<<<<<<< HEAD
            tryCompare(shell, "enabled", true); // make sure greeter didn't leave us in disabled state
=======
            launcherShowDashHomeSpy.target = null;
>>>>>>> fadfb1a7

            shellLoader.itemDestroyed = false;

            shellLoader.active = false;

            tryCompare(shellLoader, "status", Loader.Null);
            tryCompare(shellLoader, "item", null);
            // Loader.status might be Loader.Null and Loader.item might be null but the Loader
            // item might still be alive. So if we set Loader.active back to true
            // again right now we will get the very same Shell instance back. So no reload
            // actually took place. Likely because Loader waits until the next event loop
            // iteration to do its work. So to ensure the reload, we will wait until the
            // Shell instance gets destroyed.
            tryCompare(shellLoader, "itemDestroyed", true);

            // kill all (fake) running apps
            killApps(ApplicationManager);

            unlockAllModemsSpy.clear()

            // reload our test subject to get it in a fresh state once again
            shellLoader.active = true;

            tryCompare(shellLoader, "status", Loader.Ready);
            removeTimeConstraintsFromDirectionalDragAreas(shellLoader.item);
        }

        function killApps() {
            while (ApplicationManager.count > 1) {
                var appIndex = ApplicationManager.get(0).appId == "unity8-dash" ? 1 : 0
                ApplicationManager.stopApplication(ApplicationManager.get(appIndex).appId);
            }
            compare(ApplicationManager.count, 1)
        }

        function test_leftEdgeDrag_data() {
            return [
                {tag: "without launcher", revealLauncher: false, swipeLength: units.gu(27), appHides: true, focusedApp: "dialer-app", launcherHides: true},
                {tag: "with launcher", revealLauncher: true, swipeLength: units.gu(27), appHides: true, focusedApp: "dialer-app", launcherHides: true},
                {tag: "small swipe", revealLauncher: false, swipeLength: units.gu(25), appHides: false, focusedApp: "dialer-app", launcherHides: false},
                {tag: "long swipe", revealLauncher: false, swipeLength: units.gu(27), appHides: true, focusedApp: "dialer-app", launcherHides: true},
                {tag: "long swipe", revealLauncher: false, swipeLength: units.gu(27), appHides: true, focusedApp: "unity8-dash", launcherHides: false}
            ];
        }

        function test_leftEdgeDrag(data) {
            dragLauncherIntoView();
            tapOnAppIconInLauncher();
            waitUntilApplicationWindowIsFullyVisible();
            ApplicationManager.focusApplication(data.focusedApp)
            waitUntilApplicationWindowIsFullyVisible();

            if (data.revealLauncher) {
                dragLauncherIntoView();
            }

            swipeFromLeftEdge(data.swipeLength);
            if (data.appHides) {
                waitUntilDashIsFocused();
            } else {
                waitUntilApplicationWindowIsFullyVisible();
            }

            var launcher = findChild(shell, "launcherPanel");
            tryCompare(launcher, "x", data.launcherHides ? -launcher.width : 0)

            // Make sure the helper for sliding out the launcher wasn't touched. We want to fade it out here.
            var animateTimer = findInvisibleChild(shell, "animateTimer");
            compare(animateTimer.nextState, "visible");
        }

        function test_suspend() {
            var greeter = findChild(shell, "greeter");

            // Launch an app from the launcher
            dragLauncherIntoView();
            tapOnAppIconInLauncher();
            waitUntilApplicationWindowIsFullyVisible();

            var mainAppId = ApplicationManager.focusedApplicationId;
            verify(mainAppId != "");
            var mainApp = ApplicationManager.findApplication(mainAppId);
            verify(mainApp);
            tryCompare(mainApp, "state", ApplicationInfoInterface.Running);

            // Suspend while call is active...
            callManager.foregroundCall = phoneCall;
            Powerd.status = Powerd.Off;
            tryCompare(greeter, "showProgress", 0);

            // Now try again after ending call
            callManager.foregroundCall = null;
            Powerd.status = Powerd.On;
            Powerd.status = Powerd.Off;
            tryCompare(greeter, "showProgress", 1);

            tryCompare(ApplicationManager, "suspended", true);
            compare(mainApp.state, ApplicationInfoInterface.Suspended);

            // And wake up
            Powerd.status = Powerd.On;
            tryCompare(greeter, "showProgress", 1);

            // Swipe away greeter to focus app
            swipeAwayGreeter();
            tryCompare(ApplicationManager, "suspended", false);
            compare(mainApp.state, ApplicationInfoInterface.Running);
            tryCompare(ApplicationManager, "focusedApplicationId", mainAppId);
        }

        function swipeAwayGreeter() {
            var greeter = findChild(shell, "greeter");
            tryCompare(greeter, "showProgress", 1);

            var touchX = shell.width - (shell.edgeSize / 2);
            var touchY = shell.height / 2;
            touchFlick(shell, touchX, touchY, shell.width * 0.1, touchY);

            // wait until the animation has finished
            tryCompare(greeter, "showProgress", 0);
            waitForRendering(greeter);
        }

        /*
          Regression test for bug https://bugs.launchpad.net/touch-preview-images/+bug/1193419

          When the user minimizes an application (left-edge swipe) he should always end up in the
          "Applications" scope view.

          Steps:
          - reveal launcher and launch an app that covers the dash
          - perform long left edge swipe to go minimize the app and go back to the dash.
          - verify the setCurrentScope() D-Bus call to the dash has been called for the correct scope id.
         */
        function test_minimizingAppTakesToDashApps() {
            dragLauncherIntoView();

            // Launch an app from the launcher
            tapOnAppIconInLauncher();

            waitUntilApplicationWindowIsFullyVisible();

            verify(ApplicationManager.focusedApplicationId !== "unity8-dash")

            dashCommunicatorSpy.clear();
            // Minimize the application we just launched
            swipeFromLeftEdge(units.gu(27));

            tryCompare(ApplicationManager, "focusedApplicationId", "unity8-dash");

            compare(dashCommunicatorSpy.count, 1);
            compare(dashCommunicatorSpy.signalArguments[0][0], "clickscope");
        }

        function test_showInputMethod() {
            var item = findChild(shell, "inputMethod");
            var surface = SurfaceManager.inputMethodSurface();

            surface.setState(MirSurfaceItem.Minimized);
            tryCompare(item, "visible", false);

            surface.setState(MirSurfaceItem.Restored);
            tryCompare(item, "visible", true);

            surface.setState(MirSurfaceItem.Minimized);
            tryCompare(item, "visible", false);

            surface.setState(MirSurfaceItem.Maximized);
            tryCompare(item, "visible", true);

            surface.setState(MirSurfaceItem.Minimized);
            tryCompare(item, "visible", false);
        }

        // wait until any transition animation has finished
        function waitUntilTransitionsEnd(stateGroup) {
            var transitions = stateGroup.transitions;
            for (var i = 0; i < transitions.length; ++i) {
                var transition = transitions[i];
                tryCompare(transition, "running", false, 2000);
            }
        }

        // Wait until the ApplicationWindow for the given Application object is fully loaded
        // (ie, the real surface has replaced the splash screen)
        function waitUntilAppWindowIsFullyLoaded(app) {
            var appWindow = findChild(shell, "appWindow_" + app.appId);
            var appWindowStateGroup = findInvisibleChild(appWindow, "applicationWindowStateGroup");
            tryCompareFunction(function() { return appWindowStateGroup.state === "surface" }, true);
            waitUntilTransitionsEnd(appWindowStateGroup);
        }

        function test_surfaceLosesFocusWhilePanelIsOpen() {
            var app = ApplicationManager.startApplication("dialer-app");
            waitUntilAppWindowIsFullyLoaded(app);

            tryCompare(app.session.surface, "focus", true);

            // Drag the indicators panel half-open
            var touchX = shell.width / 2;
            var indicators = findChild(shell, "indicators");
            touchFlick(indicators,
                    touchX /* fromX */, indicators.panelHeight * 0.5 /* fromY */,
                    touchX /* toX */, shell.height * 0.5 /* toY */,
                    true /* beginTouch */, false /* endTouch */);
            verify(indicators.partiallyOpened);

            tryCompare(app.session.surface, "focus", false);

            // And finish getting it open
            touchFlick(indicators,
                    touchX /* fromX */, shell.height * 0.5 /* fromY */,
                    touchX /* toX */, shell.height * 0.9 /* toY */,
                    false /* beginTouch */, true /* endTouch */);
            tryCompare(indicators, "fullyOpened", true);

            tryCompare(app.session.surface, "focus", false);

            dragToCloseIndicatorsPanel();

            tryCompare(app.session.surface, "focus", true);
        }

        // Wait for the whole UI to settle down
        function waitForUIToSettle() {
            var launcher = findChild(shell, "launcherPanel")
            tryCompareFunction(function() {return launcher.x === 0 || launcher.x === -launcher.width;}, true);
            if (launcher.x === 0) {
                mouseClick(shell, shell.width / 2, shell.height / 2)
            }
            tryCompare(launcher, "x", -launcher.width)

            waitForRendering(shell)
        }

        function dragToCloseIndicatorsPanel() {
            var indicators = findChild(shell, "indicators");

            var touchStartX = shell.width / 2;
            var touchStartY = shell.height - (indicators.panelHeight * 0.5);
            touchFlick(shell,
                    touchStartX, touchStartY,
                    touchStartX, shell.height * 0.1);

            tryCompare(indicators, "fullyClosed", true);
        }

        function dragLauncherIntoView() {
            var launcherPanel = findChild(shell, "launcherPanel");
            verify(launcherPanel.x = - launcherPanel.width);

            var touchStartX = 2;
            var touchStartY = shell.height / 2;
            touchFlick(shell, touchStartX, touchStartY, launcherPanel.width + units.gu(1), touchStartY);

            tryCompare(launcherPanel, "x", 0);
        }

        function tapOnAppIconInLauncher() {
            var launcherPanel = findChild(shell, "launcherPanel");

            // pick the first icon, the one at the bottom.
            var appIcon = findChild(launcherPanel, "launcherDelegate0")

            // Swipe upwards over the launcher to ensure that this icon
            // at the bottom is not folded and faded away.
            var touchStartX = launcherPanel.width / 2;
            var touchStartY = launcherPanel.height / 2;
            touchFlick(launcherPanel, touchStartX, touchStartY, touchStartX, 0);
            tryCompare(launcherPanel, "moving", false);

            tap(appIcon, appIcon.width / 2, appIcon.height / 2);
        }

        function showIndicators() {
            var indicators = findChild(shell, "indicators");
            indicators.show();
            tryCompare(indicators, "fullyOpened", true);
        }

        function hideIndicators() {
            var indicators = findChild(shell, "indicators");
            if (indicators.fullyOpened) {
                indicators.hide();
            }
        }

        function waitUntilApplicationWindowIsFullyVisible() {
            var appDelegate = findChild(shell, "appDelegate0")
            var surfaceContainer = findChild(appDelegate, "surfaceContainer");
            tryCompareFunction(function() { return surfaceContainer.surface !== null; }, true);
        }

        function waitUntilDashIsFocused() {
            tryCompare(ApplicationManager, "focusedApplicationId", "unity8-dash");
        }

        function swipeFromLeftEdge(swipeLength) {
            var touchStartX = 2;
            var touchStartY = shell.height / 2;
            touchFlick(shell, touchStartX, touchStartY, swipeLength, touchStartY);
        }

        function itemIsOnScreen(item) {
            var itemRectInShell = item.mapToItem(shell, 0, 0, item.width, item.height);

            return itemRectInShell.x >= 0
                && itemRectInShell.y >= 0
                && itemRectInShell.x + itemRectInShell.width <= shell.width
                && itemRectInShell.y + itemRectInShell.height <= shell.height;
        }

        function test_focusRequestedHidesGreeter() {
            var greeter = findChild(shell, "greeter");

            var app = ApplicationManager.startApplication("dialer-app");
            // wait until the app is fully loaded (ie, real surface replaces splash screen)
            tryCompareFunction(function() { return app.session !== null && app.session.surface !== null }, true);

            // Minimize the application we just launched
            swipeFromLeftEdge(units.gu(26) + 1);

            waitUntilDashIsFocused();

            greeter.show();
            tryCompare(greeter, "showProgress", 1);

            // The main point of this test
            ApplicationManager.requestFocusApplication("dialer-app");
            tryCompare(greeter, "showProgress", 0);
            waitForRendering(greeter);
        }

        function test_focusRequestedHidesIndicators() {
            var indicators = findChild(shell, "indicators");

            showIndicators();

            var oldCount = ApplicationManager.count;
            ApplicationManager.startApplication("camera-app");
            tryCompare(ApplicationManager, "count", oldCount + 1);

            tryCompare(indicators, "fullyClosed", true);
        }

        function test_showAndHideGreeterDBusCalls() {
            var greeter = findChild(shell, "greeter")
            tryCompare(greeter, "showProgress", 0)
            waitForRendering(greeter);
            LightDM.Greeter.showGreeter()
            waitForRendering(greeter)
            tryCompare(greeter, "showProgress", 1)
            LightDM.Greeter.hideGreeter()
            tryCompare(greeter, "showProgress", 0)
        }

        function test_login() {
            sessionSpy.clear()

            var greeter = findChild(shell, "greeter")
            waitForRendering(greeter)
            greeter.show()
            tryCompare(greeter, "showProgress", 1)

            tryCompare(sessionSpy, "count", 0)
            swipeAwayGreeter()
            tryCompare(sessionSpy, "count", 1)
        }

        function test_fullscreen() {
            var panel = findChild(shell, "panel");
            compare(panel.fullscreenMode, false);
            ApplicationManager.startApplication("camera-app");
            tryCompare(panel, "fullscreenMode", true);
            ApplicationManager.startApplication("dialer-app");
            tryCompare(panel, "fullscreenMode", false);
            ApplicationManager.requestFocusApplication("camera-app");
            tryCompare(panel, "fullscreenMode", true);
            ApplicationManager.requestFocusApplication("dialer-app");
            tryCompare(panel, "fullscreenMode", false);
        }

        function test_leftEdgeDragFullscreen() {
            var panel = findChild(shell, "panel");
            tryCompare(panel, "fullscreenMode", false)

            ApplicationManager.startApplication("camera-app");
            tryCompare(panel, "fullscreenMode", true)

            var touchStartX = 2;
            var touchStartY = shell.height / 2;

            touchFlick(shell, touchStartX, touchStartY, units.gu(2), touchStartY, true, false);

            compare(panel.fullscreenMode, true);

            touchFlick(shell, units.gu(2), touchStartY, units.gu(10), touchStartY, false, false);

            tryCompare(panel, "fullscreenMode", false);

            touchRelease(shell);
        }

        function test_unlockedProperties() {
            // Confirm that various properties have the correct values when unlocked
            tryCompare(shell, "locked", false)

            var launcher = findChild(shell, "launcher")
            tryCompare(launcher, "available", true)

            var indicators = findChild(shell, "indicators")
            tryCompare(indicators, "available", true)
        }

        function test_unlockAllModemsOnBoot() {
            // TODO reenable when service ready (LP: #1361074)
            expectFail("", "Unlock on boot temporarily disabled");
            tryCompare(unlockAllModemsSpy, "count", 1)
        }

        function test_leftEdgeDragOnGreeter_data() {
            return [
                {tag: "short swipe", targetX: shell.width / 3, unlocked: false},
                {tag: "long swipe", targetX: shell.width / 3 * 2, unlocked: true}
            ]
        }

        function test_leftEdgeDragOnGreeter(data) {
            var greeter = findChild(shell, "greeter");
            greeter.show();
            tryCompare(greeter, "showProgress", 1);

            var touchStartX = 2;
            var touchStartY = shell.height / 2;
            touchFlick(shell, touchStartX, touchStartY, data.targetX, touchStartY);

            tryCompare(greeter, "showProgress", data.unlocked ? 0 : 1);
        }

        function test_tapOnRightEdgeReachesApplicationSurface() {
            var topmostSpreadDelegate = findChild(shell, "appDelegate0");
            var topmostSurface = findChild(topmostSpreadDelegate, "surfaceContainer").surface;
            var rightEdgeDragArea = findChild(shell, "spreadDragArea");

            topmostSurface.touchPressCount = 0;
            topmostSurface.touchReleaseCount = 0;

            var tapPoint = rightEdgeDragArea.mapToItem(shell, rightEdgeDragArea.width / 2,
                    rightEdgeDragArea.height / 2);

            tap(shell, tapPoint.x, tapPoint.y);

            tryCompare(topmostSurface, "touchPressCount", 1);
            tryCompare(topmostSurface, "touchReleaseCount", 1);
        }

        /*
            Perform a right edge drag over an application surface and check
            that no touch event was sent to it (ie, they were all consumed
            by the right-edge drag area)
         */
        function test_rightEdgeDragDoesNotReachApplicationSurface() {
            var topmostSpreadDelegate = findChild(shell, "appDelegate0");
            var topmostSurface = findChild(topmostSpreadDelegate, "surfaceContainer").surface;
            var rightEdgeDragArea = findChild(shell, "spreadDragArea");

            topmostSurface.touchPressCount = 0;
            topmostSurface.touchReleaseCount = 0;

            var gestureStartPoint = rightEdgeDragArea.mapToItem(shell, rightEdgeDragArea.width / 2,
                    rightEdgeDragArea.height / 2);

            touchFlick(shell,
                    gestureStartPoint.x /* fromX */, gestureStartPoint.y /* fromY */,
                    units.gu(1) /* toX */, gestureStartPoint.y /* toY */);

            tryCompare(topmostSurface, "touchPressCount", 0);
            tryCompare(topmostSurface, "touchReleaseCount", 0);
        }

        function waitUntilFocusedApplicationIsShowingItsSurface()
        {
            var spreadDelegate = findChild(shell, "appDelegate0");
            var appState = findInvisibleChild(spreadDelegate, "applicationWindowStateGroup");
            tryCompare(appState, "state", "surface");
            var transitions = appState.transitions;
            for (var i = 0; i < transitions.length; ++i) {
                var transition = transitions[i];
                tryCompare(transition, "running", false, 2000);
            }
        }

        function swipeFromRightEdgeToShowAppSpread()
        {
            // perform a right-edge drag to show the spread
            var touchStartX = shell.width - (shell.edgeSize / 2)
            var touchStartY = shell.height / 2;
            touchFlick(shell, touchStartX, touchStartY, units.gu(1) /* endX */, touchStartY /* endY */);

            // check if it's indeed showing the spread
            var stage = findChild(shell, "stage");
            var spreadView = findChild(stage, "spreadView");
            tryCompare(spreadView, "phase", 2);
        }

        function test_tapUbuntuIconInLauncherOverAppSpread() {

            waitUntilFocusedApplicationIsShowingItsSurface();

            swipeFromRightEdgeToShowAppSpread();

            var launcher = findChild(shell, "launcher");

            // ensure the launcher dimissal timer never gets triggered during the test run
            var dismissTimer = findInvisibleChild(launcher, "dismissTimer");
            dismissTimer.interval = 60 * 60 * 1000;

            dragLauncherIntoView();

            // Emulate a tap with a finger, where the touch position drifts during the tap.
            {
                var buttonShowDashHome = findChild(launcher, "buttonShowDashHome");
                var startPos = buttonShowDashHome.mapToItem(shell,
                        buttonShowDashHome.width * 0.2,
                        buttonShowDashHome.height * 0.2);
                var endPos = buttonShowDashHome.mapToItem(shell,
                        buttonShowDashHome.width * 0.8,
                        buttonShowDashHome.height * 0.8);
                touchFlick(shell, startPos.x, startPos.y, endPos.x, endPos.y);
            }

            compare(launcherShowDashHomeSpy.count, 1);

            // check that the stage has left spread mode.
            {
                var stage = findChild(shell, "stage");
                var spreadView = findChild(stage, "spreadView");
                tryCompare(spreadView, "phase", 0);
            }

            // check that the launcher got dismissed
            var launcherPanel = findChild(shell, "launcherPanel");
            tryCompare(launcherPanel, "x", -launcherPanel.width);
        }
    }
}<|MERGE_RESOLUTION|>--- conflicted
+++ resolved
@@ -144,11 +144,8 @@
         }
 
         function cleanup() {
-<<<<<<< HEAD
             tryCompare(shell, "enabled", true); // make sure greeter didn't leave us in disabled state
-=======
             launcherShowDashHomeSpy.target = null;
->>>>>>> fadfb1a7
 
             shellLoader.itemDestroyed = false;
 

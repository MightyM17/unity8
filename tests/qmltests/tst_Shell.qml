/*
 * Copyright (C) 2013-2015 Canonical, Ltd.
 *
 * This program is free software; you can redistribute it and/or modify
 * it under the terms of the GNU General Public License as published by
 * the Free Software Foundation; version 3.
 *
 * This program is distributed in the hope that it will be useful,
 * but WITHOUT ANY WARRANTY; without even the implied warranty of
 * MERCHANTABILITY or FITNESS FOR A PARTICULAR PURPOSE.  See the
 * GNU General Public License for more details.
 *
 * You should have received a copy of the GNU General Public License
 * along with this program.  If not, see <http://www.gnu.org/licenses/>.
 */

import QtQuick 2.4
import QtTest 1.0
import AccountsService 0.1
import GSettings 1.0
import IntegratedLightDM 0.1 as LightDM
import Ubuntu.Components 1.3
import Ubuntu.Components.ListItems 1.3 as ListItem
import Ubuntu.Telephony 0.1 as Telephony
import Unity.Application 0.1
import Unity.Connectivity 0.1
import Unity.Indicators 0.1
import Unity.Notifications 1.0
import Unity.Launcher 0.1
import Unity.Test 0.1
import Powerd 0.1
import Wizard 0.1 as Wizard
import Utils 0.1

import "../../qml"
import "../../qml/Components"
import "../../qml/Components/PanelState"
import "Stages"

Rectangle {
    id: root
    color: "grey"
    width: units.gu(100) + controls.width
    height: units.gu(71)

    Component.onCompleted: {
        // must set the mock mode before loading the Shell
        LightDM.Greeter.mockMode = "single";
        LightDM.Users.mockMode = "single";
        shellLoader.active = true;
    }

    Item {
        id: shellContainer
        anchors.left: root.left
        anchors.right: controls.left
        anchors.top: root.top
        anchors.bottom: root.bottom
        Loader {
            id: shellLoader
            focus: true

            anchors.centerIn: parent

            property int shellOrientation: Qt.PortraitOrientation
            property int nativeOrientation: Qt.PortraitOrientation
            property int primaryOrientation: Qt.PortraitOrientation

            state: "phone"
            states: [
                State {
                    name: "phone"
                    PropertyChanges {
                        target: shellLoader
                        width: units.gu(40)
                        height: units.gu(71)
                    }
                },
                State {
                    name: "tablet"
                    PropertyChanges {
                        target: shellLoader
                        width: units.gu(100)
                        height: units.gu(71)
                        shellOrientation: Qt.LandscapeOrientation
                        nativeOrientation: Qt.LandscapeOrientation
                        primaryOrientation: Qt.LandscapeOrientation
                    }
                },
                State {
                    name: "desktop"
                    PropertyChanges {
                        target: shellLoader
                        width: shellContainer.width
                        height: shellContainer.height
                    }
                    PropertyChanges {
                        target: mouseEmulation
                        checked: false
                    }
                }
            ]

            active: false
            property bool itemDestroyed: false
            sourceComponent: Component {
                Shell {
                    id: __shell
                    usageScenario: usageScenarioSelector.model[usageScenarioSelector.selectedIndex]
                    nativeWidth: width
                    nativeHeight: height
                    orientation: shellLoader.shellOrientation
                    orientations: Orientations {
                        native_: shellLoader.nativeOrientation
                        primary: shellLoader.primaryOrientation
                    }
                    Component.onDestruction: {
                        shellLoader.itemDestroyed = true;
                    }
                }
            }
        }
    }

    Flickable {
        id: controls
        contentHeight: controlRect.height

        anchors.top: root.top
        anchors.bottom: root.bottom
        anchors.right: root.right
        width: units.gu(30)

        Rectangle {
            id: controlRect
            anchors { left: parent.left; right: parent.right }
            color: "darkgrey"
            height: childrenRect.height + units.gu(2)

            Column {
                anchors { left: parent.left; right: parent.right; top: parent.top; margins: units.gu(1) }
                spacing: units.gu(1)

                Row {
                    spacing: units.gu(1)
                    Button {
                        text: "Show Greeter"
                        activeFocusOnPress: false
                        onClicked: {
                            if (shellLoader.status !== Loader.Ready)
                                return;

                            var greeter = testCase.findChild(shellLoader.item, "greeter");
                            if (!greeter.shown) {
                                LightDM.Greeter.showGreeter();
                            }
                        }
                    }
                    Button {
                        text: "Hide Greeter"
                        activeFocusOnPress: false
                        onClicked: {
                            if (shellLoader.status !== Loader.Ready)
                                return;

                            var greeter = testCase.findChild(shellLoader.item, "greeter");
                            if (greeter.shown) {
                                greeter.hide()
                            }
                        }
                    }
                }
                ListItem.ItemSelector {
                    anchors { left: parent.left; right: parent.right }
                    activeFocusOnPress: false
                    text: "LightDM mock mode"
                    model: ["single", "single-passphrase", "single-pin", "full"]
                    onSelectedIndexChanged: {
                        shellLoader.active = false;
                        LightDM.Greeter.mockMode = model[selectedIndex];
                        LightDM.Users.mockMode = model[selectedIndex];
                        shellLoader.active = true;
                    }
                }
                ListItem.ItemSelector {
                    anchors { left: parent.left; right: parent.right }
                    activeFocusOnPress: false
                    text: "Size"
                    model: ["phone", "tablet", "desktop"]
                    onSelectedIndexChanged: {
                        shellLoader.active = false;
                        shellLoader.state = model[selectedIndex];
                        shellLoader.active = true;
                    }
                }
                ListItem.ItemSelector {
                    id: usageScenarioSelector
                    anchors { left: parent.left; right: parent.right }
                    activeFocusOnPress: false
                    text: "Usage scenario"
                    model: ["phone", "tablet", "desktop"]
                }
                MouseTouchEmulationCheckbox {
                    id: mouseEmulation
                    checked: true
                    color: "white"
                }
                ListItem.ItemSelector {
                    id: ctrlModifier
                    anchors { left: parent.left; right: parent.right }
                    activeFocusOnPress: false
                    text: "Ctrl key as"
                    model: ["Ctrl", "Alt", "Super"]
                    onSelectedIndexChanged: {
                        var keyMapper = testCase.findChild(shellContainer, "physicalKeysMapper");
                        keyMapper.controlInsteadOfAlt = selectedIndex == 1;
                        keyMapper.controlInsteadOfSuper = selectedIndex == 2;
                    }
                }

                Row {
                    anchors { left: parent.left; right: parent.right }
                    CheckBox {
                        id: autohideLauncherCheckbox
                        onCheckedChanged:  {
                            GSettingsController.setAutohideLauncher(checked)
                        }
                    }
                    Label {
                        text: "Autohide launcher"
                    }
                }

                Label { text: "Applications"; font.bold: true }

                Button {
                    text: "Start all apps"
                    width: parent.width
                    onClicked: {
                        for (var i = 0; i < ApplicationManager.availableApplications.length; i++) {
                            var appId = ApplicationManager.availableApplications[i];
                            ApplicationManager.startApplication(appId)
                        }
                    }
                }

                Repeater {
                    id: appRepeater
                    model: ApplicationManager.availableApplications
                    ApplicationCheckBox {
                        appId: modelData
                    }
                }
            }
        }
    }

    Component {
        id: mockNotification

        QtObject {
            function invokeAction(actionId) {
                mockNotificationsModel.actionInvoked(actionId)
            }
        }
    }
    ListModel {
        id: mockNotificationsModel

        signal actionInvoked(string actionId)

        function getRaw(id) {
            return mockNotification.createObject(mockNotificationsModel)
        }

        onActionInvoked: {
            if(actionId == "ok_id") {
                mockNotificationsModel.clear()
            }
        }
    }

    SignalSpy {
        id: launcherShowDashHomeSpy
        signalName: "showDashHome"
    }

    SignalSpy {
        id: sessionSpy
        signalName: "sessionStarted"
    }

    SignalSpy {
        id: dashCommunicatorSpy
        signalName: "setCurrentScopeCalled"
    }

    SignalSpy {
        id: unlockAllModemsSpy
        target: Connectivity
        signalName: "unlockingAllModems"
    }

    SignalSpy {
        id: notificationActionSpy
        target: mockNotificationsModel
        signalName: "actionInvoked"
    }

    SignalSpy {
        id: appRemovedSpy
        target: ApplicationManager
        signalName: "applicationRemoved"
    }

    Telephony.CallEntry {
        id: phoneCall
        phoneNumber: "+447812221111"
    }

    Item {
        id: fakeDismissTimer
        property bool running: false
        signal triggered

        function stop() {
            running = false;
        }

        function restart() {
            running = true;
        }
    }

    UnityTestCase {
        id: testCase
        name: "Shell"
        when: windowShown

        property Item shell: shellLoader.status === Loader.Ready ? shellLoader.item : null

        function init() {
            if (shellLoader.active) {
                // happens for the very first test function as shell
                // is loaded by default
                tearDown();
            }

        }

        function cleanup() {
            waitForRendering(shell);
            mouseEmulation.checked = true;
            tryCompare(shell, "enabled", true); // make sure greeter didn't leave us in disabled state
            tearDown();
            WindowStateStorage.clear();
        }

        function loadShell(formFactor) {
            shellLoader.state = formFactor;
            shellLoader.active = true;
            tryCompare(shellLoader, "status", Loader.Ready);
            removeTimeConstraintsFromSwipeAreas(shellLoader.item);
            tryCompare(shell, "enabled", true); // enabled by greeter when ready

            sessionSpy.target = findChild(shell, "greeter")
            dashCommunicatorSpy.target = findInvisibleChild(shell, "dashCommunicator");

            var launcher = findChild(shell, "launcher");
            launcherShowDashHomeSpy.target = launcher;

            var panel = findChild(launcher, "launcherPanel");
            verify(!!panel);

            panel.dismissTimer = fakeDismissTimer;

            waitForGreeterToStabilize();
        }

        function loadDesktopShellWithApps() {
            loadShell("desktop");
            waitForRendering(shell)
            shell.usageScenario = "desktop"
            waitForRendering(shell)
            var app1 = ApplicationManager.startApplication("dialer-app")
            var app2 = ApplicationManager.startApplication("webbrowser-app")
            var app3 = ApplicationManager.startApplication("camera-app")
            var app4 = ApplicationManager.startApplication("facebook-webapp")
            var app5 = ApplicationManager.startApplication("camera-app")
            var app6 = ApplicationManager.startApplication("gallery-app")
            var app7 = ApplicationManager.startApplication("calendar-app")
            waitUntilAppWindowIsFullyLoaded(app7);
        }

        function waitForGreeterToStabilize() {
            var greeter = findChild(shell, "greeter");
            verify(greeter);

            var loginList = findChild(greeter, "loginList");
            // Only present in WideView
            if (loginList) {
                var userList = findChild(loginList, "userList");
                verify(userList);
                tryCompare(userList, "movingInternally", false);
            }
        }

        function tearDown() {
            launcherShowDashHomeSpy.target = null;

            shellLoader.itemDestroyed = false;

            shellLoader.active = false;

            tryCompare(shellLoader, "status", Loader.Null);
            tryCompare(shellLoader, "item", null);
            // Loader.status might be Loader.Null and Loader.item might be null but the Loader
            // item might still be alive. So if we set Loader.active back to true
            // again right now we will get the very same Shell instance back. So no reload
            // actually took place. Likely because Loader waits until the next event loop
            // iteration to do its work. So to ensure the reload, we will wait until the
            // Shell instance gets destroyed.
            tryCompare(shellLoader, "itemDestroyed", true);

            setLightDMMockMode("single"); // back to the default value

            AccountsService.demoEdges = false;
            Wizard.System.wizardEnabled = false;

            // kill all (fake) running apps
            killApps(ApplicationManager);

            unlockAllModemsSpy.clear()
            LightDM.Greeter.authenticate(""); // reset greeter

            sessionSpy.clear();

            GSettingsController.setLifecycleExemptAppids([]);
        }

        function killApps() {
            while (ApplicationManager.count > 1) {
                var appIndex = ApplicationManager.get(0).appId == "unity8-dash" ? 1 : 0
                ApplicationManager.stopApplication(ApplicationManager.get(appIndex).appId);
            }
            compare(ApplicationManager.count, 1)
        }

        function test_snapDecisionDismissalReturnsFocus() {
            loadShell("phone");
            swipeAwayGreeter();
            var notifications = findChild(shell, "notificationList");
            var app = ApplicationManager.startApplication("camera-app");
            var stage = findChild(shell, "stage")
            // Open an application and focus
            waitUntilApplicationWindowIsFullyVisible(app);
            ApplicationManager.focusApplication(app);
            tryCompare(app.session.lastSurface, "activeFocus", true);

            notifications.model = mockNotificationsModel;

            // FIXME: Hack: UnitySortFilterProxyModelQML doesn't work with QML ListModels which we use
            // for mocking here (RoleType can't be found in the QML model). As we only need to show
            // one SnapDecision lets just disable the filtering and make appear any notification as a
            // SnapDecision.
            var snapDecisionProxyModel = findInvisibleChild(shell, "snapDecisionProxyModel");
            snapDecisionProxyModel.filterRegExp = RegExp("");

            // Pop-up a notification
            addSnapDecisionNotification();
            waitForRendering(shell);

            // Make sure the notification really opened
            var notification = findChild(notifications, "notification" + (mockNotificationsModel.count - 1));
            verify(notification !== undefined && notification != null, "notification wasn't found");
            tryCompare(notification, "height", notification.implicitHeight)
            waitForRendering(notification);

            // Make sure activeFocus went away from the app window
            tryCompare(app.session.lastSurface, "activeFocus", false);
            tryCompare(stage, "interactive", false);

            // Clicking the button should dismiss the notification and return focus
            var buttonAccept = findChild(notification, "notify_button0");
            mouseClick(buttonAccept);

            // Make sure we're back to normal
            tryCompare(app.session.lastSurface, "activeFocus", true);
            compare(stage.interactive, true, "Stages not interactive again after modal notification has closed");
        }

        function addSnapDecisionNotification() {
            var n = {
                type: Notification.SnapDecision,
                hints: {"x-canonical-private-affirmative-tint": "true"},
                summary: "Tom Ato",
                body: "Lorem ipsum dolor sit amet, consetetur sadipscing elitr, sed diam nonumy eirmod tempor invidunt ut labore et dolore magna aliquyam erat, sed diam voluptua.",
                icon: "../../tests/graphics/avatars/funky.png",
                secondaryIcon: "../../tests/graphics/applicationIcons/facebook.png",
                actions: [{ id: "ok_id", label: "Ok"},
                    { id: "cancel_id", label: "Cancel"},
                    { id: "notreally_id", label: "Not really"},
                    { id: "noway_id", label: "messages:No way"},
                    { id: "nada_id", label: "messages:Nada"}]
            }

            mockNotificationsModel.append(n)
        }

        function test_phoneLeftEdgeDrag_data() {
            return [
                {tag: "without launcher",
                 revealLauncher: false, swipeLength: units.gu(30), appHides: true, focusedApp: "dialer-app",
                 launcherHides: true, greeterShown: false},

                {tag: "with launcher",
                 revealLauncher: true, swipeLength: units.gu(30), appHides: true, focusedApp: "dialer-app",
                 launcherHides: true, greeterShown: false},

                {tag: "small swipe",
                 revealLauncher: false, swipeLength: units.gu(25), appHides: false, focusedApp: "dialer-app",
                 launcherHides: false, greeterShown: false},

                {tag: "long swipe",
                 revealLauncher: false, swipeLength: units.gu(30), appHides: true, focusedApp: "dialer-app",
                 launcherHides: true, greeterShown: false},

                {tag: "small swipe with greeter",
                 revealLauncher: false, swipeLength: units.gu(25), appHides: false, focusedApp: "dialer-app",
                 launcherHides: false, greeterShown: true},

                {tag: "long swipe with greeter",
                 revealLauncher: false, swipeLength: units.gu(30), appHides: true, focusedApp: "dialer-app",
                 launcherHides: true, greeterShown: true},

                {tag: "swipe over dash",
                 revealLauncher: false, swipeLength: units.gu(30), appHides: true, focusedApp: "unity8-dash",
                 launcherHides: false, greeterShown: false},
            ];
        }

        function test_phoneLeftEdgeDrag(data) {
            loadShell("phone");
            swipeAwayGreeter();
            dragLauncherIntoView();
            tapOnAppIconInLauncher();
            waitUntilApplicationWindowIsFullyVisible();
            ApplicationManager.focusApplication(data.focusedApp)
            waitUntilApplicationWindowIsFullyVisible();

            var greeter = findChild(shell, "greeter");
            if (data.greeterShown) {
                showGreeter();
            }

            if (data.revealLauncher) {
                dragLauncherIntoView();
            }

            swipeFromLeftEdge(data.swipeLength);
            if (data.appHides) {
                waitUntilDashIsFocused();
                tryCompare(greeter, "shown", false);
            } else {
                waitUntilApplicationWindowIsFullyVisible();
                compare(greeter.fullyShown, data.greeterShown);
            }

            var launcher = findChild(shell, "launcherPanel");
            tryCompare(launcher, "x", data.launcherHides ? -launcher.width : 0)

            // Make sure the helper for sliding out the launcher wasn't touched. We want to fade it out here.
            var animateTimer = findInvisibleChild(shell, "animateTimer");
            compare(animateTimer.nextState, "visible");
        }

        function test_tabletLeftEdgeDrag_data() {
            return [
                {tag: "without password", user: "no-password", loggedIn: true, demo: false},
                {tag: "with password", user: "has-password", loggedIn: false, demo: false},
                {tag: "with demo", user: "has-password", loggedIn: true, demo: true},
            ]
        }

        function test_tabletLeftEdgeDrag(data) {
            setLightDMMockMode("full");
            loadShell("tablet");

            selectUser(data.user)

            AccountsService.demoEdges = data.demo
            var tutorial = findChild(shell, "tutorial");
            tryCompare(tutorial, "running", data.demo);

            swipeFromLeftEdge(shell.width * 0.75)
            wait(500) // to give time to handle dash() signal from Launcher
            confirmLoggedIn(data.loggedIn)
        }

        function test_longLeftEdgeSwipeTakesToAppsAndResetSearchString() {
            loadShell("phone");
            swipeAwayGreeter();
            dragLauncherIntoView();
            dashCommunicatorSpy.clear();

            tapOnAppIconInLauncher();
            waitUntilApplicationWindowIsFullyVisible();

            verify(ApplicationManager.focusedApplicationId !== "unity8-dash")

            //Long left swipe
            swipeFromLeftEdge(units.gu(30));

            tryCompare(ApplicationManager, "focusedApplicationId", "unity8-dash");

            compare(dashCommunicatorSpy.count, 1);
        }

        function test_ClickUbuntuIconInLauncherTakesToAppsAndResetSearchString() {
            loadShell("phone");
            swipeAwayGreeter();
            dragLauncherIntoView();
            dashCommunicatorSpy.clear();

            var launcher = findChild(shell, "launcher");
            var dashIcon = findChild(launcher, "dashItem");
            verify(dashIcon != undefined);
            mouseClick(dashIcon);

            tryCompare(ApplicationManager, "focusedApplicationId", "unity8-dash");

            compare(dashCommunicatorSpy.count, 1);
        }

        function test_suspend() {
            loadShell("phone");
            swipeAwayGreeter();
            var greeter = findChild(shell, "greeter");

            // Launch an app from the launcher
            dragLauncherIntoView();
            tapOnAppIconInLauncher();
            waitUntilApplicationWindowIsFullyVisible();

            var mainAppId = ApplicationManager.focusedApplicationId;
            verify(mainAppId != "");
            var mainApp = ApplicationManager.findApplication(mainAppId);
            verify(mainApp);
            tryCompare(mainApp, "requestedState", ApplicationInfoInterface.RequestedRunning);

            // Display off while call is active...
            callManager.foregroundCall = phoneCall;
            Powerd.setStatus(Powerd.Off, Powerd.Unknown);
            tryCompare(greeter, "shown", false);

            // Now try again after ending call
            callManager.foregroundCall = null;
            Powerd.setStatus(Powerd.On, Powerd.Unknown);
            Powerd.setStatus(Powerd.Off, Powerd.Unknown);
            tryCompare(greeter, "fullyShown", true);

            compare(mainApp.requestedState, ApplicationInfoInterface.RequestedSuspended);

            // And wake up
            Powerd.setStatus(Powerd.On, Powerd.Unknown);
            tryCompare(greeter, "fullyShown", true);

            // Swipe away greeter to focus app

            // greeter unloads its internal components when hidden
            // and reloads them when shown. Thus we have to do this
            // again before interacting with it otherwise any
            // SwipeAreas in there won't be easily fooled by
            // fake swipes.
            removeTimeConstraintsFromSwipeAreas(greeter);
            swipeAwayGreeter();

            compare(mainApp.requestedState, ApplicationInfoInterface.RequestedRunning);
            tryCompare(ApplicationManager, "focusedApplicationId", mainAppId);
        }

        function swipeAwayGreeter() {
            var greeter = findChild(shell, "greeter");
            tryCompare(greeter, "fullyShown", true);
<<<<<<< HEAD
            removeTimeConstraintsFromSwipeAreas(greeter);
=======
            waitForGreeterToStabilize();
            removeTimeConstraintsFromDirectionalDragAreas(greeter);
>>>>>>> f5b4a902

            var touchX = shell.width - (shell.edgeSize / 2);
            var touchY = shell.height / 2;
            touchFlick(shell, touchX, touchY, shell.width * 0.1, touchY);

            // wait until the animation has finished
            tryCompare(greeter, "shown", false);
            waitForRendering(greeter);
        }

        function selectUserAtIndex(i) {
            // We could be anywhere in list; find target index to know which direction
            var greeter = findChild(shell, "greeter")
            var userlist = findChild(greeter, "userList")
            if (userlist.currentIndex == i)
                keyClick(Qt.Key_Escape) // Reset state if we're not moving
            while (userlist.currentIndex != i) {
                var next = userlist.currentIndex + 1
                if (userlist.currentIndex > i) {
                    next = userlist.currentIndex - 1
                }
                tap(findChild(greeter, "username"+next));
                tryCompare(userlist, "currentIndex", next)
                tryCompare(userlist, "movingInternally", false)
            }
            tryCompare(shell, "enabled", true); // wait for PAM to settle
        }

        function selectUser(name) {
            // Find index of user with the right name
            for (var i = 0; i < LightDM.Users.count; i++) {
                if (LightDM.Users.data(i, LightDM.UserRoles.NameRole) == name) {
                    break
                }
            }
            if (i == LightDM.Users.count) {
                fail("Didn't find name")
                return -1
            }
            selectUserAtIndex(i)
            return i
        }

        function clickPasswordInput(isButton) {
            var greeter = findChild(shell, "greeter")
            tryCompare(greeter, "fullyShown", true);

            var passwordMouseArea = findChild(shell, "passwordMouseArea")
            tryCompare(passwordMouseArea, "enabled", isButton)

            var passwordInput = findChild(shell, "passwordInput")
            mouseClick(passwordInput)
        }

        function confirmLoggedIn(loggedIn) {
            var greeter = findChild(shell, "greeter");
            tryCompare(greeter, "shown", loggedIn ? false : true);
            verify(loggedIn ? sessionSpy.count > 0 : sessionSpy.count === 0);
        }

        function setLightDMMockMode(mode) {
            LightDM.Greeter.mockMode = mode;
            LightDM.Users.mockMode = mode;
        }

        /*
          Regression test for bug https://bugs.launchpad.net/touch-preview-images/+bug/1193419

          When the user minimizes an application (left-edge swipe) he should always end up in the
          "Applications" scope view.

          Steps:
          - reveal launcher and launch an app that covers the dash
          - perform long left edge swipe to go minimize the app and go back to the dash.
          - verify the setCurrentScope() D-Bus call to the dash has been called for the correct scope id.
         */
        function test_minimizingAppTakesToDashApps() {
            loadShell("phone");
            swipeAwayGreeter();
            dragLauncherIntoView();

            // Launch an app from the launcher
            tapOnAppIconInLauncher();

            waitUntilApplicationWindowIsFullyVisible();

            verify(ApplicationManager.focusedApplicationId !== "unity8-dash")

            dashCommunicatorSpy.clear();
            // Minimize the application we just launched
            swipeFromLeftEdge(shell.width * 0.75);

            tryCompare(ApplicationManager, "focusedApplicationId", "unity8-dash");

            compare(dashCommunicatorSpy.count, 1);
            compare(dashCommunicatorSpy.signalArguments[0][0], 0);
        }

        function test_showInputMethod() {
            loadShell("phone");
            swipeAwayGreeter();
            var item = findChild(shell, "inputMethod");
            var surface = SurfaceManager.inputMethodSurface;

            surface.setState(Mir.MinimizedState);
            tryCompare(item, "visible", false);

            surface.setState(Mir.RestoredState);
            tryCompare(item, "visible", true);

            surface.setState(Mir.MinimizedState);
            tryCompare(item, "visible", false);

            surface.setState(Mir.MaximizedState);
            tryCompare(item, "visible", true);

            surface.setState(Mir.MinimizedState);
            tryCompare(item, "visible", false);
        }

        // Wait until the ApplicationWindow for the given Application object is fully loaded
        // (ie, the real surface has replaced the splash screen)
        function waitUntilAppWindowIsFullyLoaded(app) {
            var appWindow = findChild(shell, "appWindow_" + app.appId);
            var appWindowStateGroup = findInvisibleChild(appWindow, "applicationWindowStateGroup");
            tryCompareFunction(function() { return appWindowStateGroup.state === "surface" }, true);
            waitUntilTransitionsEnd(appWindowStateGroup);
        }

        function test_surfaceLosesActiveFocusWhilePanelIsOpen() {
            loadShell("phone");
            swipeAwayGreeter();
            var app = ApplicationManager.startApplication("dialer-app");
            waitUntilAppWindowIsFullyLoaded(app);

            tryCompare(app.session.lastSurface, "activeFocus", true);

            // Drag the indicators panel half-open
            var touchX = shell.width / 2;
            var indicators = findChild(shell, "indicators");
            touchFlick(indicators,
                    touchX /* fromX */, indicators.minimizedPanelHeight * 0.5 /* fromY */,
                    touchX /* toX */, shell.height * 0.5 /* toY */,
                    true /* beginTouch */, false /* endTouch */);
            verify(indicators.partiallyOpened);

            tryCompare(app.session.lastSurface, "activeFocus", false);

            // And finish getting it open
            touchFlick(indicators,
                    touchX /* fromX */, shell.height * 0.5 /* fromY */,
                    touchX /* toX */, shell.height * 0.9 /* toY */,
                    false /* beginTouch */, true /* endTouch */);
            tryCompare(indicators, "fullyOpened", true);

            tryCompare(app.session.lastSurface, "activeFocus", false);

            dragToCloseIndicatorsPanel();

            tryCompare(app.session.lastSurface, "activeFocus", true);
        }

        function test_launchedAppHasActiveFocus_data() {
            return [
                {tag: "phone", formFactor: "phone", usageScenario: "phone"},
                {tag: "tablet", formFactor: "tablet", usageScenario: "tablet"},
                {tag: "desktop", formFactor: "tablet", usageScenario: "desktop"}
            ]
        }

        function test_launchedAppHasActiveFocus(data) {
            loadShell(data.formFactor);
            shell.usageScenario = data.usageScenario;
            swipeAwayGreeter();

            var webApp = ApplicationManager.startApplication("webbrowser-app");
            verify(webApp);
            waitUntilAppSurfaceShowsUp("webbrowser-app")

            verify(webApp.session.lastSurface);

            tryCompare(webApp.session.lastSurface, "activeFocus", true);
        }

        function test_launchedAppKeepsActiveFocusOnUsageModeChange() {
            loadShell("tablet");
            swipeAwayGreeter();

            var webApp = ApplicationManager.startApplication("webbrowser-app");
            verify(webApp);
            waitUntilAppSurfaceShowsUp("webbrowser-app")

            verify(webApp.session.lastSurface);

            tryCompare(webApp.session.lastSurface, "activeFocus", true);

            shell.usageScenario = "desktop";

            // check that the desktop stage and window have been loaded
            {
                var desktopWindow = findChild(shell, "appWindow_webbrowser-app");
                verify(desktopWindow);
            }

            tryCompare(webApp.session.lastSurface, "activeFocus", true);

            shell.usageScenario = "tablet";

            // check that the tablet stage and app surface delegate have been loaded
            {
                var desktopWindow = findChild(shell, "tabletSpreadDelegate_webbrowser-app");
                verify(desktopWindow);
            }

            tryCompare(webApp.session.lastSurface, "activeFocus", true);
        }

        function waitUntilAppSurfaceShowsUp(appId) {
            var appWindow = findChild(shell, "appWindow_" + appId);
            verify(appWindow);
            var appWindowStates = findInvisibleChild(appWindow, "applicationWindowStateGroup");
            verify(appWindowStates);
            tryCompare(appWindowStates, "state", "surface");
        }

        function dragToCloseIndicatorsPanel() {
            var indicators = findChild(shell, "indicators");

            var touchStartX = shell.width / 2;
            var touchStartY = shell.height - (indicators.minimizedPanelHeight * 0.5);
            touchFlick(shell,
                    touchStartX, touchStartY,
                    touchStartX, shell.height * 0.1);

            tryCompare(indicators, "fullyClosed", true);
        }

        function dragLauncherIntoView() {
            var launcher = findChild(shell, "launcher");
            var launcherPanel = findChild(launcher, "launcherPanel");
            waitForRendering(launcher);
            verify(launcherPanel.x = - launcherPanel.width);

            var touchStartX = 2;
            var touchStartY = shell.height / 2;
            touchFlick(shell, touchStartX, touchStartY, launcherPanel.width + units.gu(1), touchStartY);

            tryCompare(launcherPanel, "x", 0);
            tryCompare(launcher, "state", "visible");
        }

        function tapOnAppIconInLauncher() {
            var launcherPanel = findChild(shell, "launcherPanel");

            // pick the first icon, the one at the top.
            var appIcon = findChild(launcherPanel, "launcherDelegate0")
            tap(appIcon, appIcon.width / 2, appIcon.height / 2);
        }

        function showIndicators() {
            var indicators = findChild(shell, "indicators");
            indicators.show();
            tryCompare(indicators, "fullyOpened", true);
        }

        function hideIndicators() {
            var indicators = findChild(shell, "indicators");
            if (indicators.fullyOpened) {
                indicators.hide();
            }
        }

        function waitUntilApplicationWindowIsFullyVisible() {
            var appDelegate = findChild(shell, "appDelegate0")
            var surfaceContainer = findChild(appDelegate, "surfaceContainer");
            tryCompareFunction(function() { return surfaceContainer.surface !== null; }, true);
        }

        function waitUntilDashIsFocused() {
            tryCompare(ApplicationManager, "focusedApplicationId", "unity8-dash");
        }

        function swipeFromLeftEdge(swipeLength) {
            var touchStartX = 2;
            var touchStartY = shell.height / 2;
            touchFlick(shell,
                    touchStartX              , touchStartY,
                    touchStartX + swipeLength, touchStartY);
        }

        function itemIsOnScreen(item) {
            var itemRectInShell = item.mapToItem(shell, 0, 0, item.width, item.height);

            return itemRectInShell.x >= 0
                && itemRectInShell.y >= 0
                && itemRectInShell.x + itemRectInShell.width <= shell.width
                && itemRectInShell.y + itemRectInShell.height <= shell.height;
        }

        function showGreeter() {
            var greeter = findChild(shell, "greeter");
            LightDM.Greeter.showGreeter();
            waitForRendering(greeter);
            tryCompare(greeter, "fullyShown", true);

            // greeter unloads its internal components when hidden
            // and reloads them when shown. Thus we have to do this
            // again before interacting with it otherwise any
            // SwipeAreas in there won't be easily fooled by
            // fake swipes.
            removeTimeConstraintsFromSwipeAreas(greeter);
        }

        function revealLauncherByEdgePushWithMouse() {
            var launcher = findChild(shell, "launcher");
            verify(launcher);

            // Place the mouse against the window/screen edge and push beyond the barrier threshold
            mouseMove(shell, 0, shell.height / 2);
            launcher.pushEdge(EdgeBarrierSettings.pushThreshold * 1.1);

            var panel = findChild(launcher, "launcherPanel");
            verify(panel);

            // wait until it gets fully extended
            tryCompare(panel, "x", 0);
            tryCompare(launcher, "state", "visibleTemporary");
        }

        function test_focusRequestedHidesGreeter() {
            loadShell("phone");
            swipeAwayGreeter();
            var greeter = findChild(shell, "greeter");

            var app = ApplicationManager.startApplication("dialer-app");
            // wait until the app is fully loaded (ie, real surface replaces splash screen)
            tryCompareFunction(function() { return app.session !== null && app.session.lastSurface !== null }, true);

            // Minimize the application we just launched
            swipeFromLeftEdge(shell.width * 0.75);

            waitUntilDashIsFocused();

            showGreeter();

            // The main point of this test
            ApplicationManager.requestFocusApplication("dialer-app");
            tryCompare(greeter, "shown", false);
            waitForRendering(greeter);
        }

        function test_focusRequestedHidesIndicators() {
            loadShell("phone");
            swipeAwayGreeter();
            var indicators = findChild(shell, "indicators");

            showIndicators();

            var oldCount = ApplicationManager.count;
            ApplicationManager.startApplication("camera-app");
            tryCompare(ApplicationManager, "count", oldCount + 1);

            tryCompare(indicators, "fullyClosed", true);
        }

        function test_showAndHideGreeterDBusCalls() {
            loadShell("phone");
            swipeAwayGreeter();
            var greeter = findChild(shell, "greeter")
            tryCompare(greeter, "shown", false)
            waitForRendering(greeter);
            LightDM.Greeter.showGreeter()
            waitForRendering(greeter)
            tryCompare(greeter, "fullyShown", true)
            LightDM.Greeter.hideGreeter()
            tryCompare(greeter, "shown", false)
        }

        function test_greeterLoginsAutomaticallyWhenNoPasswordSet() {
            loadShell("phone");
            swipeAwayGreeter();

            sessionSpy.clear();
            verify(sessionSpy.valid);

            showGreeter();

            tryCompare(sessionSpy, "count", 1);
        }

        function test_fullscreen() {
            loadShell("phone");
            swipeAwayGreeter();
            var panel = findChild(shell, "panel");
            compare(panel.fullscreenMode, false);
            ApplicationManager.startApplication("camera-app");
            tryCompare(panel, "fullscreenMode", true);
            ApplicationManager.startApplication("dialer-app");
            tryCompare(panel, "fullscreenMode", false);
            ApplicationManager.requestFocusApplication("camera-app");
            tryCompare(panel, "fullscreenMode", true);
            ApplicationManager.requestFocusApplication("dialer-app");
            tryCompare(panel, "fullscreenMode", false);
        }

        function test_leftEdgeDragFullscreen() {
            loadShell("phone");
            swipeAwayGreeter();
            var panel = findChild(shell, "panel");
            tryCompare(panel, "fullscreenMode", false)

            ApplicationManager.startApplication("camera-app");
            tryCompare(panel, "fullscreenMode", true)

            var touchStartX = 2;
            var touchStartY = shell.height / 2;

            touchFlick(shell, touchStartX, touchStartY, units.gu(2), touchStartY, true, false);

            compare(panel.fullscreenMode, true);

            touchFlick(shell, units.gu(2), touchStartY, shell.width * 0.5, touchStartY, false, false);

            tryCompare(panel, "fullscreenMode", false);

            touchRelease(shell);
        }

        function test_unlockedProperties() {
            loadShell("phone");
            swipeAwayGreeter();
            // Confirm that various properties have the correct values when unlocked
            var greeter = findChild(shell, "greeter");
            tryCompare(greeter, "locked", false);

            var launcher = findChild(shell, "launcher")
            tryCompare(launcher, "available", true)

            var indicators = findChild(shell, "indicators")
            tryCompare(indicators, "available", true)
        }

        function test_unlockAllModemsOnBoot() {
            loadShell("phone");
            swipeAwayGreeter();
            tryCompare(unlockAllModemsSpy, "count", 1)
        }

        function test_unlockAllModemsAfterWizard() {
            Wizard.System.wizardEnabled = true;
            loadShell("phone");

            var wizard = findChild(shell, "wizard");
            compare(wizard.active, true);
            compare(Wizard.System.wizardEnabled, true);
            compare(unlockAllModemsSpy.count, 0);

            wizard.hide();
            tryCompare(wizard, "active", false);
            compare(Wizard.System.wizardEnabled, false);
            compare(unlockAllModemsSpy.count, 1);
        }

        function test_wizardEarlyExit() {
            Wizard.System.wizardEnabled = true;
            AccountsService.demoEdges = true;
            loadShell("phone");

            var wizard = findChild(shell, "wizard");
            var tutorial = findChild(shell, "tutorial");
            tryCompare(wizard, "active", true);
            tryCompare(tutorial, "running", true);
            tryCompare(ApplicationManager, "focusedApplicationId", "unity8-dash");

            // Make sure we stay running when nothing focused (can happen for
            // a moment when we restart the dash after switching language)
            ApplicationManager.stopApplication("unity8-dash");
            tryCompare(ApplicationManager, "focusedApplicationId", "");
            compare(wizard.shown, true);
            compare(tutorial.running, true);

            // And make sure we stay running when dash focused again
            ApplicationManager.startApplication("unity8-dash");
            tryCompare(ApplicationManager, "focusedApplicationId", "unity8-dash");
            compare(wizard.shown, true);
            compare(tutorial.running, true);

            // And make sure we stop when something else is focused
            ApplicationManager.startApplication("gallery-app");
            tryCompare(ApplicationManager, "focusedApplicationId", "gallery-app");
            compare(wizard.shown, false);
            compare(tutorial.running, false);
            tryCompare(AccountsService, "demoEdges", false);
            tryCompare(Wizard.System, "wizardEnabled", false);

            var tutorialLeft = findChild(tutorial, "tutorialLeft");
            compare(tutorialLeft, null); // should be destroyed with tutorial
        }

        function test_tutorialPausedDuringGreeter() {
            loadShell("phone");

            var tutorial = findChild(shell, "tutorial");

            AccountsService.demoEdges = true;
            tryCompare(tutorial, "running", true);
            tryCompare(tutorial, "paused", true);

            swipeAwayGreeter();
            tryCompare(tutorial, "paused", false);
        }

        function test_tapOnRightEdgeReachesApplicationSurface() {
            loadShell("phone");
            swipeAwayGreeter();
            var topmostSpreadDelegate = findChild(shell, "appDelegate0");
            verify(topmostSpreadDelegate);

            waitUntilFocusedApplicationIsShowingItsSurface();

            var topmostSurfaceItem = findChild(topmostSpreadDelegate, "surfaceItem");
            verify(topmostSurfaceItem);

            var rightEdgeDragArea = findChild(shell, "spreadDragArea");
            topmostSurfaceItem.touchPressCount = 0;
            topmostSurfaceItem.touchReleaseCount = 0;

            var tapPoint = rightEdgeDragArea.mapToItem(shell, rightEdgeDragArea.width / 2,
                    rightEdgeDragArea.height / 2);

            tap(shell, tapPoint.x, tapPoint.y);

            tryCompare(topmostSurfaceItem, "touchPressCount", 1);
            tryCompare(topmostSurfaceItem, "touchReleaseCount", 1);
        }

        /*
            Perform a right edge drag over an application surface and check
            that no touch event was sent to it (ie, they were all consumed
            by the right-edge drag area)
         */
        function test_rightEdgeDragDoesNotReachApplicationSurface() {
            loadShell("phone");
            swipeAwayGreeter();
            var topmostSpreadDelegate = findChild(shell, "appDelegate0");
            var topmostSurfaceItem = findChild(topmostSpreadDelegate, "surfaceItem");
            var rightEdgeDragArea = findChild(shell, "spreadDragArea");

            topmostSurfaceItem.touchPressCount = 0;
            topmostSurfaceItem.touchReleaseCount = 0;

            var gestureStartPoint = rightEdgeDragArea.mapToItem(shell, rightEdgeDragArea.width / 2,
                    rightEdgeDragArea.height / 2);

            touchFlick(shell,
                    gestureStartPoint.x /* fromX */, gestureStartPoint.y /* fromY */,
                    units.gu(1) /* toX */, gestureStartPoint.y /* toY */);

            tryCompare(topmostSurfaceItem, "touchPressCount", 0);
            tryCompare(topmostSurfaceItem, "touchReleaseCount", 0);
        }

        function waitUntilFocusedApplicationIsShowingItsSurface()
        {
            var spreadDelegate = findChild(shell, "appDelegate0");
            var appState = findInvisibleChild(spreadDelegate, "applicationWindowStateGroup");
            tryCompare(appState, "state", "surface");
            var transitions = appState.transitions;
            for (var i = 0; i < transitions.length; ++i) {
                var transition = transitions[i];
                tryCompare(transition, "running", false, 2000);
            }
        }

        function swipeFromRightEdgeToShowAppSpread()
        {
            // perform a right-edge drag to show the spread
            var touchStartX = shell.width - (shell.edgeSize / 2)
            var touchStartY = shell.height / 2;
            touchFlick(shell, touchStartX, touchStartY, units.gu(1) /* endX */, touchStartY /* endY */);

            // check if it's indeed showing the spread
            var stage = findChild(shell, "stage");
            var spreadView = findChild(stage, "spreadView");
            tryCompare(spreadView, "phase", 2);
        }

        function test_tapUbuntuIconInLauncherOverAppSpread() {
            launcherShowDashHomeSpy.clear();

            loadShell("phone");
            swipeAwayGreeter();

            waitUntilFocusedApplicationIsShowingItsSurface();

            swipeFromRightEdgeToShowAppSpread();

            var launcher = findChild(shell, "launcher");

            dragLauncherIntoView();

            // Emulate a tap with a finger, where the touch position drifts during the tap.
            // This is to test the touch ownership changes. The tap is happening on the button
            // area but then drifting into the left edge drag area. This test makes sure
            // the touch ownership stays with the button and doesn't move over to the
            // left edge drag area.
            {
                var buttonShowDashHome = findChild(launcher, "buttonShowDashHome");
                touchFlick(buttonShowDashHome,
                    buttonShowDashHome.width * 0.2,  /* startPos.x */
                    buttonShowDashHome.height * 0.8, /* startPos.y */
                    buttonShowDashHome.width * 0.8,  /* endPos.x */
                    buttonShowDashHome.height * 0.2  /* endPos.y */);
            }

            compare(launcherShowDashHomeSpy.count, 1);

            // check that the stage has left spread mode.
            {
                var stage = findChild(shell, "stage");
                var spreadView = findChild(stage, "spreadView");
                tryCompare(spreadView, "phase", 0);
            }

            // check that the launcher got dismissed
            var launcherPanel = findChild(shell, "launcherPanel");
            tryCompare(launcherPanel, "x", -launcherPanel.width);
        }

        function test_tabletLogin_data() {
            return [
                {tag: "auth error", user: "auth-error", loggedIn: false, password: ""},
                {tag: "with password", user: "has-password", loggedIn: true, password: "password"},
                {tag: "without password", user: "no-password", loggedIn: true, password: ""},
            ]
        }

        function test_tabletLogin(data) {
            setLightDMMockMode("full");
            loadShell("tablet");

            selectUser(data.user);

            clickPasswordInput(data.password === "" /* isButton */);

            if (data.password !== "") {
                typeString(data.password);
                keyClick(Qt.Key_Enter);
            }

            confirmLoggedIn(data.loggedIn);
        }

        function test_appLaunchDuringGreeter_data() {
            return [
                {tag: "auth error", user: "auth-error", loggedIn: false, passwordFocus: false},
                {tag: "without password", user: "no-password", loggedIn: true, passwordFocus: false},
                {tag: "with password", user: "has-password", loggedIn: false, passwordFocus: true},
            ]
        }

        function test_appLaunchDuringGreeter(data) {
            setLightDMMockMode("full");
            loadShell("tablet");

            selectUser(data.user)

            var greeter = findChild(shell, "greeter")
            var app = ApplicationManager.startApplication("dialer-app")

            confirmLoggedIn(data.loggedIn)

            if (data.passwordFocus) {
                var passwordInput = findChild(greeter, "passwordInput")
                tryCompare(passwordInput, "focus", true)
            }
        }

        function test_stageLoader_data() {
            return [
                {tag: "phone", source: "Stages/PhoneStage.qml", formFactor: "phone", usageScenario: "phone"},
                {tag: "tablet", source: "Stages/TabletStage.qml", formFactor: "tablet", usageScenario: "tablet"},
                {tag: "desktop", source: "Stages/DesktopStage.qml", formFactor: "tablet", usageScenario: "desktop"}
            ]
        }

        function test_stageLoader(data) {
            loadShell(data.formFactor);
            shell.usageScenario = data.usageScenario;
            var stageLoader = findChild(shell, "applicationsDisplayLoader");
            verify(String(stageLoader.source).indexOf(data.source) >= 0);
        }

        function test_launcherInverted_data() {
            return [
                {tag: "phone", formFactor: "phone", usageScenario: "phone", launcherInverted: true},
                {tag: "tablet", formFactor: "tablet", usageScenario: "tablet", launcherInverted: true},
                {tag: "desktop", formFactor: "tablet", usageScenario: "desktop", launcherInverted: false}
            ]
        }

        function test_launcherInverted(data) {
            loadShell(data.formFactor);
            shell.usageScenario = data.usageScenario;

            var launcher = findChild(shell, "launcher");
            compare(launcher.inverted, data.launcherInverted);
        }

        function test_unfocusedAppsGetSuspendedAfterEnteringStagedMode() {
            loadShell("tablet");
            shell.usageScenario = "desktop";

            var webBrowserApp = ApplicationManager.startApplication("webbrowser-app");
            waitUntilAppWindowIsFullyLoaded(webBrowserApp);

            var galleryApp = ApplicationManager.startApplication("gallery-app");
            waitUntilAppWindowIsFullyLoaded(galleryApp);

            ApplicationManager.requestFocusApplication("unity8-dash");
            tryCompare(ApplicationManager, "focusedApplicationId", "unity8-dash");

            compare(webBrowserApp.requestedState, ApplicationInfoInterface.RequestedRunning);
            compare(galleryApp.requestedState, ApplicationInfoInterface.RequestedRunning);

            shell.usageScenario = "tablet";

            tryCompare(webBrowserApp, "requestedState", ApplicationInfoInterface.RequestedSuspended);
            tryCompare(galleryApp, "requestedState", ApplicationInfoInterface.RequestedSuspended);
        }

        function test_unfocusedAppsAreResumedWhenEnteringWindowedMode() {
            loadShell("tablet");
            shell.usageScenario = "tablet";

            var webBrowserApp = ApplicationManager.startApplication("webbrowser-app");
            waitUntilAppWindowIsFullyLoaded(webBrowserApp);

            var galleryApp = ApplicationManager.startApplication("gallery-app");
            waitUntilAppWindowIsFullyLoaded(galleryApp);

            ApplicationManager.requestFocusApplication("unity8-dash");
            tryCompare(ApplicationManager, "focusedApplicationId", "unity8-dash");

            compare(webBrowserApp.requestedState, ApplicationInfoInterface.RequestedSuspended);
            compare(galleryApp.requestedState, ApplicationInfoInterface.RequestedSuspended);

            shell.usageScenario = "desktop";

            tryCompare(webBrowserApp, "requestedState", ApplicationInfoInterface.RequestedRunning);
            tryCompare(galleryApp, "requestedState", ApplicationInfoInterface.RequestedRunning);
        }

        function test_altTabSwitchesFocus_data() {
            return [
                { tag: "windowed", shellType: "desktop" },
                { tag: "staged", shellType: "phone" },
                { tag: "sidestaged", shellType: "tablet" }
            ];
        }

        function test_altTabSwitchesFocus(data) {
            loadShell(data.shellType);
            shell.usageScenario = data.shellType;
            waitForRendering(root)

            var desktopStage = findChild(shell, "stage");
            verify(desktopStage != null)

            var app1 = ApplicationManager.startApplication("dialer-app")
            waitUntilAppWindowIsFullyLoaded(app1);
            var app2 = ApplicationManager.startApplication("webbrowser-app")
            waitUntilAppWindowIsFullyLoaded(app2);
            var app3 = ApplicationManager.startApplication("camera-app")
            waitUntilAppWindowIsFullyLoaded(app3);

            // Do a quick alt-tab and see if focus changes
            tryCompare(app3.session.lastSurface, "activeFocus", true)
            keyClick(Qt.Key_Tab, Qt.AltModifier)
            tryCompare(app2.session.lastSurface, "activeFocus", true)

            // Press Alt+Tab
            keyPress(Qt.Key_Alt);
            keyClick(Qt.Key_Tab);
            keyRelease(Qt.Key_Alt)

            // Focus should have switched back now
            tryCompare(app3.session.lastSurface, "activeFocus", true)
        }

        function test_altTabWrapAround() {
            loadDesktopShellWithApps();

            var desktopStage = findChild(shell, "stage");
            verify(desktopStage !== null)

            var desktopSpread = findChild(shell, "spread");
            verify(desktopSpread !== null)

            var spreadContainer = findInvisibleChild(shell, "spreadContainer")
            verify(spreadContainer !== null)

            var spreadRepeater = findInvisibleChild(shell, "spreadRepeater")
            verify(spreadRepeater !== null)

            // remember the focused appId
            var focused = ApplicationManager.get(ApplicationManager.findApplication(ApplicationManager.focusedApplicationId));

            tryCompare(desktopSpread, "state", "")

            // Just press Alt, make sure the spread comes up
            keyPress(Qt.Key_Alt);
            keyClick(Qt.Key_Tab);
            tryCompare(desktopSpread, "state", "altTab")
            tryCompare(spreadRepeater, "highlightedIndex", 1)
            waitForRendering(shell)

            // Now press and hold Tab, make sure the highlight moves all the way but stops at the last one
            // We can't simulate a pressed key with keyPress() currently, so let's inject the events
            // at API level. Jump for 10 times, verify that it's still at the last one and didn't wrap around.
            for (var i = 0; i < 10; i++) {
                desktopSpread.selectNext(true); // true == isAutoRepeat
                wait(0); // Trigger the event loop to make sure all the things happen
            }
            tryCompare(spreadRepeater, "highlightedIndex", 6)

            // Now release it once, and verify that it does wrap around with an additional Tab press
            keyRelease(Qt.Key_Tab);
            keyClick(Qt.Key_Tab);
            tryCompare(spreadRepeater, "highlightedIndex", 0)

            // Release control, check if spread disappears
            keyRelease(Qt.Key_Alt)
            tryCompare(desktopSpread, "state", "")

            // Make sure that after wrapping around once, we have the same one focused as at the beginning
            tryCompare(focused.session.lastSurface, "activeFocus", true)
        }

        function test_altBackTabNavigation() {
            loadDesktopShellWithApps();

            var spreadRepeater = findInvisibleChild(shell, "spreadRepeater");
            verify(spreadRepeater !== null);

            keyPress(Qt.Key_Alt)
            keyClick(Qt.Key_Tab);
            tryCompare(spreadRepeater, "highlightedIndex", 1);

            keyClick(Qt.Key_Tab);
            tryCompare(spreadRepeater, "highlightedIndex", 2);

            keyClick(Qt.Key_Tab);
            tryCompare(spreadRepeater, "highlightedIndex", 3);

            keyClick(Qt.Key_Tab);
            tryCompare(spreadRepeater, "highlightedIndex", 4);

            keyClick(Qt.Key_Backtab);
            tryCompare(spreadRepeater, "highlightedIndex", 3);

            keyClick(Qt.Key_Backtab);
            tryCompare(spreadRepeater, "highlightedIndex", 2);

            keyClick(Qt.Key_Backtab);
            tryCompare(spreadRepeater, "highlightedIndex", 1);

            keyRelease(Qt.Key_Alt);
        }

        function test_highlightFollowsMouse() {
            loadDesktopShellWithApps()

            var spreadRepeater = findInvisibleChild(shell, "spreadRepeater");
            verify(spreadRepeater !== null);

            keyPress(Qt.Key_Alt)
            keyClick(Qt.Key_Tab);

            tryCompare(spreadRepeater, "highlightedIndex", 1);

            var x = 0;
            var y = shell.height * .75;
            mouseMove(shell, x, y)

            for (var i = 0; i < 7; i++) {
                while (spreadRepeater.highlightedIndex != i && x <= 4000) {
                    x+=10;
                    mouseMove(shell, x, y)
                    wait(0); // spin the loop so bindings get evaluated
                }
            }

            verify(y < 4000);

            keyRelease(Qt.Key_Alt);
        }

        function test_closeFromSpread() {
            loadDesktopShellWithApps()

            var spreadRepeater = findInvisibleChild(shell, "spreadRepeater");
            verify(spreadRepeater !== null);

            keyPress(Qt.Key_Alt)
            keyClick(Qt.Key_Tab);

            appRemovedSpy.clear();

            var closedAppId = ApplicationManager.get(2).appId;
            var spreadDelegate2 = spreadRepeater.itemAt(2);
            var closeMouseArea = findChild(spreadDelegate2, "closeMouseArea");

            // Move the mosue over tile 2 and verify the close button becomes visible
            var x = 0;
            var y = shell.height * .5;
            mouseMove(shell, x, y)
            while (spreadRepeater.highlightedIndex !== 2 && x <= 4000) {
                x+=10;
                mouseMove(shell, x, y)
                wait(0); // spin the loop so bindings get evaluated
            }
            tryCompare(closeMouseArea, "enabled", true)

            // Close the app using the close button
            mouseClick(closeMouseArea, closeMouseArea.width / 2, closeMouseArea.height / 2)

            // Verify applicationRemoved has been emitted correctly
            tryCompare(appRemovedSpy, "count", 1)
            compare(appRemovedSpy.signalArguments[0][0], closedAppId);

            keyRelease(Qt.Key_Alt);
        }

        function test_selectFromSpreadWithMouse_data() {
            return [
                {tag: "click on tileInfo", tileInfo: true },
                {tag: "click on surface", tileInfo: false },
            ]
        }

        function test_selectFromSpreadWithMouse(data) {
            loadDesktopShellWithApps()

            var stage = findChild(shell, "stage");
            var spread = findChild(stage, "spread");
            waitForRendering(spread)

            var spreadRepeater = findInvisibleChild(shell, "spreadRepeater");
            verify(spreadRepeater !== null);

            keyPress(Qt.Key_Alt)
            keyClick(Qt.Key_Tab);

            var focusAppId = ApplicationManager.get(2).appId;
            var spreadDelegate2 = spreadRepeater.itemAt(2);
            var clippedSpreadDelegate = findChild(spreadDelegate2, "clippedSpreadDelegate");

            tryCompare(spread, "state", "altTab");

            // Move the mouse over tile 2 and verify the highlight becomes visible
            var x = 0;
            var y = shell.height * (data.tileInfo ? .95 : 0.5)
            mouseMove(shell, x, y)
            while (spreadRepeater.highlightedIndex !== 2 && x <= 4000) {
                x+=10;
                mouseMove(shell, x, y)
                wait(0); // spin the loop so bindings get evaluated
            }
            tryCompare(clippedSpreadDelegate, "highlightShown", true);

            // Click the tile
            mouseClick(clippedSpreadDelegate, clippedSpreadDelegate.width / 2, clippedSpreadDelegate.height / 2)

            // Verify that we left the spread and app2 is the focused one now
            tryCompare(stage, "state", "");
            tryCompare(ApplicationManager, "focusedApplicationId", focusAppId);

            keyRelease(Qt.Key_Alt);
        }

        function test_progressiveAutoScrolling() {
            loadDesktopShellWithApps()

            var appRepeater = findInvisibleChild(shell, "appRepeater");
            verify(appRepeater !== null);

            keyPress(Qt.Key_Alt)
            keyClick(Qt.Key_Tab);

            var spreadFlickable = findChild(shell, "spreadFlickable")

            compare(spreadFlickable.contentX, 0);

            // Move the mouse to the right and make sure it scrolls the Flickable
            var x = 0;
            var y = shell.height * .5
            mouseMove(shell, x, y)
            while (x <= shell.width) {
                x+=10;
                mouseMove(shell, x, y)
                wait(0); // spin the loop so bindings get evaluated
            }
            tryCompare(spreadFlickable, "contentX", spreadFlickable.contentWidth - spreadFlickable.width);

            // And turn around
            while (x > 0) {
                x-=10;
                mouseMove(shell, x, y)
                wait(0); // spin the loop so bindings get evaluated
            }
            tryCompare(spreadFlickable, "contentX", 0);

            keyRelease(Qt.Key_Alt);
        }

        // This makes sure the hoverMouseArea is set to invisible AND disabled
        // when not needed. Otherwise it'll eat mouse hover events for the rest of the shell/apps
        function test_hoverMouseAreaDisabledAndInvisible() {
            loadDesktopShellWithApps()

            var hoverMouseArea = findChild(shell, "hoverMouseArea");
            tryCompare(hoverMouseArea, "enabled", false)
            tryCompare(hoverMouseArea, "visible", false)

            keyPress(Qt.Key_Alt)
            keyClick(Qt.Key_Tab);

            tryCompare(hoverMouseArea, "enabled", true)
            tryCompare(hoverMouseArea, "visible", true)

            keyRelease(Qt.Key_Alt)

            tryCompare(hoverMouseArea, "enabled", false)
            tryCompare(hoverMouseArea, "visible", false)
        }

        function test_workspacePreviewsHighlightedApp() {
            loadDesktopShellWithApps()

            var targetZ = ApplicationManager.count + 1;

            var spreadRepeater = findInvisibleChild(shell, "spreadRepeater");
            verify(spreadRepeater !== null);

            var appRepeater = findInvisibleChild(shell, "appRepeater");
            verify(appRepeater !== null);

            keyPress(Qt.Key_Alt)
            keyClick(Qt.Key_Tab);

            tryCompare(spreadRepeater, "highlightedIndex", 1);
            tryCompare(appRepeater.itemAt(1), "z", targetZ)

            var x = 0;
            var y = shell.height * .75;
            mouseMove(shell, x, y)

            for (var i = 0; i < 7; i++) {
                while (spreadRepeater.highlightedIndex != i && x <= 4000) {
                    tryCompare(appRepeater.itemAt(spreadRepeater.highlightedIndex), "z", targetZ)
                    x+=10;
                    mouseMove(shell, x, y)
                    wait(0); // spin the loop so bindings get evaluated
                }
            }

            verify(y < 4000);

            keyRelease(Qt.Key_Alt);
        }

        function test_focusAppFromLauncherExitsSpread_data() {
            return [
                {tag: "autohide launcher", launcherLocked: false },
                {tag: "locked launcher", launcherLocked: true }
            ]
        }

        function test_focusAppFromLauncherExitsSpread(data) {
            loadDesktopShellWithApps()
            var launcher = findChild(shell, "launcher");
            var desktopSpread = findChild(shell, "spread");
            var bfb = findChild(launcher, "buttonShowDashHome");

            GSettingsController.setAutohideLauncher(!data.launcherLocked);
            waitForRendering(shell);

            keyPress(Qt.Key_Alt)
            keyClick(Qt.Key_Tab);

            tryCompare(desktopSpread, "state", "altTab")

            if (!data.launcherLocked) {
                revealLauncherByEdgePushWithMouse();
                tryCompare(launcher, "x", 0);
                mouseMove(bfb, bfb.width / 2, bfb.height / 2)
                waitForRendering(shell)
            }

            mouseClick(bfb, bfb.width / 2, bfb.height / 2)
            if (!data.launcherLocked) {
                tryCompare(launcher, "state", "")
            }
            tryCompare(desktopSpread, "state", "")

            tryCompare(ApplicationManager, "focusedApplicationId", "unity8-dash")

            keyRelease(Qt.Key_Alt);
        }

        // regression test for http://pad.lv/1443319
        function test_closeMaximizedAndRestart() {
            loadDesktopShellWithApps();

            var appRepeater = findChild(shell, "appRepeater")
            var appId = ApplicationManager.get(0).appId;
            var appDelegate = appRepeater.itemAt(0);
            var maximizeButton = findChild(appDelegate, "maximizeWindowButton");

            tryCompare(appDelegate, "state", "normal");
            tryCompare(PanelState, "buttonsVisible", false)

            mouseClick(maximizeButton, maximizeButton.width / 2, maximizeButton.height / 2);
            tryCompare(appDelegate, "state", "maximized");
            tryCompare(PanelState, "buttonsVisible", true)

            ApplicationManager.stopApplication(appId);
            tryCompare(PanelState, "buttonsVisible", false)

            ApplicationManager.startApplication(appId);
            tryCompare(PanelState, "buttonsVisible", true)
        }

        function test_newAppHasValidGeometry() {
            loadDesktopShellWithApps();
            var appRepeater = findChild(shell, "appRepeater");
            var appId = ApplicationManager.get(0).appId;
            var appDelegate = appRepeater.itemAt(0);

            var resizeArea = findChild(appDelegate, "windowResizeArea");
            var priv = findInvisibleChild(resizeArea, "priv");

            // Make sure windows are at 0,0 or greater and they have a size that's > 0
            compare(priv.normalX >= 0, true)
            compare(priv.normalY >= 0, true)
            compare(priv.normalWidth > 0, true)
            compare(priv.normalHeight > 0, true)
        }

        // bug http://pad.lv/1431566
        function test_switchToStagedHidesPanelButtons() {
            loadDesktopShellWithApps();
            var appRepeater = findChild(shell, "appRepeater")
            var appId = ApplicationManager.get(0).appId;
            var appDelegate = appRepeater.itemAt(0);
            var panelButtons = findChild(shell, "panelWindowControlButtons")

            tryCompare(appDelegate, "state", "normal");
            tryCompare(panelButtons, "visible", false);

            appDelegate.maximize(false);

            shell.usageScenario = "phone";
            waitForRendering(shell);
            tryCompare(panelButtons, "visible", false);
        }

        function test_lockingGreeterHidesPanelButtons() {
            loadDesktopShellWithApps();
            var appRepeater = findChild(shell, "appRepeater")
            var appId = ApplicationManager.get(0).appId;
            var appDelegate = appRepeater.itemAt(0);
            var panelButtons = findChild(shell, "panelWindowControlButtons")

            tryCompare(appDelegate, "state", "normal");
            tryCompare(panelButtons, "visible", false);

            appDelegate.maximize(false);

            LightDM.Greeter.showGreeter();
            waitForRendering(shell);
            tryCompare(panelButtons, "visible", false);
        }

        function test_cantMoveWindowUnderPanel() {
            loadDesktopShellWithApps();
            var appRepeater = findChild(shell, "appRepeater")
            var appDelegate = appRepeater.itemAt(0);

            mousePress(appDelegate, appDelegate.width / 2, units.gu(1))
            mouseMove(appDelegate, appDelegate.width / 2, -units.gu(100))

            compare(appDelegate.y >= PanelState.panelHeight, true);
        }

        function test_cantResizeWindowUnderPanel() {
            loadShell("desktop");
            shell.usageScenario = "desktop";
            waitForRendering(shell);

            var app = ApplicationManager.startApplication("dialer-app")
            waitUntilAppWindowIsFullyLoaded(app);

            var appContainer = findChild(shell, "appContainer");
            var appDelegate = findChild(appContainer, "appDelegate_dialer-app");
            var decoration = findChild(appDelegate, "appWindowDecoration_dialer-app");
            verify(decoration);

            // move it away from launcher and panel
            appDelegate.x = units.gu(10)
            appDelegate.y = units.gu(10)

            // drag-resize the area up
            mousePress(decoration, decoration.width/2, -units.gu(1));
            mouseMove(decoration, decoration.width/2, -units.gu(100));

            // verify we don't go past the panel
            compare(appDelegate.y >= PanelState.panelHeight, true);
        }

        function test_restoreWindowStateFixesIfUnderPanel() {
            loadDesktopShellWithApps();
            var appRepeater = findChild(shell, "appRepeater")
            var appId = ApplicationManager.get(0).appId;
            var appDelegate = appRepeater.itemAt(0);

            // Move it under the panel programmatically (might happen later with an alt+drag)
            appDelegate.y = -units.gu(10)

            ApplicationManager.stopApplication(appId)
            ApplicationManager.startApplication(appId)
            waitForRendering(shell)

            // Make sure the newly started one is at index 0 again
            tryCompare(ApplicationManager.get(0), "appId", appId);

            appDelegate = appRepeater.itemAt(0);
            compare(appDelegate.y >= PanelState.panelHeight, true);
        }

        function test_lifecyclePolicyForNonTouchApp_data() {
            return [
                {tag: "phone", formFactor: "phone", usageScenario: "phone"},
                {tag: "tablet", formFactor: "tablet", usageScenario: "tablet"}
            ]
        }

        function test_lifecyclePolicyForNonTouchApp(data) {
            loadShell(data.formFactor);
            shell.usageScenario = data.usageScenario;

            // Add two main stage apps, the second in order to suspend the first.
            // LibreOffice has isTouchApp set to false by our mocks.
            var app1 = ApplicationManager.startApplication("libreoffice");
            waitUntilAppWindowIsFullyLoaded(app1);
            var app2 = ApplicationManager.startApplication("gallery-app");
            waitUntilAppWindowIsFullyLoaded(app2);

            // Sanity checking
            compare(app1.stage, ApplicationInfoInterface.MainStage);
            compare(app2.stage, ApplicationInfoInterface.MainStage);
            verify(!app1.isTouchApp);
            verify(!app1.session.lastSurface.activeFocus);

            // Make sure app1 is exempt with a requested suspend
            verify(app1.exemptFromLifecycle);
            compare(app1.requestedState, ApplicationInfoInterface.RequestedSuspended);
        }

        function test_lifecyclePolicyExemption_data() {
            return [
                {tag: "phone", formFactor: "phone", usageScenario: "phone"},
                {tag: "tablet", formFactor: "tablet", usageScenario: "tablet"}
            ]
        }

        function test_lifecyclePolicyExemption(data) {
            loadShell(data.formFactor);
            shell.usageScenario = data.usageScenario;

            GSettingsController.setLifecycleExemptAppids(["webbrowser-app"]);

            // Add two main stage apps, the second in order to suspend the first
            var app1 = ApplicationManager.startApplication("webbrowser-app");
            waitUntilAppWindowIsFullyLoaded(app1);
            var app2 = ApplicationManager.startApplication("gallery-app");
            waitUntilAppWindowIsFullyLoaded(app2);

            // Sanity checking
            compare(app1.stage, ApplicationInfoInterface.MainStage);
            compare(app2.stage, ApplicationInfoInterface.MainStage);
            verify(!app1.session.lastSurface.activeFocus);

            // Make sure app1 is exempt with a requested suspend
            verify(app1.exemptFromLifecycle);
            compare(app1.requestedState, ApplicationInfoInterface.RequestedSuspended);
        }

        function test_switchToStagedForcesLegacyAppClosing_data() {
            return [
                {tag: "forceClose", replug: false },
                {tag: "replug", replug: true }
            ];
        }

        function test_switchToStagedForcesLegacyAppClosing(data) {
            loadShell("desktop")
            shell.usageScenario = "desktop"
            waitForRendering(shell);

            ApplicationManager.startApplication("camera-app")

            shell.usageScenario = "phone"
            waitForRendering(shell);

            // No legacy app running yet... Popup must *not* show.
            var popup = findChild(root, "modeSwitchWarningDialog");
            compare(popup, null);

            shell.usageScenario = "desktop"
            waitForRendering(shell);

            // Now start a legacy app
            ApplicationManager.startApplication("libreoffice")

            shell.usageScenario = "phone"
            waitForRendering(shell);

            // The popup must appear now
            popup = findChild(root, "modeSwitchWarningDialog");
            compare(popup !== null, true);

            if (data.replug) {
                shell.usageScenario = "desktop"
                waitForRendering(shell);

            } else {
                var forceCloseButton = findChild(popup, "forceCloseButton");
                mouseClick(forceCloseButton, forceCloseButton.width / 2, forceCloseButton.height / 2);
                waitForRendering(root);
            }

            // Popup must be gone now
            popup = findChild(root, "modeSwitchWarningDialog");
            compare(popup === null, true);

            if (data.replug) {
                // Libreoffice must still be running
                compare(ApplicationManager.findApplication("libreoffice") !== null, true);
            } else {
                // Libreoffice must be gone now
                compare(ApplicationManager.findApplication("libreoffice") === null, true);
            }
        }

        function test_superTabToCycleLauncher_data() {
            return [
                {tag: "autohide launcher", launcherLocked: false},
                {tag: "locked launcher", launcherLocked: true}
            ]
        }

        function test_superTabToCycleLauncher(data) {
            loadShell("desktop");
            shell.usageScenario = "desktop";
            GSettingsController.setAutohideLauncher(!data.launcherLocked);
            waitForRendering(shell);

            var launcher = findChild(shell, "launcher");
            var launcherPanel = findChild(launcher, "launcherPanel");
            var firstAppInLauncher = LauncherModel.get(0).appId;

            compare(launcher.state, data.launcherLocked ? "visible": "");
            compare(launcherPanel.highlightIndex, -2);
            compare(ApplicationManager.focusedApplicationId, "unity8-dash");

            // Use Super + Tab Tab to cycle to the first entry in the launcher
            keyPress(Qt.Key_Super_L, Qt.MetaModifier);
            keyClick(Qt.Key_Tab);
            tryCompare(launcher, "state", "visible");
            tryCompare(launcherPanel, "highlightIndex", -1);
            keyClick(Qt.Key_Tab);
            tryCompare(launcherPanel, "highlightIndex", 0);
            keyRelease(Qt.Key_Super_L, Qt.MetaModifier);
            tryCompare(launcher, "state", data.launcherLocked ? "visible" : "");
            tryCompare(launcherPanel, "highlightIndex", -2);
            tryCompare(ApplicationManager, "focusedApplicationId", firstAppInLauncher);

            // Now go back to the dash
            keyPress(Qt.Key_Super_L, Qt.MetaModifier);
            keyClick(Qt.Key_Tab);
            tryCompare(launcher, "state", "visible");
            tryCompare(launcherPanel, "highlightIndex", -1);
            keyRelease(Qt.Key_Super_L, Qt.MetaModifier);
            tryCompare(launcher, "state", data.launcherLocked ? "visible" : "");
            tryCompare(launcherPanel, "highlightIndex", -2);
            tryCompare(ApplicationManager, "focusedApplicationId", "unity8-dash");
        }

        function test_longpressSuperOpensLauncher() {
            loadShell("desktop");
            var launcher = findChild(shell, "launcher");
            var shortcutHint = findChild(findChild(launcher, "launcherDelegate0"), "shortcutHint")

            compare(launcher.state, "");
            keyPress(Qt.Key_Super_L, Qt.MetaModifier);
            tryCompare(launcher, "state", "visible");
            tryCompare(shortcutHint, "visible", true);

            keyRelease(Qt.Key_Super_L, Qt.MetaModifier);
            tryCompare(launcher, "state", "");
            tryCompare(shortcutHint, "visible", false);
        }

        function test_metaNumberLaunchesFromLauncher_data() {
            return [
                {tag: "Meta+1", key: Qt.Key_1, index: 0},
                {tag: "Meta+2", key: Qt.Key_2, index: 1},
                {tag: "Meta+4", key: Qt.Key_5, index: 4},
                {tag: "Meta+0", key: Qt.Key_0, index: 9},
            ]
        }

        function test_metaNumberLaunchesFromLauncher(data) {
            loadShell("desktop");
            var launcher = findChild(shell, "launcher");
            var appId = LauncherModel.get(data.index).appId;
            waitForRendering(shell);

            keyClick(data.key, Qt.MetaModifier);
            tryCompare(ApplicationManager, "focusedApplicationId", appId);
        }

        function test_altF1OpensLauncherForKeyboardNavigation() {
            loadShell("desktop");
            waitForRendering(shell);
            var launcher = findChild(shell, "launcher");

            keyClick(Qt.Key_F1, Qt.AltModifier);
            tryCompare(launcher, "state", "visible");
            tryCompare(launcher, "focus", true)
        }

        function test_lockedOutLauncherAddsMarginsToMaximized() {
            loadShell("desktop");
            shell.usageScenario = "desktop";
            waitForRendering(shell);
            var appContainer = findChild(shell, "appContainer");
            var launcher = findChild(shell, "launcher");

            var app = ApplicationManager.startApplication("music-app");
            waitUntilAppWindowIsFullyLoaded(app);
            var appDelegate = findChild(appContainer, "appDelegate_music-app");
            appDelegate.maximize();
            tryCompare(appDelegate, "visuallyMaximized", true);
            waitForRendering(shell);

            GSettingsController.setAutohideLauncher(true);
            waitForRendering(shell)
            var hiddenSize = appDelegate.width;

            GSettingsController.setAutohideLauncher(false);
            waitForRendering(shell)
            var shownSize = appDelegate.width;

            compare(shownSize + launcher.panelWidth, hiddenSize);
        }

        function test_fullscreenAppHidesLockedOutLauncher() {
            loadShell("desktop");
            shell.usageScenario = "desktop";

            var launcher = findChild(shell, "launcher");
            var launcherPanel = findChild(launcher, "launcherPanel");

            GSettingsController.setAutohideLauncher(false);
            waitForRendering(shell)

            tryCompare(launcher, "lockedVisible", true);

            var cameraApp = ApplicationManager.startApplication("camera-app");
            waitUntilAppWindowIsFullyLoaded(cameraApp);

            tryCompare(launcher, "lockedVisible", false);
        }


        function test_inputEventsOnEdgesEndUpInAppSurface_data() {
            return [
                { tag: "phone", repeaterName: "spreadRepeater" },
                { tag: "tablet", repeaterName: "spreadRepeater" },
                { tag: "desktop", repeaterName: "appRepeater" },
            ]
        }

        function test_inputEventsOnEdgesEndUpInAppSurface(data) {
            loadShell(data.tag);
            shell.usageScenario = data.tag;
            waitForRendering(shell);
            swipeAwayGreeter();

            // Let's open a fullscreen app
            var app = ApplicationManager.startApplication("camera-app");
            waitUntilAppWindowIsFullyLoaded(app);

            var appRepeater = findChild(shell, data.repeaterName);
            var topmostAppDelegate = appRepeater.itemAt(0);
            verify(topmostAppDelegate);

            var topmostSurfaceItem = findChild(topmostAppDelegate, "surfaceItem");
            verify(topmostSurfaceItem);

            mouseClick(shell, 1, shell.height / 2);
            compare(topmostSurfaceItem.mousePressCount, 1);
            compare(topmostSurfaceItem.mouseReleaseCount, 1);

            mouseClick(shell, shell.width - 1, shell.height / 2);
            compare(topmostSurfaceItem.mousePressCount, 2);
            compare(topmostSurfaceItem.mouseReleaseCount, 2);

            tap(shell, 1, shell.height / 2);
            compare(topmostSurfaceItem.touchPressCount, 1);
            compare(topmostSurfaceItem.touchReleaseCount, 1);

            tap(shell, shell.width - 1, shell.height / 2);
            compare(topmostSurfaceItem.touchPressCount, 2);
            compare(topmostSurfaceItem.touchReleaseCount, 2);
        }
    }
}<|MERGE_RESOLUTION|>--- conflicted
+++ resolved
@@ -682,12 +682,8 @@
         function swipeAwayGreeter() {
             var greeter = findChild(shell, "greeter");
             tryCompare(greeter, "fullyShown", true);
-<<<<<<< HEAD
+            waitForGreeterToStabilize();
             removeTimeConstraintsFromSwipeAreas(greeter);
-=======
-            waitForGreeterToStabilize();
-            removeTimeConstraintsFromDirectionalDragAreas(greeter);
->>>>>>> f5b4a902
 
             var touchX = shell.width - (shell.edgeSize / 2);
             var touchY = shell.height / 2;

--- conflicted
+++ resolved
@@ -1343,7 +1343,6 @@
             compare(launcher.inverted, data.launcherInverted);
         }
 
-<<<<<<< HEAD
         function test_unfocusedAppsGetSuspendedAfterEnteringStagedMode() {
             loadShell("tablet");
             shell.usageScenario = "desktop";
@@ -1386,7 +1385,8 @@
 
             tryCompare(webBrowserApp, "requestedState", ApplicationInfoInterface.RequestedRunning);
             tryCompare(galleryApp, "requestedState", ApplicationInfoInterface.RequestedRunning);
-=======
+        }
+
         function test_altTabSwitchesFocus() {
             loadShell("desktop");
             shell.usageScenario = "desktop"
@@ -1608,7 +1608,6 @@
             tryCompare(ApplicationManager, "focusedApplicationId", focusAppId);
 
             keyRelease(Qt.Key_Control);
->>>>>>> 7c13987b
         }
     }
 }
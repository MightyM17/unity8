--- conflicted
+++ resolved
@@ -445,7 +445,6 @@
             touchRelease(shell);
         }
 
-<<<<<<< HEAD
         function test_unlockedProperties() {
             // Confirm that various properties have the correct values when unlocked
             tryCompare(shell, "locked", false)
@@ -455,14 +454,14 @@
 
             var indicators = findChild(shell, "indicators")
             tryCompare(indicators, "available", true)
-=======
+        }
+
         function test_unlockAllModemsOnBoot() {
             unlockAllModemsSpy.clear()
             // actually create an object so we notice the onCompleted signal
             var greeter = shellComponent.createObject(root)
             tryCompare(unlockAllModemsSpy, "count", 1)
             greeter.destroy()
->>>>>>> 95fc898e
         }
     }
 }
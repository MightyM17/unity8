--- conflicted
+++ resolved
@@ -56,9 +56,6 @@
 
         function initTestCase() {
             swipeAwayGreeter();
-<<<<<<< HEAD
-            waitForUIToSettle();
-=======
 
             // Ensure DashHome is loaded before continuing
             var dashContentList = findChild(shell, "dashContentList");
@@ -71,7 +68,6 @@
             // before it calls the test functions (otherwise findChild calls will fail).
             // The code above just didn't solve it.
             wait(2000);
->>>>>>> b2a6f28b
         }
 
         function cleanup() {

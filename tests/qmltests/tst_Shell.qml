--- conflicted
+++ resolved
@@ -70,13 +70,8 @@
         }
 
         Rectangle {
-<<<<<<< HEAD
-            color: "white"
-            id: controlsRect
-=======
             id: controlsRect
             color: "darkgrey"
->>>>>>> e15956d5
             width: units.gu(30)
             height: shellLoader.height
 
@@ -584,8 +579,6 @@
                 && itemRectInShell.y + itemRectInShell.height <= shell.height;
         }
 
-<<<<<<< HEAD
-=======
         function showGreeter() {
             var greeter = findChild(shell, "greeter");
             LightDM.Greeter.showGreeter();
@@ -600,7 +593,6 @@
             removeTimeConstraintsFromDirectionalDragAreas(greeter);
         }
 
->>>>>>> e15956d5
         function test_focusRequestedHidesGreeter() {
             var greeter = findChild(shell, "greeter");
 

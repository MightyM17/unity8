--- conflicted
+++ resolved
@@ -87,7 +87,7 @@
                     }
                     StateChangeScript {
                         script: {
-                            GSettingsController.setUsageMode("com.canonical.Unity8", "Staged")
+                            GSettingsController.setUsageMode("Staged")
                         }
                     }
                 },
@@ -100,7 +100,7 @@
                     }
                     StateChangeScript {
                         script: {
-                            GSettingsController.setUsageMode("com.canonical.Unity8", "Staged")
+                            GSettingsController.setUsageMode("Staged")
                         }
                     }
                 },
@@ -117,7 +117,7 @@
                     }
                     StateChangeScript {
                         script: {
-                            GSettingsController.setUsageMode("com.canonical.Unity8", "Windowed")
+                            GSettingsController.setUsageMode("Windowed")
                         }
                     }
                 }
@@ -1136,12 +1136,6 @@
                 var buttonShowDashHome = findChild(launcher, "buttonShowDashHome");
                 var startPos = buttonShowDashHome.mapToItem(shell,
                         buttonShowDashHome.width * 0.2,
-<<<<<<< HEAD
-                        buttonShowDashHome.height * 0.2);
-                var endPos = buttonShowDashHome.mapToItem(shell,
-                        buttonShowDashHome.width * 0.8,
-=======
->>>>>>> 7478eb88
                         buttonShowDashHome.height * 0.8);
                 var endPos = buttonShowDashHome.mapToItem(shell,
                         buttonShowDashHome.width * 0.8,
@@ -1178,7 +1172,7 @@
             loadShell("phone");
             swipeAwayGreeter();
             AccountsService.backgroundFile = data.accounts;
-            GSettingsController.setPictureUri("org.gnome.desktop.background", data.gsettings);
+            GSettingsController.setPictureUri(data.gsettings);
 
             if (data.output === "defaultBackground") {
                 tryCompare(shell, "background", shell.defaultBackground);

--- conflicted
+++ resolved
@@ -83,11 +83,7 @@
                 Shell {
                     property string shellMode: "full-greeter" /* default */
 
-<<<<<<< HEAD
-                    usageScenario: "phone"
-=======
                     usageScenario: usageScenarioSelector.model[usageScenarioSelector.selectedIndex]
->>>>>>> 847c2c61
                     orientation: Qt.PortraitOrientation
                     primaryOrientation: Qt.PortraitOrientation
                     nativeOrientation: Qt.PortraitOrientation

--- conflicted
+++ resolved
@@ -19,10 +19,7 @@
 import AccountsService 0.1
 import GSettings 1.0
 import LightDM.IntegratedLightDM 0.1 as LightDM
-<<<<<<< HEAD
 import SessionBroadcast 0.1
-=======
->>>>>>> 03d5035b
 import Ubuntu.Components 1.3
 import Ubuntu.Components.ListItems 1.3 as ListItem
 import Ubuntu.Telephony 0.1 as Telephony

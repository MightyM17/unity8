/*
 * Copyright (C) 2013-2015 Canonical, Ltd.
 *
 * Authors:
 *   Daniel d'Andrada <daniel.dandrada@canonical.com>
 *
 * This program is free software; you can redistribute it and/or modify
 * it under the terms of the GNU General Public License as published by
 * the Free Software Foundation; version 3.
 *
 * This program is distributed in the hope that it will be useful,
 * but WITHOUT ANY WARRANTY; without even the implied warranty of
 * MERCHANTABILITY or FITNESS FOR A PARTICULAR PURPOSE.  See the
 * GNU General Public License for more details.
 *
 * You should have received a copy of the GNU General Public License
 * along with this program.  If not, see <http://www.gnu.org/licenses/>.
 */

import QtQuick 2.0
import QtTest 1.0
import AccountsService 0.1
import GSettings 1.0
import LightDM 0.1 as LightDM
import Ubuntu.Components 1.1
import Ubuntu.Components.ListItems 1.0 as ListItem
import Ubuntu.Telephony 0.1 as Telephony
import Unity.Application 0.1
import Unity.Connectivity 0.1
import Unity.Indicators 0.1
import Unity.Notifications 1.0
import Unity.Test 0.1
import Powerd 0.1
import Wizard 0.1 as Wizard

import "../../qml"

Rectangle {
    id: root
<<<<<<< HEAD
    width: units.gu(70)
=======
    color: "grey"
    width: units.gu(100) + controls.width
>>>>>>> c0c8503e
    height: units.gu(71)

    Component.onCompleted: {
        // must set the mock mode before loading the Shell
        LightDM.Greeter.mockMode = "single";
        LightDM.Users.mockMode = "single";
        shellLoader.active = true;
    }

    QtObject {
        id: applicationArguments

        function hasGeometry() {
            return false;
        }

        function width() {
            return 0;
        }

        function height() {
            return 0;
        }
    }

    Item {
        anchors.left: root.left
        anchors.right: controls.left
        anchors.top: root.top
        anchors.bottom: root.bottom
        Loader {
            id: shellLoader
            focus: true

            anchors.centerIn: parent

            state: "phone"
            states: [
                State {
                    name: "phone"
                    PropertyChanges {
                        target: shellLoader
                        width: units.gu(40)
                        height: units.gu(71)
                    }
                },
                State {
                    name: "tablet"
                    PropertyChanges {
                        target: shellLoader
                        width: units.gu(100)
                        height: units.gu(71)
                    }
                }
            ]

            active: false
            property bool itemDestroyed: false
            sourceComponent: Component {
                Shell {
                    property string indicatorProfile: "phone"

                    Component.onDestruction: {
                        shellLoader.itemDestroyed = true;
                    }
                }
            }
        }
    }

    Rectangle {
        id: controls
        color: "darkgrey"
        width: units.gu(30)
        anchors.top: root.top
        anchors.bottom: root.bottom
        anchors.right: root.right

        Column {
            anchors { left: parent.left; right: parent.right; top: parent.top; margins: units.gu(1) }
            spacing: units.gu(1)
            Row {
                anchors { left: parent.left; right: parent.right }
                Button {
                    text: "Show Greeter"
                    activeFocusOnPress: false
                    onClicked: {
                        if (shellLoader.status !== Loader.Ready)
                            return;

                        var greeter = testCase.findChild(shellLoader.item, "greeter");
                        if (!greeter.shown) {
                            LightDM.Greeter.showGreeter();
                        }
                    }
                }
            }
            ListItem.ItemSelector {
                anchors { left: parent.left; right: parent.right }
                activeFocusOnPress: false
                text: "LightDM mock mode"
                model: ["single", "single-passphrase", "single-pin", "full"]
                onSelectedIndexChanged: {
                    shellLoader.active = false;
                    LightDM.Greeter.mockMode = model[selectedIndex];
                    LightDM.Users.mockMode = model[selectedIndex];
                    shellLoader.active = true;
                }
                MouseTouchEmulationCheckbox { color: "white" }
            }
            ListItem.ItemSelector {
                anchors { left: parent.left; right: parent.right }
                activeFocusOnPress: false
                text: "Size"
                model: ["phone", "tablet"]
                onSelectedIndexChanged: {
                    shellLoader.active = false;
                    shellLoader.state = model[selectedIndex];
                    shellLoader.active = true;
                }
                MouseTouchEmulationCheckbox { color: "white" }
            }
        }
    }

    Component {
        id: mockNotification

        QtObject {
            function invokeAction(actionId) {
                mockNotificationsModel.actionInvoked(actionId)
            }
        }
    }
    ListModel {
        id: mockNotificationsModel

        signal actionInvoked(string actionId)

        function getRaw(id) {
            return mockNotification.createObject(mockNotificationsModel)
        }

        onActionInvoked: {
            if(actionId == "ok_id") {
                mockNotificationsModel.clear()
            }
        }
    }

    SignalSpy {
        id: launcherShowDashHomeSpy
        signalName: "showDashHome"
    }

    SignalSpy {
        id: sessionSpy
        signalName: "sessionStarted"
    }

    SignalSpy {
        id: dashCommunicatorSpy
        signalName: "setCurrentScopeCalled"
    }

    SignalSpy {
        id: unlockAllModemsSpy
        target: Connectivity
        signalName: "unlockingAllModems"
    }

    SignalSpy {
        id: notificationActionSpy
        target: mockNotificationsModel
        signalName: "actionInvoked"
    }

    Telephony.CallEntry {
        id: phoneCall
        phoneNumber: "+447812221111"
    }

    UnityTestCase {
        id: testCase
        name: "Shell"
        when: windowShown

        property Item shell: shellLoader.status === Loader.Ready ? shellLoader.item : null

        function init() {
            if (shellLoader.active) {
                // happens for the very first test function as shell
                // is loaded by default
                tearDown();
            }

        }

        function cleanup() {
            tryCompare(shell, "enabled", true); // make sure greeter didn't leave us in disabled state
            tearDown();
        }

        function loadShell(formFactor) {
            shellLoader.state = formFactor;
            shellLoader.active = true;
            tryCompare(shellLoader, "status", Loader.Ready);
            removeTimeConstraintsFromDirectionalDragAreas(shellLoader.item);
            tryCompare(shell, "enabled", true); // enabled by greeter when ready

            sessionSpy.target = findChild(shell, "greeter")
            dashCommunicatorSpy.target = findInvisibleChild(shell, "dashCommunicator");

            var launcher = findChild(shell, "launcher");
            launcherShowDashHomeSpy.target = launcher;

            waitForGreeterToStabilize();
        }

        function waitForGreeterToStabilize() {
            var greeter = findChild(shell, "greeter");
            verify(greeter);

            var loginList = findChild(greeter, "loginList");
            // Only present in WideView
            if (loginList) {
                var userList = findChild(loginList, "userList");
                verify(userList);
                tryCompare(userList, "movingInternally", false);
            }
        }

        function tearDown() {
            launcherShowDashHomeSpy.target = null;

            shellLoader.itemDestroyed = false;

            shellLoader.active = false;

            tryCompare(shellLoader, "status", Loader.Null);
            tryCompare(shellLoader, "item", null);
            // Loader.status might be Loader.Null and Loader.item might be null but the Loader
            // item might still be alive. So if we set Loader.active back to true
            // again right now we will get the very same Shell instance back. So no reload
            // actually took place. Likely because Loader waits until the next event loop
            // iteration to do its work. So to ensure the reload, we will wait until the
            // Shell instance gets destroyed.
            tryCompare(shellLoader, "itemDestroyed", true);

            setLightDMMockMode("single"); // back to the default value

            AccountsService.demoEdges = false;
            Wizard.System.wizardEnabled = false;

            // kill all (fake) running apps
            killApps(ApplicationManager);

            unlockAllModemsSpy.clear()
            LightDM.Greeter.authenticate(""); // reset greeter

            sessionSpy.clear();
        }

        function killApps() {
            while (ApplicationManager.count > 1) {
                var appIndex = ApplicationManager.get(0).appId == "unity8-dash" ? 1 : 0
                ApplicationManager.stopApplication(ApplicationManager.get(appIndex).appId);
            }
            compare(ApplicationManager.count, 1)
        }

        function test_snapDecisionDismissalReturnsFocus() {
            loadShell("phone");
            swipeAwayGreeter();
            var notifications = findChild(shell, "notificationList");
            var app = ApplicationManager.startApplication("camera-app");
            var stage = findChild(shell, "stage")
            // Open an application and focus
            waitUntilApplicationWindowIsFullyVisible(app);
            ApplicationManager.focusApplication(app);
            tryCompare(app.session.surface, "activeFocus", true);

            notifications.model = mockNotificationsModel;

            // FIXME: Hack: UnitySortFilterProxyModelQML doesn't work with QML ListModels which we use
            // for mocking here (RoleType can't be found in the QML model). As we only need to show
            // one SnapDecision lets just disable the filtering and make appear any notification as a
            // SnapDecision.
            var snapDecisionProxyModel = findInvisibleChild(shell, "snapDecisionProxyModel");
            snapDecisionProxyModel.filterRegExp = RegExp("");

            // Pop-up a notification
            addSnapDecisionNotification();
            waitForRendering(shell);

            // Make sure the notification really opened
            var notification = findChild(notifications, "notification" + (mockNotificationsModel.count - 1));
            verify(notification !== undefined && notification != null, "notification wasn't found");
            tryCompare(notification, "height", notification.implicitHeight)
            waitForRendering(notification);

            // Make sure activeFocus went away from the app window
            tryCompare(app.session.surface, "activeFocus", false);
            tryCompare(stage, "interactive", false);

            // Clicking the button should dismiss the notification and return focus
            var buttonAccept = findChild(notification, "notify_button0");
            mouseClick(buttonAccept);

            // Make sure we're back to normal
            tryCompare(app.session.surface, "activeFocus", true);
            compare(stage.interactive, true, "Stages not interactive again after modal notification has closed");
        }

        function addSnapDecisionNotification() {
            var n = {
                type: Notification.SnapDecision,
                hints: {"x-canonical-private-affirmative-tint": "true"},
                summary: "Tom Ato",
                body: "Lorem ipsum dolor sit amet, consetetur sadipscing elitr, sed diam nonumy eirmod tempor invidunt ut labore et dolore magna aliquyam erat, sed diam voluptua.",
                icon: "../graphics/avatars/funky.png",
                secondaryIcon: "../graphics/applicationIcons/facebook.png",
                actions: [{ id: "ok_id", label: "Ok"},
                    { id: "cancel_id", label: "Cancel"},
                    { id: "notreally_id", label: "Not really"},
                    { id: "noway_id", label: "messages:No way"},
                    { id: "nada_id", label: "messages:Nada"}]
            }

            mockNotificationsModel.append(n)
        }

        function test_phoneLeftEdgeDrag_data() {
            return [
                {tag: "without launcher",
                 revealLauncher: false, swipeLength: units.gu(27), appHides: true, focusedApp: "dialer-app",
                 launcherHides: true, greeterShown: false},

                {tag: "with launcher",
                 revealLauncher: true, swipeLength: units.gu(27), appHides: true, focusedApp: "dialer-app",
                 launcherHides: true, greeterShown: false},

                {tag: "small swipe",
                 revealLauncher: false, swipeLength: units.gu(25), appHides: false, focusedApp: "dialer-app",
                 launcherHides: false, greeterShown: false},

                {tag: "long swipe",
                 revealLauncher: false, swipeLength: units.gu(27), appHides: true, focusedApp: "dialer-app",
                 launcherHides: true, greeterShown: false},

                {tag: "small swipe with greeter",
                 revealLauncher: false, swipeLength: units.gu(25), appHides: false, focusedApp: "dialer-app",
                 launcherHides: false, greeterShown: true},

                {tag: "long swipe with greeter",
                 revealLauncher: false, swipeLength: units.gu(27), appHides: true, focusedApp: "dialer-app",
                 launcherHides: true, greeterShown: true},

                {tag: "swipe over dash",
                 revealLauncher: false, swipeLength: units.gu(27), appHides: true, focusedApp: "unity8-dash",
                 launcherHides: false, greeterShown: false},
            ];
        }

        function test_phoneLeftEdgeDrag(data) {
            loadShell("phone");
            swipeAwayGreeter();
            dragLauncherIntoView();
            tapOnAppIconInLauncher();
            waitUntilApplicationWindowIsFullyVisible();
            ApplicationManager.focusApplication(data.focusedApp)
            waitUntilApplicationWindowIsFullyVisible();

            var greeter = findChild(shell, "greeter");
            if (data.greeterShown) {
                showGreeter();
            }

            if (data.revealLauncher) {
                dragLauncherIntoView();
            }

            swipeFromLeftEdge(data.swipeLength);
            if (data.appHides) {
                waitUntilDashIsFocused();
                tryCompare(greeter, "shown", false);
            } else {
                waitUntilApplicationWindowIsFullyVisible();
                compare(greeter.fullyShown, data.greeterShown);
            }

            var launcher = findChild(shell, "launcherPanel");
            tryCompare(launcher, "x", data.launcherHides ? -launcher.width : 0)

            // Make sure the helper for sliding out the launcher wasn't touched. We want to fade it out here.
            var animateTimer = findInvisibleChild(shell, "animateTimer");
            compare(animateTimer.nextState, "visible");
        }

        function test_tabletLeftEdgeDrag_data() {
            return [
                {tag: "without password", user: "no-password", loggedIn: true, demo: false},
                {tag: "with password", user: "has-password", loggedIn: false, demo: false},
                {tag: "with demo", user: "has-password", loggedIn: true, demo: true},
            ]
        }

        function test_tabletLeftEdgeDrag(data) {
            setLightDMMockMode("full");
            loadShell("tablet");

            selectUser(data.user)

            AccountsService.demoEdges = data.demo
            var tutorial = findChild(shell, "tutorial");
            tryCompare(tutorial, "running", data.demo);

            swipeFromLeftEdge(shell.width * 0.75)
            wait(500) // to give time to handle dash() signal from Launcher
            confirmLoggedIn(data.loggedIn)
        }

        function test_suspend() {
            loadShell("phone");
            swipeAwayGreeter();
            var greeter = findChild(shell, "greeter");

            // Launch an app from the launcher
            dragLauncherIntoView();
            tapOnAppIconInLauncher();
            waitUntilApplicationWindowIsFullyVisible();

            var mainAppId = ApplicationManager.focusedApplicationId;
            verify(mainAppId != "");
            var mainApp = ApplicationManager.findApplication(mainAppId);
            verify(mainApp);
            tryCompare(mainApp, "state", ApplicationInfoInterface.Running);

            // Suspend while call is active...
            callManager.foregroundCall = phoneCall;
            Powerd.status = Powerd.Off;
            tryCompare(greeter, "shown", false);

            // Now try again after ending call
            callManager.foregroundCall = null;
            Powerd.status = Powerd.On;
            Powerd.status = Powerd.Off;
            tryCompare(greeter, "fullyShown", true);

            tryCompare(ApplicationManager, "suspended", true);
            compare(mainApp.state, ApplicationInfoInterface.Suspended);

            // And wake up
            Powerd.status = Powerd.On;
            tryCompare(greeter, "fullyShown", true);

            // Swipe away greeter to focus app

            // greeter unloads its internal components when hidden
            // and reloads them when shown. Thus we have to do this
            // again before interacting with it otherwise any
            // DirectionalDragAreas in there won't be easily fooled by
            // fake swipes.
            removeTimeConstraintsFromDirectionalDragAreas(greeter);
            swipeAwayGreeter();

            tryCompare(ApplicationManager, "suspended", false);
            compare(mainApp.state, ApplicationInfoInterface.Running);
            tryCompare(ApplicationManager, "focusedApplicationId", mainAppId);
        }

        function swipeAwayGreeter() {
            var greeter = findChild(shell, "greeter");
            tryCompare(greeter, "fullyShown", true);

            var touchX = shell.width - (shell.edgeSize / 2);
            var touchY = shell.height / 2;
            touchFlick(shell, touchX, touchY, shell.width * 0.1, touchY);

            // wait until the animation has finished
            tryCompare(greeter, "shown", false);
            waitForRendering(greeter);
        }

        function selectUserAtIndex(i) {
            // We could be anywhere in list; find target index to know which direction
            var greeter = findChild(shell, "greeter")
            var userlist = findChild(greeter, "userList")
            if (userlist.currentIndex == i)
                keyClick(Qt.Key_Escape) // Reset state if we're not moving
            while (userlist.currentIndex != i) {
                var next = userlist.currentIndex + 1
                if (userlist.currentIndex > i) {
                    next = userlist.currentIndex - 1
                }
                tap(findChild(greeter, "username"+next));
                tryCompare(userlist, "currentIndex", next)
                tryCompare(userlist, "movingInternally", false)
            }
            tryCompare(shell, "enabled", true); // wait for PAM to settle
        }

        function selectUser(name) {
            // Find index of user with the right name
            for (var i = 0; i < LightDM.Users.count; i++) {
                if (LightDM.Users.data(i, LightDM.UserRoles.NameRole) == name) {
                    break
                }
            }
            if (i == LightDM.Users.count) {
                fail("Didn't find name")
                return -1
            }
            selectUserAtIndex(i)
            return i
        }

        function clickPasswordInput(isButton) {
            var greeter = findChild(shell, "greeter")
            tryCompare(greeter, "fullyShown", true);

            var passwordMouseArea = findChild(shell, "passwordMouseArea")
            tryCompare(passwordMouseArea, "enabled", isButton)

            var passwordInput = findChild(shell, "passwordInput")
            mouseClick(passwordInput)
        }

        function confirmLoggedIn(loggedIn) {
            var greeter = findChild(shell, "greeter");
            tryCompare(greeter, "shown", loggedIn ? false : true);
            verify(loggedIn ? sessionSpy.count > 0 : sessionSpy.count === 0);
        }

        function setLightDMMockMode(mode) {
            LightDM.Greeter.mockMode = mode;
            LightDM.Users.mockMode = mode;
        }

        /*
          Regression test for bug https://bugs.launchpad.net/touch-preview-images/+bug/1193419

          When the user minimizes an application (left-edge swipe) he should always end up in the
          "Applications" scope view.

          Steps:
          - reveal launcher and launch an app that covers the dash
          - perform long left edge swipe to go minimize the app and go back to the dash.
          - verify the setCurrentScope() D-Bus call to the dash has been called for the correct scope id.
         */
        function test_minimizingAppTakesToDashApps() {
            loadShell("phone");
            swipeAwayGreeter();
            dragLauncherIntoView();

            // Launch an app from the launcher
            tapOnAppIconInLauncher();

            waitUntilApplicationWindowIsFullyVisible();

            verify(ApplicationManager.focusedApplicationId !== "unity8-dash")

            dashCommunicatorSpy.clear();
            // Minimize the application we just launched
            swipeFromLeftEdge(units.gu(27));

            tryCompare(ApplicationManager, "focusedApplicationId", "unity8-dash");

            compare(dashCommunicatorSpy.count, 1);
            compare(dashCommunicatorSpy.signalArguments[0][0], 0);
        }

        function test_showInputMethod() {
            loadShell("phone");
            swipeAwayGreeter();
            var item = findChild(shell, "inputMethod");
            var surface = SurfaceManager.inputMethodSurface();

            surface.setState(MirSurfaceItem.Minimized);
            tryCompare(item, "visible", false);

            surface.setState(MirSurfaceItem.Restored);
            tryCompare(item, "visible", true);

            surface.setState(MirSurfaceItem.Minimized);
            tryCompare(item, "visible", false);

            surface.setState(MirSurfaceItem.Maximized);
            tryCompare(item, "visible", true);

            surface.setState(MirSurfaceItem.Minimized);
            tryCompare(item, "visible", false);
        }

        // wait until any transition animation has finished
        function waitUntilTransitionsEnd(stateGroup) {
            var transitions = stateGroup.transitions;
            for (var i = 0; i < transitions.length; ++i) {
                var transition = transitions[i];
                tryCompare(transition, "running", false, 2000);
            }
        }

        // Wait until the ApplicationWindow for the given Application object is fully loaded
        // (ie, the real surface has replaced the splash screen)
        function waitUntilAppWindowIsFullyLoaded(app) {
            var appWindow = findChild(shell, "appWindow_" + app.appId);
            var appWindowStateGroup = findInvisibleChild(appWindow, "applicationWindowStateGroup");
            tryCompareFunction(function() { return appWindowStateGroup.state === "surface" }, true);
            waitUntilTransitionsEnd(appWindowStateGroup);
        }

        function test_surfaceLosesActiveFocusWhilePanelIsOpen() {
            loadShell("phone");
            swipeAwayGreeter();
            var app = ApplicationManager.startApplication("dialer-app");
            waitUntilAppWindowIsFullyLoaded(app);

            tryCompare(app.session.surface, "activeFocus", true);

            // Drag the indicators panel half-open
            var touchX = shell.width / 2;
            var indicators = findChild(shell, "indicators");
            touchFlick(indicators,
                    touchX /* fromX */, indicators.minimizedPanelHeight * 0.5 /* fromY */,
                    touchX /* toX */, shell.height * 0.5 /* toY */,
                    true /* beginTouch */, false /* endTouch */);
            verify(indicators.partiallyOpened);

            tryCompare(app.session.surface, "activeFocus", false);

            // And finish getting it open
            touchFlick(indicators,
                    touchX /* fromX */, shell.height * 0.5 /* fromY */,
                    touchX /* toX */, shell.height * 0.9 /* toY */,
                    false /* beginTouch */, true /* endTouch */);
            tryCompare(indicators, "fullyOpened", true);

            tryCompare(app.session.surface, "activeFocus", false);

            dragToCloseIndicatorsPanel();

            tryCompare(app.session.surface, "activeFocus", true);
        }

        function test_launchedAppHasActiveFocus_data() {
            return [
                {tag:"phone", formFactor:"phone"},
                {tag:"tablet", formFactor:"tablet"},
            ];
        }

        function test_launchedAppHasActiveFocus(data) {
            loadShell(data.formFactor);
            swipeAwayGreeter();

            var dialerApp = ApplicationManager.startApplication("webbrowser-app");
            verify(dialerApp);
            waitUntilAppSurfaceShowsUp("webbrowser-app")

            verify(dialerApp.session.surface);

            tryCompare(dialerApp.session.surface, "activeFocus", true);
        }

        function waitUntilAppSurfaceShowsUp(appId) {
            var appWindow = findChild(shell, "appWindow_" + appId);
            verify(appWindow);
            var appWindowStates = findInvisibleChild(appWindow, "applicationWindowStateGroup");
            verify(appWindowStates);
            tryCompare(appWindowStates, "state", "surface");
        }

        function dragToCloseIndicatorsPanel() {
            var indicators = findChild(shell, "indicators");

            var touchStartX = shell.width / 2;
            var touchStartY = shell.height - (indicators.minimizedPanelHeight * 0.5);
            touchFlick(shell,
                    touchStartX, touchStartY,
                    touchStartX, shell.height * 0.1);

            tryCompare(indicators, "fullyClosed", true);
        }

        function dragLauncherIntoView() {
            var launcherPanel = findChild(shell, "launcherPanel");
            verify(launcherPanel.x = - launcherPanel.width);

            var touchStartX = 2;
            var touchStartY = shell.height / 2;
            touchFlick(shell, touchStartX, touchStartY, launcherPanel.width + units.gu(1), touchStartY);

            tryCompare(launcherPanel, "x", 0);
        }

        function tapOnAppIconInLauncher() {
            var launcherPanel = findChild(shell, "launcherPanel");

            // pick the first icon, the one at the top.
            var appIcon = findChild(launcherPanel, "launcherDelegate0")
            tap(appIcon, appIcon.width / 2, appIcon.height / 2);
        }

        function showIndicators() {
            var indicators = findChild(shell, "indicators");
            indicators.show();
            tryCompare(indicators, "fullyOpened", true);
        }

        function hideIndicators() {
            var indicators = findChild(shell, "indicators");
            if (indicators.fullyOpened) {
                indicators.hide();
            }
        }

        function waitUntilApplicationWindowIsFullyVisible() {
            var appDelegate = findChild(shell, "appDelegate0")
            var surfaceContainer = findChild(appDelegate, "surfaceContainer");
            tryCompareFunction(function() { return surfaceContainer.surface !== null; }, true);
        }

        function waitUntilDashIsFocused() {
            tryCompare(ApplicationManager, "focusedApplicationId", "unity8-dash");
        }

        function swipeFromLeftEdge(swipeLength) {
            var touchStartX = 2;
            var touchStartY = shell.height / 2;
            touchFlick(shell, touchStartX, touchStartY, swipeLength, touchStartY);
        }

        function itemIsOnScreen(item) {
            var itemRectInShell = item.mapToItem(shell, 0, 0, item.width, item.height);

            return itemRectInShell.x >= 0
                && itemRectInShell.y >= 0
                && itemRectInShell.x + itemRectInShell.width <= shell.width
                && itemRectInShell.y + itemRectInShell.height <= shell.height;
        }

        function showGreeter() {
            var greeter = findChild(shell, "greeter");
            LightDM.Greeter.showGreeter();
            waitForRendering(greeter);
            tryCompare(greeter, "fullyShown", true);

            // greeter unloads its internal components when hidden
            // and reloads them when shown. Thus we have to do this
            // again before interacting with it otherwise any
            // DirectionalDragAreas in there won't be easily fooled by
            // fake swipes.
            removeTimeConstraintsFromDirectionalDragAreas(greeter);
        }

        function test_greeterDoesNotChangeIndicatorProfile() {
            loadShell("phone");
            swipeAwayGreeter();
            var panel = findChild(shell, "panel");
            tryCompare(panel.indicators.indicatorsModel, "profile", shell.indicatorProfile);

            showGreeter();
            tryCompare(panel.indicators.indicatorsModel, "profile", shell.indicatorProfile);

            LightDM.Greeter.hideGreeter();
            tryCompare(panel.indicators.indicatorsModel, "profile", shell.indicatorProfile);
        }

        function test_shellProfileChangesReachIndicators() {
            loadShell("phone");
            swipeAwayGreeter();
            var panel = findChild(shell, "panel");

            shell.indicatorProfile = "test1";
            for (var i = 0; i < panel.indicators.indicatorsModel.count; ++i) {
                var properties = panel.indicators.indicatorsModel.data(i, IndicatorsModelRole.IndicatorProperties);
                verify(properties["menuObjectPath"].substr(-5), "test1");
            }

            shell.indicatorProfile = "test2";
            for (var i = 0; i < panel.indicators.indicatorsModel.count; ++i) {
                var properties = panel.indicators.indicatorsModel.data(i, IndicatorsModelRole.IndicatorProperties);
                verify(properties["menuObjectPath"].substr(-5), "test2");
            }
        }

        function test_focusRequestedHidesGreeter() {
            loadShell("phone");
            swipeAwayGreeter();
            var greeter = findChild(shell, "greeter");

            var app = ApplicationManager.startApplication("dialer-app");
            // wait until the app is fully loaded (ie, real surface replaces splash screen)
            tryCompareFunction(function() { return app.session !== null && app.session.surface !== null }, true);

            // Minimize the application we just launched
            swipeFromLeftEdge(units.gu(26) + 1);

            waitUntilDashIsFocused();

            showGreeter();

            // The main point of this test
            ApplicationManager.requestFocusApplication("dialer-app");
            tryCompare(greeter, "shown", false);
            waitForRendering(greeter);
        }

        function test_focusRequestedHidesIndicators() {
            loadShell("phone");
            swipeAwayGreeter();
            var indicators = findChild(shell, "indicators");

            showIndicators();

            var oldCount = ApplicationManager.count;
            ApplicationManager.startApplication("camera-app");
            tryCompare(ApplicationManager, "count", oldCount + 1);

            tryCompare(indicators, "fullyClosed", true);
        }

        function test_showAndHideGreeterDBusCalls() {
            loadShell("phone");
            swipeAwayGreeter();
            var greeter = findChild(shell, "greeter")
            tryCompare(greeter, "shown", false)
            waitForRendering(greeter);
            LightDM.Greeter.showGreeter()
            waitForRendering(greeter)
            tryCompare(greeter, "fullyShown", true)
            LightDM.Greeter.hideGreeter()
            tryCompare(greeter, "shown", false)
        }

        function test_greeterLoginsAutomaticallyWhenNoPasswordSet() {
            loadShell("phone");
            swipeAwayGreeter();

            sessionSpy.clear();
            verify(sessionSpy.valid);

            showGreeter();

            tryCompare(sessionSpy, "count", 1);
        }

        function test_fullscreen() {
            loadShell("phone");
            swipeAwayGreeter();
            var panel = findChild(shell, "panel");
            compare(panel.fullscreenMode, false);
            ApplicationManager.startApplication("camera-app");
            tryCompare(panel, "fullscreenMode", true);
            ApplicationManager.startApplication("dialer-app");
            tryCompare(panel, "fullscreenMode", false);
            ApplicationManager.requestFocusApplication("camera-app");
            tryCompare(panel, "fullscreenMode", true);
            ApplicationManager.requestFocusApplication("dialer-app");
            tryCompare(panel, "fullscreenMode", false);
        }

        function test_leftEdgeDragFullscreen() {
            loadShell("phone");
            swipeAwayGreeter();
            var panel = findChild(shell, "panel");
            tryCompare(panel, "fullscreenMode", false)

            ApplicationManager.startApplication("camera-app");
            tryCompare(panel, "fullscreenMode", true)

            var touchStartX = 2;
            var touchStartY = shell.height / 2;

            touchFlick(shell, touchStartX, touchStartY, units.gu(2), touchStartY, true, false);

            compare(panel.fullscreenMode, true);

            touchFlick(shell, units.gu(2), touchStartY, units.gu(10), touchStartY, false, false);

            tryCompare(panel, "fullscreenMode", false);

            touchRelease(shell);
        }

        function test_unlockedProperties() {
            loadShell("phone");
            swipeAwayGreeter();
            // Confirm that various properties have the correct values when unlocked
            var greeter = findChild(shell, "greeter");
            tryCompare(greeter, "locked", false);

            var launcher = findChild(shell, "launcher")
            tryCompare(launcher, "available", true)

            var indicators = findChild(shell, "indicators")
            tryCompare(indicators, "available", true)
        }

        function test_unlockAllModemsOnBoot() {
            loadShell("phone");
            swipeAwayGreeter();
            tryCompare(unlockAllModemsSpy, "count", 1)
        }

        function test_unlockAllModemsAfterWizard() {
            Wizard.System.wizardEnabled = true;
            loadShell("phone");

            var wizard = findChild(shell, "wizard");
            compare(wizard.active, true);
            compare(Wizard.System.wizardEnabled, true);
            compare(unlockAllModemsSpy.count, 0);

            wizard.hide();
            tryCompare(wizard, "active", false);
            compare(Wizard.System.wizardEnabled, false);
            compare(unlockAllModemsSpy.count, 1);
        }

        function test_wizardEarlyExit() {
            Wizard.System.wizardEnabled = true;
            AccountsService.demoEdges = true;
            loadShell("phone");

            var wizard = findChild(shell, "wizard");
            var tutorial = findChild(shell, "tutorial");
            tryCompare(wizard, "active", true);
            tryCompare(tutorial, "running", true);
            tryCompare(ApplicationManager, "focusedApplicationId", "unity8-dash");

            // Make sure we stay running when nothing focused (can happen for
            // a moment when we restart the dash after switching language)
            ApplicationManager.stopApplication("unity8-dash");
            tryCompare(ApplicationManager, "focusedApplicationId", "");
            compare(wizard.shown, true);
            compare(tutorial.running, true);

            // And make sure we stay running when dash focused again
            ApplicationManager.startApplication("unity8-dash");
            tryCompare(ApplicationManager, "focusedApplicationId", "unity8-dash");
            compare(wizard.shown, true);
            compare(tutorial.running, true);

            // And make sure we stop when something else is focused
            ApplicationManager.startApplication("gallery-app");
            tryCompare(ApplicationManager, "focusedApplicationId", "gallery-app");
            compare(wizard.shown, false);
            compare(tutorial.running, false);
        }

        function test_tapOnRightEdgeReachesApplicationSurface() {
            loadShell("phone");
            swipeAwayGreeter();
            var topmostSpreadDelegate = findChild(shell, "appDelegate0");
            var topmostSurface = findChild(topmostSpreadDelegate, "surfaceContainer").surface;
            var rightEdgeDragArea = findChild(shell, "spreadDragArea");

            topmostSurface.touchPressCount = 0;
            topmostSurface.touchReleaseCount = 0;

            var tapPoint = rightEdgeDragArea.mapToItem(shell, rightEdgeDragArea.width / 2,
                    rightEdgeDragArea.height / 2);

            tap(shell, tapPoint.x, tapPoint.y);

            tryCompare(topmostSurface, "touchPressCount", 1);
            tryCompare(topmostSurface, "touchReleaseCount", 1);
        }

        /*
            Perform a right edge drag over an application surface and check
            that no touch event was sent to it (ie, they were all consumed
            by the right-edge drag area)
         */
        function test_rightEdgeDragDoesNotReachApplicationSurface() {
            loadShell("phone");
            swipeAwayGreeter();
            var topmostSpreadDelegate = findChild(shell, "appDelegate0");
            var topmostSurface = findChild(topmostSpreadDelegate, "surfaceContainer").surface;
            var rightEdgeDragArea = findChild(shell, "spreadDragArea");

            topmostSurface.touchPressCount = 0;
            topmostSurface.touchReleaseCount = 0;

            var gestureStartPoint = rightEdgeDragArea.mapToItem(shell, rightEdgeDragArea.width / 2,
                    rightEdgeDragArea.height / 2);

            touchFlick(shell,
                    gestureStartPoint.x /* fromX */, gestureStartPoint.y /* fromY */,
                    units.gu(1) /* toX */, gestureStartPoint.y /* toY */);

            tryCompare(topmostSurface, "touchPressCount", 0);
            tryCompare(topmostSurface, "touchReleaseCount", 0);
        }

        function waitUntilFocusedApplicationIsShowingItsSurface()
        {
            var spreadDelegate = findChild(shell, "appDelegate0");
            var appState = findInvisibleChild(spreadDelegate, "applicationWindowStateGroup");
            tryCompare(appState, "state", "surface");
            var transitions = appState.transitions;
            for (var i = 0; i < transitions.length; ++i) {
                var transition = transitions[i];
                tryCompare(transition, "running", false, 2000);
            }
        }

        function swipeFromRightEdgeToShowAppSpread()
        {
            // perform a right-edge drag to show the spread
            var touchStartX = shell.width - (shell.edgeSize / 2)
            var touchStartY = shell.height / 2;
            touchFlick(shell, touchStartX, touchStartY, units.gu(1) /* endX */, touchStartY /* endY */);

            // check if it's indeed showing the spread
            var stage = findChild(shell, "stage");
            var spreadView = findChild(stage, "spreadView");
            tryCompare(spreadView, "phase", 2);
        }

        function test_tapUbuntuIconInLauncherOverAppSpread() {
            loadShell("phone");
            swipeAwayGreeter();

            waitUntilFocusedApplicationIsShowingItsSurface();

            swipeFromRightEdgeToShowAppSpread();

            var launcher = findChild(shell, "launcher");

            // ensure the launcher dimissal timer never gets triggered during the test run
            var dismissTimer = findInvisibleChild(launcher, "dismissTimer");
            dismissTimer.interval = 60 * 60 * 1000;

            dragLauncherIntoView();

            // Emulate a tap with a finger, where the touch position drifts during the tap.
            // This is to test the touch ownership changes. The tap is happening on the button
            // area but then drifting into the left edge drag area. This test makes sure
            // the touch ownership stays with the button and doesn't move over to the
            // left edge drag area.
            {
                var buttonShowDashHome = findChild(launcher, "buttonShowDashHome");
                var startPos = buttonShowDashHome.mapToItem(shell,
                        buttonShowDashHome.width * 0.8,
                        buttonShowDashHome.height * 0.2);
                var endPos = buttonShowDashHome.mapToItem(shell,
                        buttonShowDashHome.width * 0.2,
                        buttonShowDashHome.height * 0.8);
                touchFlick(shell, startPos.x, startPos.y, endPos.x, endPos.y);
            }

            compare(launcherShowDashHomeSpy.count, 1);

            // check that the stage has left spread mode.
            {
                var stage = findChild(shell, "stage");
                var spreadView = findChild(stage, "spreadView");
                tryCompare(spreadView, "phase", 0);
            }

            // check that the launcher got dismissed
            var launcherPanel = findChild(shell, "launcherPanel");
            tryCompare(launcherPanel, "x", -launcherPanel.width);
        }

        function test_background_data() {
            return [
                {tag: "color", accounts: Qt.resolvedUrl("data:image/svg+xml,<svg><rect width='100%' height='100%' fill='#dd4814'/></svg>"), gsettings: "", output: Qt.resolvedUrl("data:image/svg+xml,<svg><rect width='100%' height='100%' fill='#dd4814'/></svg>")},
                {tag: "empty", accounts: "", gsettings: "", output: "defaultBackground"},
                {tag: "as-specified", accounts: Qt.resolvedUrl("../data/unity/backgrounds/blue.png"), gsettings: "", output: Qt.resolvedUrl("../data/unity/backgrounds/blue.png")},
                {tag: "gs-specified", accounts: "", gsettings: Qt.resolvedUrl("../data/unity/backgrounds/red.png"), output: Qt.resolvedUrl("../data/unity/backgrounds/red.png")},
                {tag: "both-specified", accounts: Qt.resolvedUrl("../data/unity/backgrounds/blue.png"), gsettings: Qt.resolvedUrl("../data/unity/backgrounds/red.png"), output: Qt.resolvedUrl("../data/unity/backgrounds/blue.png")},
                {tag: "invalid-as", accounts: Qt.resolvedUrl("../data/unity/backgrounds/nope.png"), gsettings: Qt.resolvedUrl("../data/unity/backgrounds/red.png"), output: Qt.resolvedUrl("../data/unity/backgrounds/red.png")},
                {tag: "invalid-both", accounts: Qt.resolvedUrl("../data/unity/backgrounds/nope.png"), gsettings: Qt.resolvedUrl("../data/unity/backgrounds/stillnope.png"), output: "defaultBackground"},
            ]
        }
        function test_background(data) {
            loadShell("phone");
            swipeAwayGreeter();
            AccountsService.backgroundFile = data.accounts;
<<<<<<< HEAD
            GSettingsController.setPictureUri("org.gnome.desktop.background", data.gsettings);
            tryCompare(shell, "background", data.output);
=======
            var backgroundSettings = findInvisibleChild(shell, "backgroundSettings");
            backgroundSettings.pictureUri = data.gsettings;

            if (data.output === "defaultBackground") {
                tryCompare(shell, "background", shell.defaultBackground);
            } else {
                tryCompare(shell, "background", data.output);
            }
        }

        function test_tabletLogin_data() {
            return [
                {tag: "auth error", user: "auth-error", loggedIn: false, password: ""},
                {tag: "with password", user: "has-password", loggedIn: true, password: "password"},
                {tag: "without password", user: "no-password", loggedIn: true, password: ""},
            ]
        }

        function test_tabletLogin(data) {
            setLightDMMockMode("full");
            loadShell("tablet");

            selectUser(data.user);

            clickPasswordInput(data.password === "" /* isButton */);

            if (data.password !== "") {
                typeString(data.password);
                keyClick(Qt.Key_Enter);
            }

            confirmLoggedIn(data.loggedIn);
        }

        function test_appLaunchDuringGreeter_data() {
            return [
                {tag: "auth error", user: "auth-error", loggedIn: false, passwordFocus: false},
                {tag: "without password", user: "no-password", loggedIn: true, passwordFocus: false},
                {tag: "with password", user: "has-password", loggedIn: false, passwordFocus: true},
            ]
        }

        function test_appLaunchDuringGreeter(data) {
            setLightDMMockMode("full");
            loadShell("tablet");

            selectUser(data.user)

            var greeter = findChild(shell, "greeter")
            var app = ApplicationManager.startApplication("dialer-app")

            confirmLoggedIn(data.loggedIn)

            if (data.passwordFocus) {
                var passwordInput = findChild(greeter, "passwordInput")
                tryCompare(passwordInput, "focus", true)
            }
>>>>>>> c0c8503e
        }
    }
}<|MERGE_RESOLUTION|>--- conflicted
+++ resolved
@@ -37,12 +37,8 @@
 
 Rectangle {
     id: root
-<<<<<<< HEAD
-    width: units.gu(70)
-=======
     color: "grey"
     width: units.gu(100) + controls.width
->>>>>>> c0c8503e
     height: units.gu(71)
 
     Component.onCompleted: {
@@ -88,6 +84,11 @@
                         width: units.gu(40)
                         height: units.gu(71)
                     }
+                    StateChangeScript {
+                        script: {
+                            GSettingsController.setUsageMode("com.canonical.Unity8", "Staged")
+                        }
+                    }
                 },
                 State {
                     name: "tablet"
@@ -95,6 +96,24 @@
                         target: shellLoader
                         width: units.gu(100)
                         height: units.gu(71)
+                    }
+                    StateChangeScript {
+                        script: {
+                            GSettingsController.setUsageMode("com.canonical.Unity8", "Staged")
+                        }
+                    }
+                },
+                State {
+                    name: "desktop"
+                    PropertyChanges {
+                        target: shellLoader
+                        width: units.gu(100)
+                        height: units.gu(71)
+                    }
+                    StateChangeScript {
+                        script: {
+                            GSettingsController.setUsageMode("com.canonical.Unity8", "Windowed")
+                        }
                     }
                 }
             ]
@@ -151,13 +170,12 @@
                     LightDM.Users.mockMode = model[selectedIndex];
                     shellLoader.active = true;
                 }
-                MouseTouchEmulationCheckbox { color: "white" }
             }
             ListItem.ItemSelector {
                 anchors { left: parent.left; right: parent.right }
                 activeFocusOnPress: false
                 text: "Size"
-                model: ["phone", "tablet"]
+                model: ["phone", "tablet", "desktop"]
                 onSelectedIndexChanged: {
                     shellLoader.active = false;
                     shellLoader.state = model[selectedIndex];
@@ -1126,10 +1144,6 @@
             loadShell("phone");
             swipeAwayGreeter();
             AccountsService.backgroundFile = data.accounts;
-<<<<<<< HEAD
-            GSettingsController.setPictureUri("org.gnome.desktop.background", data.gsettings);
-            tryCompare(shell, "background", data.output);
-=======
             var backgroundSettings = findInvisibleChild(shell, "backgroundSettings");
             backgroundSettings.pictureUri = data.gsettings;
 
@@ -1187,7 +1201,6 @@
                 var passwordInput = findChild(greeter, "passwordInput")
                 tryCompare(passwordInput, "focus", true)
             }
->>>>>>> c0c8503e
         }
     }
 }
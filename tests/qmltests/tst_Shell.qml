--- conflicted
+++ resolved
@@ -650,10 +650,7 @@
             // again before interacting with it otherwise any
             // SwipeAreas in there won't be easily fooled by
             // fake swipes.
-<<<<<<< HEAD
             removeTimeConstraintsFromSwipeAreas(greeter);
-=======
->>>>>>> 861ebc50
             swipeAwayGreeter();
 
             compare(mainApp.requestedState, ApplicationInfoInterface.RequestedRunning);

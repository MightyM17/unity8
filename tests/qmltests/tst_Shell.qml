--- conflicted
+++ resolved
@@ -2281,7 +2281,66 @@
             compare(topmostSurfaceItem.touchReleaseCount, 2);
         }
 
-<<<<<<< HEAD
+        function test_switchKeymap() {
+            // start with phone shell
+            loadShell("phone");
+            shell.usageScenario = "shell";
+            waitForRendering(shell);
+            swipeAwayGreeter();
+
+            // configure keymaps
+            AccountsService.keymaps = ["sk", "cz+qwerty", "fr"] // "configure" the keymaps for user
+
+            // start some app
+            var app = ApplicationManager.startApplication("dialer-app");
+            waitUntilAppWindowIsFullyLoaded(app);
+
+            // verify the initial keymap of the newly started app is the first one from the list
+            tryCompare(app.session.lastSurface, "keymapLayout", "sk");
+            tryCompare(app.session.lastSurface, "keymapVariant", "");
+
+            // switch to next keymap, should go to "cz+qwerty"
+            keyClick(Qt.Key_Space, Qt.MetaModifier);
+            tryCompare(app.session.lastSurface, "keymapLayout", "cz");
+            tryCompare(app.session.lastSurface, "keymapVariant", "qwerty");
+
+            // switch to next keymap, should go to "fr"
+            keyClick(Qt.Key_Space, Qt.MetaModifier);
+
+            // go to e.g. desktop stage
+            // start a second app, should get the last configured keyboard, "fr"
+            var app2 = ApplicationManager.startApplication("calendar-app");
+            waitUntilAppWindowIsFullyLoaded(app2);
+            tryCompare(app2.session.lastSurface, "keymapLayout", "fr");
+            tryCompare(app2.session.lastSurface, "keymapVariant", "");
+
+            // focus our first app, make sure it also has the "fr" keymap
+            ApplicationManager.requestFocusApplication("dialer-app");
+            tryCompare(app.session.lastSurface, "keymapLayout", "fr");
+            tryCompare(app.session.lastSurface, "keymapVariant", "");
+
+            // switch to previous keymap, should be "cz+qwerty"
+            keyClick(Qt.Key_Space, Qt.MetaModifier|Qt.ShiftModifier);
+            tryCompare(app.session.lastSurface, "keymapLayout", "cz");
+            tryCompare(app.session.lastSurface, "keymapVariant", "qwerty");
+
+            // go next twice to "sk", past the end
+            keyClick(Qt.Key_Space, Qt.MetaModifier);
+            keyClick(Qt.Key_Space, Qt.MetaModifier);
+            tryCompare(app.session.lastSurface, "keymapLayout", "sk");
+            tryCompare(app.session.lastSurface, "keymapVariant", "");
+
+            // go back once to past the beginning, to "fr"
+            keyClick(Qt.Key_Space, Qt.MetaModifier|Qt.ShiftModifier);
+            tryCompare(app.session.lastSurface, "keymapLayout", "fr");
+            tryCompare(app.session.lastSurface, "keymapVariant", "");
+
+            // switch to app2, should also get "fr"
+            ApplicationManager.requestFocusApplication("calendar-app");
+            tryCompare(app2.session.lastSurface, "keymapLayout", "fr");
+            tryCompare(app2.session.lastSurface, "keymapVariant", "");
+        }
+
         function test_dragPanelToRestoreMaximizedWindow() {
             loadShell("desktop");
             shell.usageScenario = "desktop";
@@ -2304,70 +2363,6 @@
             mouseRelease(shell);
 
             tryCompare(appDelegate, "state", "normal");
-=======
-        function test_switchKeymap() {
-            // start with phone shell
-            loadShell("phone");
-            shell.usageScenario = "shell";
-            waitForRendering(shell);
-            swipeAwayGreeter();
-
-            // configure keymaps
-            AccountsService.keymaps = ["sk", "cz+qwerty", "fr"] // "configure" the keymaps for user
-
-            // start some app
-            var app = ApplicationManager.startApplication("dialer-app");
-            waitUntilAppWindowIsFullyLoaded(app);
-
-            // verify the initial keymap of the newly started app is the first one from the list
-            tryCompare(app.session.lastSurface, "keymapLayout", "sk");
-            tryCompare(app.session.lastSurface, "keymapVariant", "");
-
-            // switch to next keymap, should go to "cz+qwerty"
-            keyClick(Qt.Key_Space, Qt.MetaModifier);
-            tryCompare(app.session.lastSurface, "keymapLayout", "cz");
-            tryCompare(app.session.lastSurface, "keymapVariant", "qwerty");
-
-            // switch to next keymap, should go to "fr"
-            keyClick(Qt.Key_Space, Qt.MetaModifier);
-
-            // go to e.g. desktop stage
-            loadShell("desktop");
-            shell.usageScenario = "desktop";
-            waitForRendering(shell);
-
-            // start a second app, should get the last configured keyboard, "fr"
-            var app2 = ApplicationManager.startApplication("calendar-app");
-            waitUntilAppWindowIsFullyLoaded(app2);
-            tryCompare(app2.session.lastSurface, "keymapLayout", "fr");
-            tryCompare(app2.session.lastSurface, "keymapVariant", "");
-
-            // focus our first app, make sure it also has the "fr" keymap
-            ApplicationManager.requestFocusApplication("dialer-app");
-            tryCompare(app.session.lastSurface, "keymapLayout", "fr");
-            tryCompare(app.session.lastSurface, "keymapVariant", "");
-
-            // switch to previous keymap, should be "cz+qwerty"
-            keyClick(Qt.Key_Space, Qt.MetaModifier|Qt.ShiftModifier);
-            tryCompare(app.session.lastSurface, "keymapLayout", "cz");
-            tryCompare(app.session.lastSurface, "keymapVariant", "qwerty");
-
-            // go next twice to "sk", past the end
-            keyClick(Qt.Key_Space, Qt.MetaModifier);
-            keyClick(Qt.Key_Space, Qt.MetaModifier);
-            tryCompare(app.session.lastSurface, "keymapLayout", "sk");
-            tryCompare(app.session.lastSurface, "keymapVariant", "");
-
-            // go back once to past the beginning, to "fr"
-            keyClick(Qt.Key_Space, Qt.MetaModifier|Qt.ShiftModifier);
-            tryCompare(app.session.lastSurface, "keymapLayout", "fr");
-            tryCompare(app.session.lastSurface, "keymapVariant", "");
-
-            // switch to app2, should also get "fr"
-            ApplicationManager.requestFocusApplication("calendar-app");
-            tryCompare(app2.session.lastSurface, "keymapLayout", "fr");
-            tryCompare(app2.session.lastSurface, "keymapVariant", "");
->>>>>>> c7e6c920
         }
     }
 }
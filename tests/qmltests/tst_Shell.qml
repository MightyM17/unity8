/*
 * Copyright (C) 2013-2016 Canonical, Ltd.
 *
 * This program is free software; you can redistribute it and/or modify
 * it under the terms of the GNU General Public License as published by
 * the Free Software Foundation; version 3.
 *
 * This program is distributed in the hope that it will be useful,
 * but WITHOUT ANY WARRANTY; without even the implied warranty of
 * MERCHANTABILITY or FITNESS FOR A PARTICULAR PURPOSE.  See the
 * GNU General Public License for more details.
 *
 * You should have received a copy of the GNU General Public License
 * along with this program.  If not, see <http://www.gnu.org/licenses/>.
 */

import QtQuick 2.4
import QtTest 1.0
import AccountsService 0.1
import GSettings 1.0
import LightDM.IntegratedLightDM 0.1 as LightDM
import SessionBroadcast 0.1
import Ubuntu.Components 1.3
import Ubuntu.Components.ListItems 1.3 as ListItem
import Ubuntu.Telephony 0.1 as Telephony
import Unity.Application 0.1
import Unity.ApplicationMenu 0.1
import Unity.Connectivity 0.1
import Unity.Indicators 0.1
import Unity.Notifications 1.0
import Unity.Launcher 0.1
import Unity.Test 0.1
import Powerd 0.1
import Wizard 0.1 as Wizard
import Utils 0.1
import Unity.Indicators 0.1 as Indicators

import "../../qml"
import "../../qml/Components"
import "../../qml/Components/PanelState"
import "Stage"

Rectangle {
    id: root
    color: "grey"
    width: units.gu(100) + controls.width
    height: units.gu(71)

    Component.onCompleted: {
        // must set the mock mode before loading the Shell
        LightDM.Greeter.mockMode = "single";
        LightDM.Users.mockMode = "single";
        shellLoader.active = true;
    }

    ApplicationMenuDataLoader {
        id: appMenuData
    }

    property var shell: shellLoader.item ? shellLoader.item : null
    onShellChanged: {
        if (shell) {
            topLevelSurfaceList = testCase.findInvisibleChild(shell, "topLevelSurfaceList");
            appMenuData.surfaceManager = testCase.findInvisibleChild(shell, "surfaceManager");
        } else {
            topLevelSurfaceList = null;
            appMenuData.surfaceManager = null;
        }
    }

    property var topLevelSurfaceList: null

    Item {
        id: shellContainer
        anchors.left: root.left
        anchors.right: controls.left
        anchors.top: root.top
        anchors.bottom: root.bottom
        Loader {
            id: shellLoader
            focus: true

            anchors.centerIn: parent

            property int shellOrientation: Qt.PortraitOrientation
            property int nativeOrientation: Qt.PortraitOrientation
            property int primaryOrientation: Qt.PortraitOrientation
            property string mode: "full-greeter"

            state: "phone"
            states: [
                State {
                    name: "phone"
                    PropertyChanges {
                        target: shellLoader
                        width: units.gu(40)
                        height: units.gu(71)
                    }
                },
                State {
                    name: "tablet"
                    PropertyChanges {
                        target: shellLoader
                        width: units.gu(100)
                        height: units.gu(71)
                        shellOrientation: Qt.LandscapeOrientation
                        nativeOrientation: Qt.LandscapeOrientation
                        primaryOrientation: Qt.LandscapeOrientation
                    }
                },
                State {
                    name: "desktop"
                    PropertyChanges {
                        target: shellLoader
                        width: shellContainer.width
                        height: shellContainer.height
                    }
                    PropertyChanges {
                        target: mouseEmulation
                        checked: false
                    }
                }
            ]

            active: false
            property bool itemDestroyed: false
            sourceComponent: Component {
                Shell {
                    id: __shell
                    objectName: "shell"
                    usageScenario: usageScenarioSelector.model[usageScenarioSelector.selectedIndex]
                    nativeWidth: width
                    nativeHeight: height
                    orientation: shellLoader.shellOrientation
                    orientations: Orientations {
                        native_: shellLoader.nativeOrientation
                        primary: shellLoader.primaryOrientation
                    }
                    mode: shellLoader.mode
                    Component.onCompleted: {
                        ApplicationManager.startApplication("unity8-dash");
                    }
                    Component.onDestruction: {
                        shellLoader.itemDestroyed = true;
                    }
                }
            }
        }
    }

    Flickable {
        id: controls
        contentHeight: controlRect.height

        anchors.top: root.top
        anchors.bottom: root.bottom
        anchors.right: root.right
        width: units.gu(30)

        Rectangle {
            id: controlRect
            anchors { left: parent.left; right: parent.right }
            color: "darkgrey"
            height: childrenRect.height + units.gu(2)

            Column {
                anchors { left: parent.left; right: parent.right; top: parent.top; margins: units.gu(1) }
                spacing: units.gu(1)

                Flow {
                    spacing: units.gu(1)
                    anchors { left: parent.left; right: parent.right }

                    Button {
                        text: "Show Greeter"
                        activeFocusOnPress: false
                        onClicked: {
                            if (shellLoader.status !== Loader.Ready)
                                return;

                            var greeter = testCase.findChild(shellLoader.item, "greeter");
                            if (!greeter.shown) {
                                LightDM.Greeter.showGreeter();
                            }
                        }
                    }
                    Button {
                        text: "Hide Greeter"
                        activeFocusOnPress: false
                        onClicked: {
                            if (shellLoader.status !== Loader.Ready)
                                return;

                            var greeter = testCase.findChild(shellLoader.item, "greeter");
                            if (greeter.shown) {
                                greeter.hide()
                            }
                        }
                    }
                    Button {
                        text: callManager.foregroundCall ? "Hide Call" : "Show Call"
                        activeFocusOnPress: false
                        onClicked: {
                            if (shellLoader.status !== Loader.Ready)
                                return;

                            callManager.foregroundCall = callManager.foregroundCall ? null : phoneCall;
                        }
                    }
                    Button {
                        text: "Show Launcher"
                        activeFocusOnPress: false
                        onClicked: {
                            if (shellLoader.status !== Loader.Ready)
                                return;

                            var launcher = testCase.findChild(shellLoader.item, "launcher");
                            launcher.state = "visible";
                        }
                    }
                    Button {
                        text: "Print focused"
                        activeFocusOnPress: false
                        onClicked: {
                            var childs = new Array(0);
                            childs.push(shellLoader.item)
                            while (childs.length > 0) {
                                if (childs[0].activeFocus && childs[0].focus && childs[0].objectName != "shell") {
                                    console.log("Active focus is on item:", childs[0]);
                                    return;
                                }
                                for (var i in childs[0].children) {
                                    childs.push(childs[0].children[i])
                                }
                                childs.splice(0, 1);
                            }
                            console.log("No active focused item found within shell.")
                        }
                    }
                }
                Label {
                    text: "LightDM mock mode"
                }

                ListItem.ItemSelector {
                    anchors { left: parent.left; right: parent.right }
                    activeFocusOnPress: false
                    model: ["single", "single-passphrase", "single-pin", "full"]
                    onSelectedIndexChanged: {
                        testCase.tearDown();
                        LightDM.Greeter.mockMode = model[selectedIndex];
                        LightDM.Users.mockMode = model[selectedIndex];
                        shellLoader.active = true;
                    }
                }
                Label {
                    text: "Size"
                }

                ListItem.ItemSelector {
                    id: sizeSelector
                    anchors { left: parent.left; right: parent.right }
                    activeFocusOnPress: false
                    model: ["phone", "tablet", "desktop"]
                    onSelectedIndexChanged: {
                        shellLoader.state = model[selectedIndex];
                    }
                }
                Label {
                    text: "Usage scenario"
                }

                ListItem.ItemSelector {
                    id: usageScenarioSelector
                    anchors { left: parent.left; right: parent.right }
                    activeFocusOnPress: false
                    model: ["phone", "tablet", "desktop"]
                }
                MouseTouchEmulationCheckbox {
                    id: mouseEmulation
                    checked: true
                }
                Label {
                    text: "Ctrl key as"
                }

                ListItem.ItemSelector {
                    id: ctrlModifier
                    anchors { left: parent.left; right: parent.right }
                    activeFocusOnPress: false
                    model: ["Ctrl", "Alt", "Super"]
                    onSelectedIndexChanged: {
                        var keyMapper = testCase.findChild(shellContainer, "physicalKeysMapper");
                        keyMapper.controlInsteadOfAlt = selectedIndex == 1;
                        keyMapper.controlInsteadOfSuper = selectedIndex == 2;
                    }
                }

                Row {
                    anchors { left: parent.left; right: parent.right }
                    CheckBox {
                        id: autohideLauncherCheckbox
                        onCheckedChanged:  {
                            GSettingsController.setAutohideLauncher(checked)
                        }
                    }
                    Label {
                        text: "Autohide launcher"
                    }
                }

                Label { text: "Applications"; font.bold: true }

                Button {
                    text: "Start all apps"
                    width: parent.width
                    activeFocusOnPress: false
                    onClicked: {
                        for (var i = 0; i < ApplicationManager.availableApplications.length; i++) {
                            var appId = ApplicationManager.availableApplications[i];
                            ApplicationManager.startApplication(appId)
                        }
                    }
                }

                Repeater {
                    id: appCheckBoxRepeater
                    model: ApplicationManager.availableApplications
                    ApplicationCheckBox {
                        appId: modelData
                    }
                }

                Label { text: "Focused Application"; font.bold: true }

                Row {
                    CheckBox {
                        id: fullscreeAppCheck

                        onTriggered: {
                            if (!topLevelSurfaceList.focusedWindow) return;
                            if (topLevelSurfaceList.focusedWindow.state == Mir.FullscreenState) {
                                topLevelSurfaceList.focusedWindow.requestState(Mir.RestoredState);
                            } else {
                                topLevelSurfaceList.focusedWindow.requestState(Mir.FullscreenState);
                            }
                        }

                        Binding {
                            target: fullscreeAppCheck
                            when: topLevelSurfaceList && topLevelSurfaceList.focusedWindow
                            property: "checked"
                            value: {
                                if (!topLevelSurfaceList || !topLevelSurfaceList.focusedWindow) return false;
                                return topLevelSurfaceList.focusedWindow.state === Mir.FullscreenState
                            }
                        }
                    }
                    Label {
                        text: "Fullscreen"
                    }
                }

                Row {
                    CheckBox {
                        id: chromeAppCheck

                        onTriggered: {
                            if (!topLevelSurfaceList.focusedWindow || !topLevelSurfaceList.focusedWindow.surface) return;
                            var surface = topLevelSurfaceList.focusedWindow.surface;
                            if (surface.shellChrome == Mir.LowChrome) {
                                surface.setShellChrome(Mir.NormalChrome);
                            } else {
                                surface.setShellChrome(Mir.LowChrome);
                            }
                        }

                        Binding {
                            target: chromeAppCheck
                            when: topLevelSurfaceList && topLevelSurfaceList.focusedWindow !== null && topLevelSurfaceList.focusedWindow.surface !== null
                            property: "checked"
                            value: {
                                if (!topLevelSurfaceList || !topLevelSurfaceList.focusedWindow || !topLevelSurfaceList.focusedWindow.surface) return false;
                                topLevelSurfaceList.focusedWindow.surface.shellChrome === Mir.LowChrome
                            }
                        }
                    }
                    Label {
                        text: "Low Chrome"
                    }
                }

                Button {
                    text: "Toggle input method"
                    width: parent.width
                    activeFocusOnPress: false
                    onClicked: {
                        testCase.ensureInputMethodSurface();
                        var inputMethod = root.topLevelSurfaceList.inputMethodSurface;
                        if (inputMethod.visible) {
                            inputMethod.requestState(Mir.HiddenState);
                        } else {
                            inputMethod.requestState(Mir.RestoredState);
                        }
                    }
                }

                Label {
                    text: "Shell Mode"
                }
                ListItem.ItemSelector {
                    id: shellModeSelector
                    anchors { left: parent.left; right: parent.right }
                    activeFocusOnPress: false
                    model: ["full-greeter", "greeter", "shell"]
                    property bool guard: false
                    onSelectedIndexChanged: {
                        if (guard) return;
                        guard = true;
                        testCase.tearDown();
                        shellLoader.mode = model[selectedIndex];
                        shellLoader.active = true;
                        guard = false;
                    }
                    Connections {
                        target: shellLoader
                        onModeChanged: {
                            if (shellModeSelector.guard) {
                                return;
                            }
                            shellModeSelector.guard = true;
                            for (var i = 0; i < 3; i++) {
                                if (shellModeSelector.model[i] === shellLoader.mode) {
                                    shellModeSelector.selectedIndex = i;
                                    return;
                                }
                            }
                            shellModeSelector.guard = false;
                        }
                    }
                }


                Label {
                    text: "Fingerprint"
                }
                Row {
                    Button {
                        text: "Success"
                        onClicked: {
                            var biometryd = testCase.findInvisibleChild(shellContainer, "biometryd");
                            var uid = 0;
                            for (var i = 0; i < LightDM.Users.count; i++) {
                                if (LightDM.Users.data(i, LightDM.UserRoles.NameRole) == AccountsService.user) {
                                    uid = LightDM.Users.data(i, LightDM.UserRoles.UidRole);
                                    break;
                                }
                            }
                            biometryd.operation.mockSuccess(uid);
                        }
                    }

                    Button {
                        text: "Failure"
                        onClicked: {
                            var biometryd = testCase.findInvisibleChild(shellContainer, "biometryd");
                            biometryd.operation.mockFailure("error");
                        }
                    }
                }
            }
        }
    }

    Component {
        id: mockNotification

        QtObject {
            function invokeAction(actionId) {
                mockNotificationsModel.actionInvoked(actionId)
            }
        }
    }
    ListModel {
        id: mockNotificationsModel

        signal actionInvoked(string actionId)

        function getRaw(id) {
            return mockNotification.createObject(mockNotificationsModel)
        }

        onActionInvoked: {
            if(actionId == "ok_id") {
                mockNotificationsModel.clear()
            }
        }
    }

    SignalSpy {
        id: launcherShowDashHomeSpy
        signalName: "showDashHome"
    }

    SignalSpy {
        id: sessionSpy
        signalName: "sessionStarted"
    }

    SignalSpy {
        id: dashCommunicatorSpy
        signalName: "setCurrentScopeCalled"
    }

    SignalSpy {
        id: broadcastUrlSpy
        target: SessionBroadcast
        signalName: "startUrl"
    }

    SignalSpy {
        id: broadcastHomeSpy
        target: SessionBroadcast
        signalName: "showHome"
    }

    SignalSpy {
        id: unlockAllModemsSpy
        target: Connectivity
        signalName: "unlockingAllModems"
    }

    SignalSpy {
        id: notificationActionSpy
        target: mockNotificationsModel
        signalName: "actionInvoked"
    }

    Telephony.CallEntry {
        id: phoneCall
        phoneNumber: "+447812221111"
    }

    Item {
        id: fakeDismissTimer
        property bool running: false
        signal triggered

        function stop() {
            running = false;
        }

        function restart() {
            running = true;
        }
    }

    StageTestCase {
        id: testCase
        name: "Shell"
        when: windowShown

        property Item shell: shellLoader.status === Loader.Ready ? shellLoader.item : null

        function init() {
            if (shellLoader.active) {
                // happens for the very first test function as shell
                // is loaded by default
                tearDown();
            }

        }

        function cleanup() {
            waitForRendering(shell);
            mouseEmulation.checked = true;
            tryCompare(shell, "waitingOnGreeter", false); // make sure greeter didn't leave us in disabled state
            tearDown();
            WindowStateStorage.clear();
        }

        function loadShell(formFactor) {
            shellLoader.state = formFactor;
            shellLoader.active = true;
            tryCompare(shellLoader, "status", Loader.Ready);
            removeTimeConstraintsFromSwipeAreas(shellLoader.item);
            tryCompare(shell, "waitingOnGreeter", false); // reset by greeter when ready

            sessionSpy.target = findChild(shell, "greeter")
            dashCommunicatorSpy.target = findInvisibleChild(shell, "dashCommunicator");

            var launcher = findChild(shell, "launcher");
            launcherShowDashHomeSpy.target = launcher;

            var panel = findChild(launcher, "launcherPanel");
            verify(!!panel);

            panel.dismissTimer = fakeDismissTimer;

            waitForGreeterToStabilize();

            // from StageTestCase
            topLevelSurfaceList = findInvisibleChild(shell, "topLevelSurfaceList");
            verify(topLevelSurfaceList);
            stage = findChild(shell, "stage");

            // wait until unity8-dash is fully loaded
            tryCompare(topLevelSurfaceList, "count", 1);
            waitUntilAppWindowIsFullyLoaded(topLevelSurfaceList.idAt(0));
        }

        function loadDesktopShellWithApps() {
            loadShell("desktop");
            waitForRendering(shell)
            shell.usageScenario = "desktop"
            waitForRendering(shell)
            var app1 = ApplicationManager.startApplication("dialer-app")
            var app2 = ApplicationManager.startApplication("webbrowser-app")
            var app3 = ApplicationManager.startApplication("camera-app")
            var app4 = ApplicationManager.startApplication("facebook-webapp")
            var app5 = ApplicationManager.startApplication("camera-app")
            var app6 = ApplicationManager.startApplication("gallery-app")
            var app7 = ApplicationManager.startApplication("calendar-app")
            for (var i = 0; i < topLevelSurfaceList.count; ++i) {
                waitUntilAppWindowIsFullyLoaded(topLevelSurfaceList.idAt(i));
            }
        }

        function waitForGreeterToStabilize() {
            var greeter = findChild(shell, "greeter");
            verify(greeter);

            var loginList = findChild(greeter, "loginList", 0 /* timeout */);
            // Only present in WideView
            if (loginList) {
                var userList = findChild(loginList, "userList");
                verify(userList);
                tryCompare(userList, "movingInternally", false);
            }
        }

        function tearDown() {
            launcherShowDashHomeSpy.target = null;

            shellLoader.itemDestroyed = false;

            shellLoader.active = false;

            tryCompare(shellLoader, "status", Loader.Null);
            tryCompare(shellLoader, "item", null);
            // Loader.status might be Loader.Null and Loader.item might be null but the Loader
            // item might still be alive. So if we set Loader.active back to true
            // again right now we will get the very same Shell instance back. So no reload
            // actually took place. Likely because Loader waits until the next event loop
            // iteration to do its work. So to ensure the reload, we will wait until the
            // Shell instance gets destroyed.
            tryCompare(shellLoader, "itemDestroyed", true);

            setLightDMMockMode("single"); // back to the default value

            AccountsService.demoEdges = false;
            AccountsService.demoEdgesCompleted = [];
            AccountsService.backgroundFile = "";
            Wizard.System.wizardEnabled = false;
            shellLoader.mode = "full-greeter";

            // kill all (fake) running apps
            killApps();

            unlockAllModemsSpy.clear()
            LightDM.Greeter.authenticate(""); // reset greeter

            sessionSpy.clear();
            broadcastUrlSpy.clear();
            broadcastHomeSpy.clear();

            GSettingsController.setLifecycleExemptAppids([]);
            GSettingsController.setPictureUri("");
        }

        function ensureInputMethodSurface() {
            var surfaceManager = findInvisibleChild(shell, "surfaceManager");
            verify(surfaceManager);
            surfaceManager.createInputMethodSurface();

            tryCompareFunction(function() { return root.topLevelSurfaceList.inputMethodSurface !== null }, true);
        }

        function test_snapDecisionDismissalReturnsFocus() {
            loadShell("phone");
            swipeAwayGreeter();
            var notifications = findChild(shell, "notificationList");
            var appDelegate = startApplication("camera-app");

            var appSurface = appDelegate.surface;
            verify(appSurface);

            tryCompare(appSurface, "activeFocus", true);

            notifications.model = mockNotificationsModel;

            // FIXME: Hack: UnitySortFilterProxyModelQML doesn't work with QML ListModels which we use
            // for mocking here (RoleType can't be found in the QML model). As we only need to show
            // one SnapDecision lets just disable the filtering and make appear any notification as a
            // SnapDecision.
            var snapDecisionProxyModel = findInvisibleChild(shell, "snapDecisionProxyModel");
            snapDecisionProxyModel.filterRegExp = RegExp("");

            // Pop-up a notification
            addSnapDecisionNotification();
            waitForRendering(shell);

            // Make sure the notification really opened
            var notification = findChild(notifications, "notification" + (mockNotificationsModel.count - 1));
            verify(notification !== undefined && notification != null, "notification wasn't found");
            tryCompare(notification, "height", notification.implicitHeight)
            waitForRendering(notification);

            // Make sure activeFocus went away from the app window
            tryCompare(appSurface, "activeFocus", false);
            tryCompare(stage, "interactive", false);

            // Clicking the button should dismiss the notification and return focus
            var buttonAccept = findChild(notification, "notify_button0");
            mouseClick(buttonAccept);

            // Make sure we're back to normal
            tryCompare(appSurface, "activeFocus", true);
            compare(stage.interactive, true, "Stages not interactive again after modal notification has closed");
        }

        function addSnapDecisionNotification() {
            var n = {
                type: Notification.SnapDecision,
                hints: {"x-canonical-private-affirmative-tint": "true"},
                summary: "Tom Ato",
                body: "Lorem ipsum dolor sit amet, consetetur sadipscing elitr, sed diam nonumy eirmod tempor invidunt ut labore et dolore magna aliquyam erat, sed diam voluptua.",
                icon: Qt.resolvedUrl("../graphics/avatars/funky.png"),
                secondaryIcon: Qt.resolvedUrl("../graphics/applicationIcons/facebook.png"),
                actions: [{ id: "ok_id", label: "Ok"},
                    { id: "cancel_id", label: "Cancel"},
                    { id: "notreally_id", label: "Not really"},
                    { id: "noway_id", label: "messages:No way"},
                    { id: "nada_id", label: "messages:Nada"}]
            }

            mockNotificationsModel.append(n)
        }

        function test_suspend() {
            loadShell("phone");
            swipeAwayGreeter();
            var greeter = findChild(shell, "greeter");

            // Launch an app from the launcher
            dragLauncherIntoView();
            var appSurfaceId = topLevelSurfaceList.nextId;
            tapOnAppIconInLauncher();
            waitUntilAppWindowIsFullyLoaded(appSurfaceId);

            var mainAppId = ApplicationManager.focusedApplicationId;
            verify(mainAppId != "");
            var mainApp = ApplicationManager.findApplication(mainAppId);
            verify(mainApp);
            tryCompare(mainApp, "requestedState", ApplicationInfoInterface.RequestedRunning);

            // Display off while call is active...
            callManager.foregroundCall = phoneCall;
            Powerd.setStatus(Powerd.Off, Powerd.Unknown);
            tryCompare(greeter, "shown", false);

            // Now try again after ending call
            callManager.foregroundCall = null;
            Powerd.setStatus(Powerd.On, Powerd.Unknown);
            Powerd.setStatus(Powerd.Off, Powerd.Unknown);
            tryCompare(greeter, "fullyShown", true);

            compare(mainApp.requestedState, ApplicationInfoInterface.RequestedSuspended);

            // And wake up
            Powerd.setStatus(Powerd.On, Powerd.Unknown);
            tryCompare(greeter, "fullyShown", true);

            // Swipe away greeter to focus app

            // greeter unloads its internal components when hidden
            // and reloads them when shown. Thus we have to do this
            // again before interacting with it otherwise any
            // SwipeAreas in there won't be easily fooled by
            // fake swipes.
            removeTimeConstraintsFromSwipeAreas(greeter);
            swipeAwayGreeter();

            compare(mainApp.requestedState, ApplicationInfoInterface.RequestedRunning);
            tryCompare(ApplicationManager, "focusedApplicationId", mainAppId);
        }

        function swipeAwayGreeter() {
            var greeter = findChild(shell, "greeter");
            tryCompare(greeter, "fullyShown", true);
            waitForGreeterToStabilize();
            removeTimeConstraintsFromSwipeAreas(greeter);

            var touchX = shell.width - (shell.edgeSize / 2);
            var touchY = shell.height / 2;
            touchFlick(shell, touchX, touchY, shell.width * 0.1, touchY);

            // wait until the animation has finished
            tryCompare(greeter, "shown", false);
            waitForRendering(greeter);
        }

        function selectUserAtIndex(i) {
            // We could be anywhere in list; find target index to know which direction
            var greeter = findChild(shell, "greeter")
            var userlist = findChild(greeter, "userList")
            if (userlist.currentIndex == i)
                keyClick(Qt.Key_Escape) // Reset state if we're not moving
            while (userlist.currentIndex != i) {
                var next = userlist.currentIndex + 1
                if (userlist.currentIndex > i) {
                    next = userlist.currentIndex - 1
                }
                tap(findChild(greeter, "username"+next));
                tryCompare(userlist, "currentIndex", next)
                tryCompare(userlist, "movingInternally", false)
            }
            tryCompare(shell, "waitingOnGreeter", false); // wait for PAM to settle
        }

        function selectUser(name) {
            // Find index of user with the right name
            for (var i = 0; i < LightDM.Users.count; i++) {
                if (LightDM.Users.data(i, LightDM.UserRoles.NameRole) == name) {
                    break
                }
            }
            if (i == LightDM.Users.count) {
                fail("Didn't find name")
                return -1
            }
            selectUserAtIndex(i)
            return i
        }

        function clickPasswordInput(isButton) {
            var greeter = findChild(shell, "greeter")
            tryCompare(greeter, "fullyShown", true);

            var passwordInput = findChild(shell, "passwordInput");

            var promptButton = findChild(passwordInput, "promptButton");
            tryCompare(promptButton, "visible", isButton);

            var promptField = findChild(passwordInput, "promptField");
            tryCompare(promptField, "visible", !isButton);

            mouseClick(passwordInput)
        }

        function confirmLoggedIn(loggedIn) {
            var greeter = findChild(shell, "greeter");
            tryCompare(greeter, "shown", loggedIn ? false : true);
            verify(loggedIn ? sessionSpy.count > 0 : sessionSpy.count === 0);
        }

        function setLightDMMockMode(mode) {
            LightDM.Greeter.mockMode = mode;
            LightDM.Users.mockMode = mode;
        }

        function test_showInputMethod() {
            loadShell("phone");
            swipeAwayGreeter();
            ensureInputMethodSurface();

            var item = findChild(shell, "inputMethod");
            var surface = topLevelSurfaceList.inputMethodSurface;

            surface.requestState(Mir.MinimizedState);
            tryCompare(item, "visible", false);

            surface.requestState(Mir.RestoredState);
            tryCompare(item, "visible", true);

            surface.requestState(Mir.MinimizedState);
            tryCompare(item, "visible", false);

            surface.requestState(Mir.MaximizedState);
            tryCompare(item, "visible", true);

            surface.requestState(Mir.MinimizedState);
            tryCompare(item, "visible", false);
        }

        function test_surfaceLosesActiveFocusWhilePanelIsOpen() {
            loadShell("phone");
            swipeAwayGreeter();
            var appDelegate = startApplication("dialer-app");
            var appSurface = appDelegate.surface;
            verify(appSurface);

            tryCompare(appSurface, "activeFocus", true);

            // Drag the indicators panel half-open
            var touchX = shell.width / 2;
            var indicators = findChild(shell, "indicators");
            touchFlick(indicators,
                    touchX /* fromX */, indicators.minimizedPanelHeight * 0.5 /* fromY */,
                    touchX /* toX */, shell.height * 0.5 /* toY */,
                    true /* beginTouch */, false /* endTouch */);
            verify(indicators.partiallyOpened);

            tryCompare(appSurface, "activeFocus", false);

            // And finish getting it open
            touchFlick(indicators,
                    touchX /* fromX */, shell.height * 0.5 /* fromY */,
                    touchX /* toX */, shell.height * 0.9 /* toY */,
                    false /* beginTouch */, true /* endTouch */);
            tryCompare(indicators, "fullyOpened", true);

            tryCompare(appSurface, "activeFocus", false);

            dragToCloseIndicatorsPanel();

            tryCompare(appSurface, "activeFocus", true);
        }

        function test_launchedAppHasActiveFocus_data() {
            return [
                {tag: "phone", formFactor: "phone", usageScenario: "phone"},
                {tag: "tablet", formFactor: "tablet", usageScenario: "tablet"},
                {tag: "desktop", formFactor: "tablet", usageScenario: "desktop"}
            ]
        }

        function test_launchedAppHasActiveFocus(data) {
            loadShell(data.formFactor);
            shell.usageScenario = data.usageScenario;
            swipeAwayGreeter();

            var appDelegate = startApplication("webbrowser-app");

            tryCompare(appDelegate.surface, "activeFocus", true);
        }

        function test_launchedAppKeepsActiveFocusOnUsageModeChange() {
            loadShell("tablet");
            swipeAwayGreeter();

            var webAppSurfaceId = topLevelSurfaceList.nextId;
            var webApp = ApplicationManager.startApplication("webbrowser-app");
            verify(webApp);
            waitUntilAppWindowIsFullyLoaded(webAppSurfaceId);

            var webAppSurface = webApp.surfaceList.get(topLevelSurfaceList.indexForId(webAppSurfaceId));
            verify(webAppSurface);

            tryCompare(webAppSurface, "activeFocus", true);

            shell.usageScenario = "desktop";

            // check that the desktop stage and window have been loaded
            waitUntilAppWindowIsFullyLoaded(webAppSurfaceId);

            tryCompare(webAppSurface, "activeFocus", true);

            shell.usageScenario = "tablet";

            // check that the tablet stage and app surface delegate have been loaded
            waitUntilAppWindowIsFullyLoaded(webAppSurfaceId);

            tryCompare(webAppSurface, "activeFocus", true);
        }

        function dragToCloseIndicatorsPanel() {
            var indicators = findChild(shell, "indicators");

            var touchStartX = shell.width / 2;
            var touchStartY = shell.height - (indicators.minimizedPanelHeight * 0.5);
            touchFlick(shell,
                    touchStartX, touchStartY,
                    touchStartX, shell.height * 0.1);

            tryCompare(indicators, "fullyClosed", true);
        }

        function dragLauncherIntoView() {
            var launcher = findChild(shell, "launcher");
            var launcherPanel = findChild(launcher, "launcherPanel");
            waitForRendering(launcher);
            verify(launcherPanel.x = - launcherPanel.width);

            var touchStartX = 2;
            var touchStartY = shell.height / 2;
            touchFlick(shell, touchStartX, touchStartY, launcherPanel.width + units.gu(1), touchStartY);

            tryCompare(launcherPanel, "x", 0);
            tryCompare(launcher, "state", "visible");
        }

        function tapOnAppIconInLauncher() {
            var launcherPanel = findChild(shell, "launcherPanel");

            // pick the first icon, the one at the top.
            var appIcon = findChild(launcherPanel, "launcherDelegate0")
            tap(appIcon, appIcon.width / 2, appIcon.height / 2);
        }

        function showIndicators() {
            var indicators = findChild(shell, "indicators");
            indicators.show();
            tryCompare(indicators, "fullyOpened", true);
        }

        function hideIndicators() {
            var indicators = findChild(shell, "indicators");
            if (indicators.fullyOpened) {
                indicators.hide();
            }
        }

        function waitUntilDashIsFocused() {
            tryCompare(ApplicationManager, "focusedApplicationId", "unity8-dash");
        }

        function swipeFromLeftEdge(swipeLength) {
            var touchStartX = 2;
            var touchStartY = shell.height / 2;
            touchFlick(shell,
                    touchStartX              , touchStartY,
                    touchStartX + swipeLength, touchStartY);
        }

        function itemIsOnScreen(item) {
            var itemRectInShell = item.mapToItem(shell, 0, 0, item.width, item.height);

            return itemRectInShell.x >= 0
                && itemRectInShell.y >= 0
                && itemRectInShell.x + itemRectInShell.width <= shell.width
                && itemRectInShell.y + itemRectInShell.height <= shell.height;
        }

        function showGreeter() {
            var greeter = findChild(shell, "greeter");
            LightDM.Greeter.showGreeter();
            waitForRendering(greeter);
            tryCompare(greeter, "fullyShown", true);

            // greeter unloads its internal components when hidden
            // and reloads them when shown. Thus we have to do this
            // again before interacting with it otherwise any
            // SwipeAreas in there won't be easily fooled by
            // fake swipes.
            removeTimeConstraintsFromSwipeAreas(greeter);
        }

        function revealLauncherByEdgePushWithMouse() {
            var launcher = findChild(shell, "launcher");
            verify(launcher);

            // Place the mouse against the window/screen edge and push beyond the barrier threshold
            mouseMove(shell, 0, shell.height / 2);
            launcher.pushEdge(EdgeBarrierSettings.pushThreshold * .8);

            var panel = findChild(launcher, "launcherPanel");
            verify(panel);

            // wait until it gets fully extended
            tryCompare(panel, "x", 0);
            tryCompare(launcher, "state", "visibleTemporary");
        }

        function test_focusRequestedHidesGreeter() {
            loadShell("phone");
            swipeAwayGreeter();
            var greeter = findChild(shell, "greeter");

            var appSurfaceId = topLevelSurfaceList.nextId;
            var app = ApplicationManager.startApplication("dialer-app");
            waitUntilAppWindowIsFullyLoaded(appSurfaceId);

            // Minimize the application we just launched
            swipeFromLeftEdge(units.gu(15));

            showGreeter();

            // The main point of this test
            ApplicationManager.requestFocusApplication("dialer-app");
            tryCompare(greeter, "shown", false);
            waitForRendering(greeter);
        }

        function test_focusRequestedHidesIndicators() {
            loadShell("phone");
            swipeAwayGreeter();
            var indicators = findChild(shell, "indicators");

            showIndicators();

            var oldCount = ApplicationManager.count;
            ApplicationManager.startApplication("camera-app");
            tryCompare(ApplicationManager, "count", oldCount + 1);

            tryCompare(indicators, "fullyClosed", true);
        }

        function test_greeterShownAgainHidesIndicators() {
            // Regression test for https://launchpad.net/bugs/1595569

            loadShell("phone");
            showIndicators();
            showGreeter();

            var indicators = findChild(shell, "indicators");
            tryCompare(indicators, "fullyClosed", true);
        }

        function test_showAndHideGreeterDBusCalls() {
            loadShell("phone");
            swipeAwayGreeter();
            var greeter = findChild(shell, "greeter")
            tryCompare(greeter, "shown", false)
            waitForRendering(greeter);
            LightDM.Greeter.showGreeter()
            waitForRendering(greeter)
            tryCompare(greeter, "fullyShown", true)
            LightDM.Greeter.hideGreeter()
            tryCompare(greeter, "shown", false)
        }

        function test_greeterLoginsAutomaticallyWhenNoPasswordSet() {
            loadShell("phone");

            var greeter = findChild(shell, "greeter");
            verify(!greeter.locked);
            compare(sessionSpy.count, 0);

            swipeAwayGreeter();
            compare(sessionSpy.count, 1);
        }

        function test_fullscreen() {
            loadShell("phone");
            swipeAwayGreeter();
            var panel = findChild(shell, "panel");
            compare(panel.fullscreenMode, false);
            var cameraSurfaceId = topLevelSurfaceList.nextId;
            var cameraApp = ApplicationManager.startApplication("camera-app");
            waitUntilAppWindowIsFullyLoaded(cameraSurfaceId);
            tryCompare(panel, "fullscreenMode", true);
            var dialerSurfaceId = topLevelSurfaceList.nextId;
            var dialerApp = ApplicationManager.startApplication("dialer-app");
            waitUntilAppWindowIsFullyLoaded(dialerSurfaceId);
            tryCompare(panel, "fullscreenMode", false);
            ApplicationManager.requestFocusApplication(cameraApp.appId);
            tryCompare(panel, "fullscreenMode", true);
            ApplicationManager.requestFocusApplication(dialerApp.appId);
            tryCompare(panel, "fullscreenMode", false);
        }

        function test_leftEdgeDragFullscreen() {
            loadShell("phone");
            swipeAwayGreeter();
            var panel = findChild(shell, "panel");
            tryCompare(panel, "fullscreenMode", false)

            ApplicationManager.startApplication("camera-app");
            tryCompare(panel, "fullscreenMode", true)

            var touchStartX = 2;
            var touchStartY = shell.height / 2;

            touchFlick(shell, touchStartX, touchStartY, units.gu(2), touchStartY, true, false);

            compare(panel.fullscreenMode, true);

            touchFlick(shell, units.gu(2), touchStartY, shell.width * 0.5, touchStartY, false, false);

            tryCompare(panel, "fullscreenMode", false);

            touchRelease(shell);
        }

        function test_unlockedProperties() {
            loadShell("phone");
            swipeAwayGreeter();
            // Confirm that various properties have the correct values when unlocked
            var greeter = findChild(shell, "greeter");
            tryCompare(greeter, "locked", false);

            var launcher = findChild(shell, "launcher")
            tryCompare(launcher, "available", true)

            var indicators = findChild(shell, "indicators")
            tryCompare(indicators, "available", true)
        }

        function test_unlockAllModemsOnBoot() {
            loadShell("phone");
            swipeAwayGreeter();
            tryCompare(unlockAllModemsSpy, "count", 1)
        }

        function test_unlockAllModemsAfterWizard() {
            Wizard.System.wizardEnabled = true;
            loadShell("phone");

            var wizard = findChild(shell, "wizard");
            compare(wizard.active, true);
            compare(Wizard.System.wizardEnabled, true);
            compare(unlockAllModemsSpy.count, 0);

            wizard.hide();
            tryCompare(wizard, "active", false);
            compare(Wizard.System.wizardEnabled, false);
            compare(unlockAllModemsSpy.count, 1);
        }

        function test_wizardEarlyExit() {
            Wizard.System.wizardEnabled = true;
            loadShell("phone");

            var wizard = findChild(shell, "wizard");
            tryCompare(wizard, "active", true);
            tryCompareFunction(function() { return topLevelSurfaceList.applicationAt(0).appId; }, "unity8-dash");

            // Make sure we stay running when there's no top level window (can happen for
            // a moment when we restart the dash after switching language)
            var dashApplication = ApplicationManager.findApplication("unity8-dash");
            ApplicationManager.stopApplication(dashApplication.appId);
            // wait until all zombie surfaces are gone. As MirSurfaceItems hold references over them.
            // They won't be gone until those surface items are destroyed.
            tryCompareFunction(function() { return dashApplication.surfaceList.count }, 0);

            tryCompare(topLevelSurfaceList, "count", 0);
            compare(wizard.shown, true);

            // And make sure we stay running when dash comes back again
            var dashSurfaceId = topLevelSurfaceList.nextId;
            ApplicationManager.startApplication(dashApplication.appId);
            waitUntilAppWindowIsFullyLoaded(dashSurfaceId);
            compare(wizard.shown, true);

            // And make sure we stop when some other surface shows app
            var gallerySurfaceId = topLevelSurfaceList.nextId;
            var galleryApp = ApplicationManager.startApplication("gallery-app");
            waitUntilAppWindowIsFullyLoaded(gallerySurfaceId);
            tryCompareFunction(function() { return topLevelSurfaceList.applicationAt(0).appId; }, "gallery-app");
            compare(wizard.shown, false);
            tryCompare(Wizard.System, "wizardEnabled", false);
        }

        function test_tutorialPausedDuringGreeter() {
            loadShell("phone");

            var tutorial = findChild(shell, "tutorial");

            AccountsService.demoEdges = true;
            tryCompare(tutorial, "paused", true);

            swipeAwayGreeter();
            tryCompare(tutorial, "paused", false);
        }

        function test_customBackground() {
            loadShell("desktop");
            shell.usageScenario = "desktop";
            waitForRendering(shell);

            var wallpaperResolver = findInvisibleChild(shell, "wallpaperResolver");
            var greeter = findChild(shell, "greeter");
            verify(!greeter.hasCustomBackground);
            compare(wallpaperResolver.background, wallpaperResolver.defaultBackground);

            AccountsService.backgroundFile = Qt.resolvedUrl("../graphics/applicationIcons/dash.png");
            tryCompare(greeter, "hasCustomBackground", true);
            compare(wallpaperResolver.background, AccountsService.backgroundFile);
        }

        function test_cachedBackground() {
            loadShell("desktop");
            shell.usageScenario = "desktop";
            waitForRendering(shell);

            var greeter = findChild(shell, "greeter");
            verify(!greeter.hasCustomBackground);
            compare(greeter.background.toString().indexOf("image://unity8imagecache/file:///"), 0);
            verify(greeter.background.toString().indexOf("?name=wallpaper") > 0);
        }

        function test_tapOnRightEdgeReachesApplicationSurface() {
            loadShell("phone");
            swipeAwayGreeter();
            var topmostSpreadDelegate = findChild(shell, "appDelegate_" + topLevelSurfaceList.idAt(0));
            verify(topmostSpreadDelegate);

            waitUntilFocusedApplicationIsShowingItsSurface();

            var topmostSurfaceItem = findChild(topmostSpreadDelegate, "surfaceItem");
            verify(topmostSurfaceItem);

            var rightEdgeDragArea = findChild(shell, "rightEdgeDragArea");
            topmostSurfaceItem.touchPressCount = 0;
            topmostSurfaceItem.touchReleaseCount = 0;

            var tapPoint = rightEdgeDragArea.mapToItem(shell, rightEdgeDragArea.width / 2,
                    rightEdgeDragArea.height / 2);

            tap(shell, tapPoint.x, tapPoint.y);

            tryCompare(topmostSurfaceItem, "touchPressCount", 1);
            tryCompare(topmostSurfaceItem, "touchReleaseCount", 1);
        }

        /*
            Perform a right edge drag over an application surface and check
            that no touch event was sent to it (ie, they were all consumed
            by the right-edge drag area)
         */
        function test_rightEdgeDragDoesNotReachApplicationSurface() {
            loadShell("phone");
            swipeAwayGreeter();
            var topmostSpreadDelegate = findChild(shell, "appDelegate_" + topLevelSurfaceList.idAt(0));
            var topmostSurfaceItem = findChild(topmostSpreadDelegate, "surfaceItem");
            var rightEdgeDragArea = findChild(shell, "rightEdgeDragArea");

            topmostSurfaceItem.touchPressCount = 0;
            topmostSurfaceItem.touchReleaseCount = 0;

            var gestureStartPoint = rightEdgeDragArea.mapToItem(shell, rightEdgeDragArea.width / 2,
                    rightEdgeDragArea.height / 2);

            touchFlick(shell,
                    gestureStartPoint.x /* fromX */, gestureStartPoint.y /* fromY */,
                    units.gu(1) /* toX */, gestureStartPoint.y /* toY */);

            tryCompare(topmostSurfaceItem, "touchPressCount", 0);
            tryCompare(topmostSurfaceItem, "touchReleaseCount", 0);
        }

        function waitUntilFocusedApplicationIsShowingItsSurface()
        {
            var spreadDelegate = findChild(shell, "appDelegate_" + topLevelSurfaceList.idAt(0));
            var appState = findInvisibleChild(spreadDelegate, "applicationWindowStateGroup");
            tryCompare(appState, "state", "surface");
            var transitions = appState.transitions;
            for (var i = 0; i < transitions.length; ++i) {
                var transition = transitions[i];
                tryCompare(transition, "running", false, 2000);
            }
        }

        function swipeFromRightEdgeToShowAppSpread()
        {
            // perform a right-edge drag to show the spread
            var touchStartX = shell.width - (shell.edgeSize / 2)
            var touchStartY = shell.height / 2;
            touchFlick(shell, touchStartX, touchStartY, units.gu(1) /* endX */, touchStartY /* endY */);

            // check if it's indeed showing the spread
            var stage = findChild(shell, "stage");
            tryCompare(stage, "state", "spread");
        }

        function test_physicalHomeKeyPressDoesNothingWithActiveGreeter() {
            loadShell("phone");

            var windowInputMonitor = findInvisibleChild(shell, "windowInputMonitor");
            var coverPage = findChild(shell, "coverPage");

            windowInputMonitor.homeKeyActivated();
            verify(coverPage.shown);
        }

        function test_tabletLogin_data() {
            return [
                {tag: "auth error", user: "auth-error", loggedIn: false, password: ""},
                {tag: "with password", user: "has-password", loggedIn: true, password: "password"},
                {tag: "without password", user: "no-password", loggedIn: true, password: ""},
            ]
        }

        function test_tabletLogin(data) {
            setLightDMMockMode("full");
            loadShell("tablet");

            selectUser(data.user);

            clickPasswordInput(data.password === "" /* isButton */);

            if (data.password !== "") {
                typeString(data.password);
                keyClick(Qt.Key_Enter);
            }

            confirmLoggedIn(data.loggedIn);
        }

        function test_appLaunchDuringGreeter_data() {
            return [
                {tag: "auth error", user: "auth-error", loggedIn: false, passwordFocus: false},
                {tag: "without password", user: "no-password", loggedIn: true, passwordFocus: false},
                {tag: "with password", user: "has-password", loggedIn: false, passwordFocus: true},
            ]
        }

        function test_appLaunchDuringGreeter(data) {
            setLightDMMockMode("full");
            loadShell("tablet");

            selectUser(data.user)

            var greeter = findChild(shell, "greeter")
            var app = ApplicationManager.startApplication("dialer-app")

            confirmLoggedIn(data.loggedIn)

            if (data.passwordFocus) {
                var passwordInput = findChild(greeter, "passwordInput")
                tryCompare(passwordInput, "focus", true)
            }
        }

        function test_launcherInverted_data() {
            return [
                {tag: "phone", formFactor: "phone", usageScenario: "phone", launcherInverted: true},
                {tag: "tablet", formFactor: "tablet", usageScenario: "tablet", launcherInverted: true},
                {tag: "desktop", formFactor: "tablet", usageScenario: "desktop", launcherInverted: false}
            ]
        }

        function test_launcherInverted(data) {
            loadShell(data.formFactor);
            shell.usageScenario = data.usageScenario;

            var launcher = findChild(shell, "launcher");
            compare(launcher.inverted, data.launcherInverted);
        }

        function test_unfocusedAppsGetSuspendedAfterEnteringStagedMode() {
            loadShell("tablet");
            shell.usageScenario = "desktop";

            var webBrowserSurfaceId = topLevelSurfaceList.nextId;
            var webBrowserApp = ApplicationManager.startApplication("webbrowser-app");
            waitUntilAppWindowIsFullyLoaded(webBrowserSurfaceId);

            var gallerySurfaceId = topLevelSurfaceList.nextId;
            var galleryApp = ApplicationManager.startApplication("gallery-app");
            waitUntilAppWindowIsFullyLoaded(gallerySurfaceId);

            ApplicationManager.requestFocusApplication("unity8-dash");
            tryCompare(ApplicationManager, "focusedApplicationId", "unity8-dash");

            compare(webBrowserApp.requestedState, ApplicationInfoInterface.RequestedRunning);
            compare(galleryApp.requestedState, ApplicationInfoInterface.RequestedRunning);

            shell.usageScenario = "tablet";

            tryCompare(webBrowserApp, "requestedState", ApplicationInfoInterface.RequestedSuspended);
            tryCompare(galleryApp, "requestedState", ApplicationInfoInterface.RequestedSuspended);
        }

        function test_unfocusedAppsAreResumedWhenEnteringWindowedMode() {
            loadShell("tablet");
            shell.usageScenario = "tablet";

            var webBrowserSurfaceId = topLevelSurfaceList.nextId;
            var webBrowserApp = ApplicationManager.startApplication("webbrowser-app");
            waitUntilAppWindowIsFullyLoaded(webBrowserSurfaceId);

            var gallerySurfaceId = topLevelSurfaceList.nextId;
            var galleryApp = ApplicationManager.startApplication("gallery-app");
            waitUntilAppWindowIsFullyLoaded(gallerySurfaceId);

            ApplicationManager.requestFocusApplication("unity8-dash");
            tryCompare(ApplicationManager, "focusedApplicationId", "unity8-dash");

            compare(webBrowserApp.requestedState, ApplicationInfoInterface.RequestedSuspended);
            compare(galleryApp.requestedState, ApplicationInfoInterface.RequestedSuspended);

            shell.usageScenario = "desktop";

            tryCompare(webBrowserApp, "requestedState", ApplicationInfoInterface.RequestedRunning);
            tryCompare(galleryApp, "requestedState", ApplicationInfoInterface.RequestedRunning);
        }

        function test_altTabSwitchesFocus_data() {
            return [
                { tag: "windowed", shellType: "desktop" },
                { tag: "staged", shellType: "phone" },
                { tag: "sidestaged", shellType: "tablet" }
            ];
        }

        function test_altTabSwitchesFocus(data) {
            loadShell(data.shellType);
            shell.usageScenario = data.shellType;
            waitForRendering(root)

            var desktopStage = findChild(shell, "stage");
            verify(desktopStage != null)

            var app1SurfaceId = topLevelSurfaceList.nextId;
            var app1 = ApplicationManager.startApplication("dialer-app")
            waitUntilAppWindowIsFullyLoaded(app1SurfaceId);

            var app2SurfaceId = topLevelSurfaceList.nextId;
            var app2 = ApplicationManager.startApplication("webbrowser-app")
            waitUntilAppWindowIsFullyLoaded(app2SurfaceId);
            var app2Surface = app2.surfaceList.get(0);
            verify(app2Surface);

            var app3SurfaceId = topLevelSurfaceList.nextId;
            var app3 = ApplicationManager.startApplication("camera-app")
            waitUntilAppWindowIsFullyLoaded(app3SurfaceId);
            var app3Surface = app3.surfaceList.get(0);
            verify(app3Surface);

            // Do a quick alt-tab and see if focus changes
            tryCompare(app3Surface, "activeFocus", true)
            keyClick(Qt.Key_Tab, Qt.AltModifier)
            tryCompare(app2Surface, "activeFocus", true)

            // Press Alt+Tab
            keyPress(Qt.Key_Alt);
            keyClick(Qt.Key_Tab);
            keyRelease(Qt.Key_Alt)

            // Focus should have switched back now
            tryCompare(app3Surface, "activeFocus", true)
        }

        function test_altTabWrapAround() {
            loadDesktopShellWithApps();

            var stage = findChild(shell, "stage");
            verify(stage !== null)

            var spread = findChild(shell, "spreadItem");
            verify(spread !== null)

            // remember the focused appId
            var focused = ApplicationManager.get(ApplicationManager.findApplication(ApplicationManager.focusedApplicationId));

            tryCompare(stage, "state", "windowed")

            // Just press Alt, make sure the spread comes up
            keyPress(Qt.Key_Alt);
            keyClick(Qt.Key_Tab);
            tryCompare(stage, "state", "spread")
            tryCompare(spread, "highlightedIndex", 1)
            waitForRendering(shell)

            // Now press and hold Tab, make sure the highlight moves all the way but stops at the last one
            // We can't simulate a pressed key with keyPress() currently, so let's inject the events
            // at API level. Jump for 10 times, verify that it's still at the last one and didn't wrap around.
            for (var i = 0; i < 10; i++) {
                spread.selectNext(true); // true == isAutoRepeat
                wait(0); // Trigger the event loop to make sure all the things happen
            }
            tryCompare(spread, "highlightedIndex", 6)

            // Now release it once, and verify that it does wrap around with an additional Tab press
            keyRelease(Qt.Key_Tab);
            keyClick(Qt.Key_Tab);
            tryCompare(spread, "highlightedIndex", 0)

            // Release control, check if spread disappears
            keyRelease(Qt.Key_Alt)
            tryCompare(stage, "state", "windowed")

            // Make sure that after wrapping around once, we have the same one focused as at the beginning
            var focusedAppSurface = focused.surfaceList.get(0);
            verify(focusedAppSurface);
            tryCompare(focusedAppSurface, "activeFocus", true)
        }

        function test_altBackTabNavigation() {
            loadDesktopShellWithApps();

            var spreadItem = findChild(shell, "spreadItem");
            verify(spreadItem !== null);

            keyPress(Qt.Key_Alt)
            keyClick(Qt.Key_Tab);
            tryCompare(spreadItem, "highlightedIndex", 1);

            keyClick(Qt.Key_Tab);
            tryCompare(spreadItem, "highlightedIndex", 2);

            keyClick(Qt.Key_Tab);
            tryCompare(spreadItem, "highlightedIndex", 3);

            keyClick(Qt.Key_Tab);
            tryCompare(spreadItem, "highlightedIndex", 4);

            keyClick(Qt.Key_Backtab);
            tryCompare(spreadItem, "highlightedIndex", 3);

            keyClick(Qt.Key_Backtab);
            tryCompare(spreadItem, "highlightedIndex", 2);

            keyClick(Qt.Key_Backtab);
            tryCompare(spreadItem, "highlightedIndex", 1);

            keyRelease(Qt.Key_Alt);
        }

        function otest_highlightFollowsMouse() {
            loadDesktopShellWithApps()

            var spreadRepeater = findInvisibleChild(shell, "spreadRepeater");
            verify(spreadRepeater !== null);

            keyPress(Qt.Key_Alt)
            keyClick(Qt.Key_Tab);

            tryCompare(spreadRepeater, "highlightedIndex", 1);

            var x = 0;
            var y = shell.height * .75;
            mouseMove(shell, x, y)

            for (var i = 0; i < 7; i++) {
                while (spreadRepeater.highlightedIndex != i && x <= 4000) {
                    x+=10;
                    mouseMove(shell, x, y)
                    wait(0); // spin the loop so bindings get evaluated
                }
            }

            verify(y < 4000);

            keyRelease(Qt.Key_Alt);
        }

        function test_closeFromSpread() {
            loadDesktopShellWithApps()

            var appRepeater = findInvisibleChild(shell, "appRepeater");
            verify(appRepeater !== null);

            var spreadItem = findChild(shell, "spreadItem");
            verify(spreadItem !== null);

            keyPress(Qt.Key_Alt)
            keyClick(Qt.Key_Tab);

            var surfaceId = topLevelSurfaceList.idAt(2);
            var spreadDelegate2 = appRepeater.itemAt(2);
            var closeMouseArea = findChild(spreadDelegate2, "closeMouseArea");

            // Move the mosue over tile 2 and verify the close button becomes visible
            var x = 0;
            var y = shell.height * .5;
            mouseMove(shell, x, y)
            while (spreadItem.highlightedIndex !== 2 && x <= 4000) {
                x+=10;
                mouseMove(shell, x, y)
                wait(0); // spin the loop so bindings get evaluated
            }
            tryCompare(closeMouseArea, "enabled", true)

            var countBeforeClickingCloseButton = topLevelSurfaceList.count;
            verify(topLevelSurfaceList.indexForId(surfaceId) === 2);

            // Close the app using the close button
            mouseClick(closeMouseArea, closeMouseArea.width / 2, closeMouseArea.height / 2)

            tryCompare(topLevelSurfaceList, "count", countBeforeClickingCloseButton - 1);
            verify(topLevelSurfaceList.indexForId(surfaceId) === -1);

            keyRelease(Qt.Key_Alt);
        }

        function test_selectFromSpreadWithMouse_data() {
            return [
                {tag: "click on tileInfo", tileInfo: true },
                {tag: "click on surface", tileInfo: false },
            ]
        }

        function test_selectFromSpreadWithMouse(data) {
            loadDesktopShellWithApps()

            var stage = findChild(shell, "stage");
            var spreadItem = findChild(stage, "spreadItem");
//            waitForRendering(spread)

            var appRepeater = findInvisibleChild(shell, "appRepeater");
            verify(appRepeater !== null);

            keyPress(Qt.Key_Alt)
            keyClick(Qt.Key_Tab);

            var surface = topLevelSurfaceList.surfaceAt(2);
            var spreadDelegate2 = appRepeater.itemAt(2);
            var decoratedWindow = findChild(spreadDelegate2, "decoratedWindow");

            tryCompare(stage, "state", "spread");

            // Move the mouse over tile 2 and verify the highlight becomes visible
            var x = 0;
            var y = shell.height * (data.tileInfo ? .9 : 0.5)
            mouseMove(shell, x, y)
            while (spreadItem.highlightedIndex !== 2 && x <= 4000) {
                x+=10;
                mouseMove(shell, x, y)
                wait(0); // spin the loop so bindings get evaluated
            }
            tryCompare(decoratedWindow, "showHighlight", true);

            // Click the tile
            mouseClick(decoratedWindow, units.gu(2), decoratedWindow.height / 2)

            // Verify that we left the spread and app2 is the focused one now
            tryCompare(stage, "state", "windowed");
            tryCompare(surface, "focused", true);

            keyRelease(Qt.Key_Alt);
        }

        function test_progressiveAutoScrolling() {
            loadDesktopShellWithApps()

            var appRepeater = findInvisibleChild(shell, "appRepeater");
            verify(appRepeater !== null);

            keyPress(Qt.Key_Alt)
            keyClick(Qt.Key_Tab);

            var spreadFlickable = findChild(shell, "spreadFlickable")

            compare(spreadFlickable.contentX, 0);

            // Move the mouse to the right and make sure it scrolls the Flickable
            var x = 0;
            var y = shell.height * .5
            mouseMove(shell, x, y)
            while (x <= shell.width) {
                x+=10;
                mouseMove(shell, x, y)
                wait(0); // spin the loop so bindings get evaluated
            }
            tryCompare(spreadFlickable, "contentX", spreadFlickable.contentWidth - spreadFlickable.width);

            // And turn around
            while (x > 0) {
                x-=10;
                mouseMove(shell, x, y)
                wait(0); // spin the loop so bindings get evaluated
            }
            tryCompare(spreadFlickable, "contentX", 0);

            keyRelease(Qt.Key_Alt);
        }

        // This makes sure the hoverMouseArea is set to invisible AND disabled
        // when not needed. Otherwise it'll eat mouse hover events for the rest of the shell/apps
        function test_hoverMouseAreaDisabledAndInvisible() {
            loadDesktopShellWithApps()

            var hoverMouseArea = findChild(shell, "hoverMouseArea");
            tryCompare(hoverMouseArea, "enabled", false)
            tryCompare(hoverMouseArea, "visible", false)

            keyPress(Qt.Key_Alt)
            keyClick(Qt.Key_Tab);

            tryCompare(hoverMouseArea, "enabled", true)
            tryCompare(hoverMouseArea, "visible", true)

            keyRelease(Qt.Key_Alt)

            tryCompare(hoverMouseArea, "enabled", false)
            tryCompare(hoverMouseArea, "visible", false)
        }

        function test_focusAppFromLauncherExitsSpread_data() {
            return [
                {tag: "autohide launcher", launcherLocked: false },
                {tag: "locked launcher", launcherLocked: true }
            ]
        }

        function test_focusAppFromLauncherExitsSpread(data) {
            loadDesktopShellWithApps()
            var launcher = findChild(shell, "launcher");
            var stage = findChild(shell, "stage");
            var app1 = findChild(launcher, "launcherDelegate0");

            GSettingsController.setAutohideLauncher(!data.launcherLocked);
            waitForRendering(shell);

            keyPress(Qt.Key_Alt)
            keyClick(Qt.Key_Tab);

            tryCompare(stage, "state", "spread")

            if (!data.launcherLocked) {
                revealLauncherByEdgePushWithMouse();
                tryCompare(launcher, "x", 0);
                mouseMove(app1, app1.width / 2, app1.height / 2)
                waitForRendering(shell)
            }

            mouseClick(app1, app1.width / 2, app1.height / 2)
            if (!data.launcherLocked) {
                tryCompare(launcher, "state", "")
            }
            tryCompare(stage, "state", "windowed")

            tryCompare(ApplicationManager, "focusedApplicationId", "dialer-app")

            keyRelease(Qt.Key_Alt);
        }

        // regression test for http://pad.lv/1443319
        function test_closeMaximizedAndRestart() {
            loadDesktopShellWithApps();

            var appRepeater = findChild(shell, "appRepeater")
            var application = topLevelSurfaceList.applicationAt(0);
            var surfaceId = topLevelSurfaceList.idAt(0);
            var appDelegate = appRepeater.itemAt(0);
            var maximizeButton = findChild(appDelegate, "maximizeWindowButton");

            tryCompare(appDelegate, "state", "normal");
            tryCompare(PanelState, "decorationsVisible", false)

            mouseClick(maximizeButton, maximizeButton.width / 2, maximizeButton.height / 2);
            tryCompare(appDelegate, "state", "maximized");
            tryCompare(PanelState, "decorationsVisible", true)

            ApplicationManager.stopApplication(application.appId);
            tryCompare(PanelState, "decorationsVisible", false)

            // wait until all zombie surfaces are gone. As MirSurfaceItems hold references over them.
            // They won't be gone until those surface items are destroyed.
            tryCompareFunction(function() { return application.surfaceList.count }, 0);

            ApplicationManager.startApplication(application.appId);
            tryCompare(PanelState, "decorationsVisible", true)
        }

        function test_newAppHasValidGeometry() {
            loadDesktopShellWithApps();
            var appRepeater = findChild(shell, "appRepeater");
            var appDelegate = appRepeater.itemAt(0);

            // Make sure windows are at 0,0 or greater and they have a size that's > 0
            compare(appDelegate.normalX >= 0, true)
            compare(appDelegate.normalY >= 0, true)
            compare(appDelegate.normalWidth > 0, true)
            compare(appDelegate.normalHeight > 0, true)
        }

        // bug http://pad.lv/1431566
        function test_switchToStagedHidesPanelButtons() {
            loadDesktopShellWithApps();
            var appRepeater = findChild(shell, "appRepeater")
            var appDelegate = appRepeater.itemAt(0);
            var panelButtons = findChild(shell, "panelWindowControlButtons")
            verify(panelButtons)

            tryCompare(appDelegate, "state", "normal");
            tryCompare(panelButtons, "visible", false);

            appDelegate.maximize(false);

            shell.usageScenario = "phone";
            waitForRendering(shell);
            tryCompare(panelButtons, "visible", false);
        }

        function test_lockingGreeterHidesPanelButtons() {
            loadDesktopShellWithApps();
            var appRepeater = findChild(shell, "appRepeater")
            var appDelegate = appRepeater.itemAt(0);
            var panelButtons = findChild(shell, "panelWindowControlButtons")

            tryCompare(appDelegate, "state", "normal");
            tryCompare(panelButtons, "visible", false);

            appDelegate.maximize(false);

            LightDM.Greeter.showGreeter();
            waitForRendering(shell);
            tryCompare(panelButtons, "visible", false);
        }

        function test_cantMoveWindowUnderPanel() {
            loadDesktopShellWithApps();
            var appRepeater = findChild(shell, "appRepeater")
            var appDelegate = appRepeater.itemAt(0);

            mousePress(appDelegate, appDelegate.width / 2, units.gu(1))
            mouseMove(appDelegate, appDelegate.width / 2, -units.gu(100))

            compare(appDelegate.y >= PanelState.panelHeight, true);
        }

        function test_cantResizeWindowUnderPanel() {
            loadShell("desktop");
            shell.usageScenario = "desktop";
            waitForRendering(shell);

            var appSurfaceId = topLevelSurfaceList.nextId;
            var app = ApplicationManager.startApplication("dialer-app")
            waitUntilAppWindowIsFullyLoaded(appSurfaceId);

            var appContainer = findChild(shell, "appContainer");
            verify(appContainer);
            var appDelegate = findChild(appContainer, "appDelegate_" + appSurfaceId);
            verify(appDelegate);
            var decoration = findChild(appDelegate, "appWindowDecoration");
            verify(decoration);

            // move it away from launcher and panel
            appDelegate.x = units.gu(10)
            appDelegate.y = units.gu(10)

            // drag-resize the area up
            mousePress(decoration, decoration.width/2, -units.gu(1));
            mouseMove(decoration, decoration.width/2, -units.gu(100));

            // verify we don't go past the panel
            compare(appDelegate.y >= PanelState.panelHeight, true);
        }

        function test_restoreWindowStateFixesIfUnderPanel() {
            loadDesktopShellWithApps();
            var appRepeater = findChild(shell, "appRepeater")
            var application = topLevelSurfaceList.applicationAt(0);
            var appDelegate = appRepeater.itemAt(0);

            // Move it under the panel programmatically (might happen later with an alt+drag)
            appDelegate.y = -units.gu(10)

            ApplicationManager.stopApplication(application.appId);
            // wait until all zombie surfaces are gone. As MirSurfaceItems hold references over them.
            // They won't be gone until those surface items are destroyed.
            tryCompareFunction(function() { return application.surfaceList.count }, 0);

            ApplicationManager.startApplication(application.appId);
            waitForRendering(shell)

            // Make sure the newly started one is at index 0 again
            tryCompareFunction(function () { return topLevelSurfaceList.applicationAt(0).appId; }, application.appId);

            appDelegate = appRepeater.itemAt(0);
            compare(appDelegate.y >= PanelState.panelHeight, true);
        }

        function test_lifecyclePolicyForNonTouchApp_data() {
            return [
                {tag: "phone", formFactor: "phone", usageScenario: "phone"},
                {tag: "tablet", formFactor: "tablet", usageScenario: "tablet"}
            ]
        }

        function test_lifecyclePolicyForNonTouchApp(data) {
            loadShell(data.formFactor);
            shell.usageScenario = data.usageScenario;

            // Add two main stage apps, the second in order to suspend the first.
            // LibreOffice has isTouchApp set to false by our mocks.
            var app1SurfaceId = topLevelSurfaceList.nextId;
            var app1 = ApplicationManager.startApplication("libreoffice");
            waitUntilAppWindowIsFullyLoaded(app1SurfaceId);
            var app2SurfaceId = topLevelSurfaceList.nextId;
            var app2 = ApplicationManager.startApplication("gallery-app");
            waitUntilAppWindowIsFullyLoaded(app2SurfaceId);

            // Sanity checking
            if (data.usageScenario === "tablet") {
                var app1Delegate = findChild(shell, "appDelegate_" + app1SurfaceId);
                compare(app1Delegate.stage, ApplicationInfoInterface.MainStage);

                var app2Delegate = findChild(shell, "appDelegate_" + app2SurfaceId);
                compare(app2Delegate.stage, ApplicationInfoInterface.MainStage);
            }
            verify(!app1.isTouchApp);

            var app1Surface = app1.surfaceList.get(0);
            verify(app1Surface);

            verify(!app1Surface.activeFocus);

            // Make sure app1 is exempt with a requested suspend
            verify(app1.exemptFromLifecycle);
            compare(app1.requestedState, ApplicationInfoInterface.RequestedSuspended);
        }

        function test_lifecyclePolicyExemption_data() {
            return [
                {tag: "phone", formFactor: "phone", usageScenario: "phone"},
                {tag: "tablet", formFactor: "tablet", usageScenario: "tablet"}
            ]
        }

        function test_lifecyclePolicyExemption(data) {
            loadShell(data.formFactor);
            shell.usageScenario = data.usageScenario;

            GSettingsController.setLifecycleExemptAppids(["webbrowser-app"]);

            // Add two main stage apps, the second in order to suspend the first
            var app1SurfaceId = topLevelSurfaceList.nextId;
            var app1 = ApplicationManager.startApplication("webbrowser-app");
            waitUntilAppWindowIsFullyLoaded(app1SurfaceId);
            var app2SurfaceId = topLevelSurfaceList.nextId;
            var app2 = ApplicationManager.startApplication("gallery-app");
            waitUntilAppWindowIsFullyLoaded(app2SurfaceId);

            // Sanity checking
            if (data.usageScenario === "tablet") {
                var app1Delegate = findChild(shell, "appDelegate_" + app1SurfaceId);
                compare(app1Delegate.stage, ApplicationInfoInterface.MainStage);

                var app2Delegate = findChild(shell, "appDelegate_" + app2SurfaceId);
                compare(app2Delegate.stage, ApplicationInfoInterface.MainStage);
            }

            var app1Surface = app1.surfaceList.get(0);
            verify(app1Surface);

            verify(!app1Surface.activeFocus);

            // Make sure app1 is exempt with a requested suspend
            verify(app1.exemptFromLifecycle);
            compare(app1.requestedState, ApplicationInfoInterface.RequestedSuspended);
        }

        function test_switchToStagedForcesLegacyAppClosing_data() {
            return [
                {tag: "forceClose", replug: false, tabletMode: false, screenSize: Qt.size(units.gu(20), units.gu(40)) },
                {tag: "replug", replug: true, tabletMode: false, screenSize: Qt.size(units.gu(20), units.gu(40)) },
                {tag: "forceClose+tablet", replug: false, tabletMode: true, screenSize: Qt.size(units.gu(90), units.gu(65)) },
                {tag: "replug+tablet", replug: true, tabletMode: true, screenSize: Qt.size(units.gu(90), units.gu(65)) }
            ];
        }

        function test_switchToStagedForcesLegacyAppClosing(data) {
            loadShell("desktop")
            shell.usageScenario = "desktop"
            waitForRendering(shell);

            // setup some screen size
            var dialogs = findChild(root, "dialogs");
            verify(dialogs);
            dialogs.screenSize = data.screenSize;

            ApplicationManager.startApplication("camera-app")

            shell.usageScenario = "phone"
            waitForRendering(shell);

            // No legacy app running yet... Popup must *not* show.
            var popup = findChild(root, "modeSwitchWarningDialog");
            compare(popup, null);

            shell.usageScenario = "desktop"
            waitForRendering(shell);

            // Now start a legacy app
            ApplicationManager.startApplication("libreoffice")

            shell.usageScenario = "phone"
            waitForRendering(shell);

            // The popup must appear now, unless in "tablet" mode
            popup = findChild(root, "modeSwitchWarningDialog");
            compare(popup !== null, !data.tabletMode);

            if (data.replug || data.tabletMode) {
                shell.usageScenario = "desktop"
                waitForRendering(shell);
            } else {
                var forceCloseButton = findChild(popup, "forceCloseButton");
                mouseClick(forceCloseButton, forceCloseButton.width / 2, forceCloseButton.height / 2);
                waitForRendering(root);
            }

            // Popup must be gone now
            popup = findChild(root, "modeSwitchWarningDialog");
            tryCompareFunction(function() { return popup === null}, true);

            if (data.replug || data.tabletMode) {
                // Libreoffice must still be running
                compare(ApplicationManager.findApplication("libreoffice") !== null, true);
            } else {
                // Libreoffice must be gone now (or soon at least)
                tryCompareFunction(function() { return ApplicationManager.findApplication("libreoffice") === null}, true);
            }
        }

        function test_superTabToCycleLauncher_data() {
            return [
                {tag: "autohide launcher", launcherLocked: false},
                {tag: "locked launcher", launcherLocked: true}
            ]
        }

        function test_superTabToCycleLauncher(data) {
            loadShell("desktop");
            shell.usageScenario = "desktop";
            waitForRendering(shell);
            GSettingsController.setAutohideLauncher(!data.launcherLocked);
            waitForRendering(shell);

            var stage = findChild(shell, "stage");
            var launcher = findChild(shell, "launcher");
            var launcherPanel = findChild(launcher, "launcherPanel");
            var firstAppInLauncher = LauncherModel.get(0).appId;
            compare(launcher.state, data.launcherLocked ? "visible": "");
            compare(launcherPanel.highlightIndex, -2);

            // Use Super + Tab Tab to cycle to the first entry in the launcher
            keyPress(Qt.Key_Super_L, Qt.MetaModifier);
            keyClick(Qt.Key_Tab);
            tryCompare(launcher, "state", "visible");
            tryCompare(launcherPanel, "highlightIndex", -1);
            keyClick(Qt.Key_Tab);
            tryCompare(launcherPanel, "highlightIndex", 0);
            keyRelease(Qt.Key_Super_L, Qt.MetaModifier);
            tryCompare(launcher, "state", data.launcherLocked ? "visible" : "");
            tryCompare(launcherPanel, "highlightIndex", -2);
            tryCompare(ApplicationManager, "focusedApplicationId", firstAppInLauncher);

            // Now go back to the dash
            keyPress(Qt.Key_Super_L, Qt.MetaModifier);
            keyClick(Qt.Key_Tab);
            tryCompare(launcher, "state", "visible");
            tryCompare(launcherPanel, "highlightIndex", -1);
            keyRelease(Qt.Key_Super_L, Qt.MetaModifier);
            tryCompare(launcher, "state", "drawer");
            tryCompare(launcherPanel, "highlightIndex", -2);
        }

        function test_longpressSuperOpensLauncherAndShortcutsOverlay() {
            loadShell("desktop");
            var launcher = findChild(shell, "launcher");
            var shortcutHint = findChild(findChild(launcher, "launcherDelegate0"), "shortcutHint")
            var shortcutsOverlay = findChild(shell, "shortcutsOverlay");

            compare(launcher.state, "");
            keyPress(Qt.Key_Super_L, Qt.MetaModifier);
            waitForRendering(shortcutsOverlay);
            tryCompare(launcher, "state", "visible");
            tryCompare(shortcutHint, "visible", true);
            if (shortcutsOverlay.enabled) {
                tryCompare(shortcutsOverlay, "visible", true, 10000);
            }

            keyRelease(Qt.Key_Super_L, Qt.MetaModifier);
            tryCompare(launcher, "state", "");
            tryCompare(shortcutHint, "visible", false);
            if (shortcutsOverlay.enabled) {
                tryCompare(shortcutsOverlay, "visible", false);
            }
        }

        function test_metaNumberLaunchesFromLauncher_data() {
            return [
                {tag: "Meta+1", key: Qt.Key_1, index: 0},
                {tag: "Meta+2", key: Qt.Key_2, index: 1},
                {tag: "Meta+4", key: Qt.Key_5, index: 4},
                {tag: "Meta+0", key: Qt.Key_0, index: 9},
            ]
        }

        function test_metaNumberLaunchesFromLauncher(data) {
            loadShell("desktop");
            var launcher = findChild(shell, "launcher");
            var appId = LauncherModel.get(data.index).appId;
            waitForRendering(shell);

            keyClick(data.key, Qt.MetaModifier);
            tryCompare(ApplicationManager, "focusedApplicationId", appId);
        }

        function test_altF1OpensLauncherForKeyboardNavigation() {
            loadShell("desktop");
            waitForRendering(shell);
            var launcher = findChild(shell, "launcher");

            keyClick(Qt.Key_F1, Qt.AltModifier);
            tryCompare(launcher, "state", "visible");
            tryCompare(launcher, "focus", true)
        }

        function test_lockedOutLauncherAddsMarginsToMaximized() {
            loadShell("desktop");
            shell.usageScenario = "desktop";
            waitForRendering(shell);
            var appContainer = findChild(shell, "appContainer");
            var launcher = findChild(shell, "launcher");
            var launcherPanel = findChild(launcher, "launcherPanel");

            var appSurfaceId = topLevelSurfaceList.nextId;
            var app = ApplicationManager.startApplication("music-app");
            waitUntilAppWindowIsFullyLoaded(appSurfaceId);
            var appDelegate = findChild(appContainer, "appDelegate_" + appSurfaceId);
            appDelegate.maximize();
            tryCompare(appDelegate, "visuallyMaximized", true);
            waitForRendering(shell);

            GSettingsController.setAutohideLauncher(true);
            tryCompare(launcherPanel, "x", -launcher.panelWidth)
            waitForRendering(shell)
            var hiddenSize = appDelegate.width;

            GSettingsController.setAutohideLauncher(false);
            tryCompare(launcherPanel, "x", 0)
            waitForRendering(shell)
            var shownSize = appDelegate.width;

            compare(shownSize + launcher.panelWidth, hiddenSize);
        }

        function test_fullscreenAppHidesLockedOutLauncher() {
            loadShell("desktop");
            shell.usageScenario = "desktop";

            var launcher = findChild(shell, "launcher");
            var launcherPanel = findChild(launcher, "launcherPanel");

            GSettingsController.setAutohideLauncher(false);
            waitForRendering(shell)

            tryCompare(launcher, "lockedVisible", true);

            var surfaceId = topLevelSurfaceList.nextId;
            var app = ApplicationManager.startApplication("gmail-webapp");

            waitUntilAppWindowIsFullyLoaded(surfaceId);

            // Sanity check: ensure the fake app we chose creates a surface the way
            // we expect it to.
            compare(app.surfaceList.get(0).shellChrome, Mir.NormalChrome);

            compare(launcher.lockedVisible, true);

            app.surfaceList.get(0).requestState(Mir.FullscreenState);

            tryCompare(launcher, "lockedVisible", false);
        }


        function test_inputEventsOnEdgesEndUpInAppSurface_data() {
            return [
                { tag: "phone" },
                { tag: "tablet" },
                { tag: "desktop" },
            ]
        }

        function test_inputEventsOnEdgesEndUpInAppSurface(data) {
            loadShell(data.tag);
            shell.usageScenario = data.tag;
            waitForRendering(shell);
            swipeAwayGreeter();

            // Let's open a fullscreen app
            var appSurfaceId = topLevelSurfaceList.nextId;
            var app = ApplicationManager.startApplication("camera-app");
            waitUntilAppWindowIsFullyLoaded(appSurfaceId);

            var appRepeater = findChild(shell, "appRepeater");
            var topmostAppDelegate = appRepeater.itemAt(0);
            verify(topmostAppDelegate);

            var topmostSurfaceItem = findChild(topmostAppDelegate, "surfaceItem");
            verify(topmostSurfaceItem);

            mouseClick(shell, 1, shell.height / 2);
            compare(topmostSurfaceItem.mousePressCount, 1);
            compare(topmostSurfaceItem.mouseReleaseCount, 1);

            mouseClick(shell, shell.width - 1, shell.height / 2);
            compare(topmostSurfaceItem.mousePressCount, 2);
            compare(topmostSurfaceItem.mouseReleaseCount, 2);

            tap(shell, 1, shell.height / 2);
            compare(topmostSurfaceItem.touchPressCount, 1);
            compare(topmostSurfaceItem.touchReleaseCount, 1);

            tap(shell, shell.width - 1, shell.height / 2);
            compare(topmostSurfaceItem.touchPressCount, 2);
            compare(topmostSurfaceItem.touchReleaseCount, 2);
        }

        function test_background_data() {
            return [
                {tag: "color",
                 accounts: Qt.resolvedUrl("data:image/svg+xml,<svg><rect width='100%' height='100%' fill='#dd4814'/></svg>"),
                 gsettings: "",
                 output: Qt.resolvedUrl("data:image/svg+xml,<svg><rect width='100%' height='100%' fill='#dd4814'/></svg>")},

                {tag: "empty", accounts: "", gsettings: "", output: "defaultBackground"},

                {tag: "as-specified",
                 accounts: Qt.resolvedUrl("../data/unity/backgrounds/blue.png"),
                 gsettings: "",
                 output: Qt.resolvedUrl("../data/unity/backgrounds/blue.png")},

                {tag: "gs-specified",
                 accounts: "",
                 gsettings: Qt.resolvedUrl("../data/unity/backgrounds/red.png"),
                 output: Qt.resolvedUrl("../data/unity/backgrounds/red.png")},

                {tag: "both-specified",
                 accounts: Qt.resolvedUrl("../data/unity/backgrounds/blue.png"),
                 gsettings: Qt.resolvedUrl("../data/unity/backgrounds/red.png"),
                 output: Qt.resolvedUrl("../data/unity/backgrounds/blue.png")},

                {tag: "invalid-as",
                 accounts: Qt.resolvedUrl("../data/unity/backgrounds/nope.png"),
                 gsettings: Qt.resolvedUrl("../data/unity/backgrounds/red.png"),
                 output: Qt.resolvedUrl("../data/unity/backgrounds/red.png")},

                {tag: "invalid-both",
                 accounts: Qt.resolvedUrl("../data/unity/backgrounds/nope.png"),
                 gsettings: Qt.resolvedUrl("../data/unity/backgrounds/stillnope.png"),
                 output: "defaultBackground"},
            ]
        }
        function test_background(data) {
            loadShell("phone");
            shell.usageScenario = "phone";
            waitForRendering(shell);

            AccountsService.backgroundFile = data.accounts;
            GSettingsController.setPictureUri(data.gsettings);

            var wallpaperResolver = findChild(shell, "wallpaperResolver");
            if (data.output === "defaultBackground") {
                tryCompare(wallpaperResolver, "background", wallpaperResolver.defaultBackground);
                verify(!wallpaperResolver.hasCustomBackground);
            } else {
                tryCompare(wallpaperResolver, "background", data.output);
                verify(wallpaperResolver.hasCustomBackground);
            }
        }

        function test_greeterModeBroadcastsApp() {
            setLightDMMockMode("single-pin");
            shellLoader.mode = "greeter";
            loadShell("phone");
            shell.usageScenario = "phone";
            waitForRendering(shell);

            dragLauncherIntoView();
            var appIcon = findChild(shell, "launcherDelegate0")
            tap(appIcon);

            tryCompare(broadcastUrlSpy, "count", 1);
            compare(broadcastUrlSpy.signalArguments[0][0], "application:///" + appIcon.appId + ".desktop");
            compare(ApplicationManager.count, 1); // confirm only dash is open, we didn't start new app

            var coverPage = findChild(shell, "coverPage");
            tryCompare(coverPage, "showProgress", 0);
        }

        function test_greeterModeBroadcastsHome() {
            setLightDMMockMode("single-pin");
            shellLoader.mode = "greeter";
            loadShell("phone");
            shell.usageScenario = "phone";
            waitForRendering(shell);

            var gallerySurfaceId = topLevelSurfaceList.nextId;
            var galleryApp = ApplicationManager.startApplication("gallery-app");
            waitUntilAppWindowIsFullyLoaded(gallerySurfaceId);
            compare(topLevelSurfaceList.applicationAt(0).appId, "gallery-app");

            dragLauncherIntoView();
            tap(findChild(shell, "buttonShowDashHome"));

            tryCompare(broadcastHomeSpy, "count", 1);
            compare(topLevelSurfaceList.applicationAt(0).appId, "gallery-app"); // confirm we didn't raise dash

            var coverPage = findChild(shell, "coverPage");
            tryCompare(coverPage, "showProgress", 0);
        }

        function test_greeterModeDispatchesURL() {
            setLightDMMockMode("single-pin");
            shellLoader.mode = "greeter";
            loadShell("phone");
            shell.usageScenario = "phone";
            waitForRendering(shell);

            var urlDispatcher = findInvisibleChild(shell, "urlDispatcher");
            verify(urlDispatcher.active);
            urlDispatcher.urlRequested("test:"); // force signal emission

            tryCompare(broadcastUrlSpy, "count", 1);
            compare(broadcastUrlSpy.signalArguments[0][0], "test:");
            compare(ApplicationManager.count, 1); // confirm only dash is open, we didn't start new app

            var coverPage = findChild(shell, "coverPage");
            tryCompare(coverPage, "showProgress", 0);
        }

        function test_switchKeymap() {
            // start with phone shell
            loadShell("phone");
            shell.usageScenario = "phone";
            waitForRendering(shell);
            swipeAwayGreeter();

            // configure keymaps
            AccountsService.keymaps = ["sk", "cz+qwerty", "fr"] // "configure" the keymaps for user

            // start some app
            var appSurfaceId = topLevelSurfaceList.nextId;
            var app = ApplicationManager.startApplication("dialer-app");
            waitUntilAppWindowIsFullyLoaded(appSurfaceId);
            var appSurface = app.surfaceList.get(0);

            // verify the initial keymap of the newly started app is the first one from the list
            tryCompare(appSurface, "keymap", "sk");

            // try to create a prompt surface, verify it also has the same keymap
            app.createPromptSurface();
            var promptSurface = app.promptSurfaceList.get(0);
            verify(promptSurface);
            tryCompare(appSurface, "keymap", promptSurface.keymap);
            // ... and that the controller's surface keymap is also the same
            tryCompare(topLevelSurfaceList.focusedWindow.surface, "keymap", "sk");
            app.promptSurfaceList.get(0).close();

            // switch to next keymap, should go to "cz+qwerty"
            keyClick(Qt.Key_Space, Qt.MetaModifier);
            tryCompare(appSurface, "keymap", "cz+qwerty");

            // switch to next keymap, should go to "fr"
            keyClick(Qt.Key_Space, Qt.MetaModifier);
            tryCompare(appSurface, "keymap", "fr");

            // go to e.g. desktop stage
            shellLoader.state = "desktop";
            shell.usageScenario = "desktop";
            waitForRendering(shell);

            // start a second app, should get the last configured keyboard, "fr"
            var app2SurfaceId = topLevelSurfaceList.nextId;
            var app2 = ApplicationManager.startApplication("calendar-app");
            waitUntilAppWindowIsFullyLoaded(app2SurfaceId);
            var app2Surface = app2.surfaceList.get(0);
            tryCompare(app2Surface, "keymap", "fr");

            // focus our first app, make sure it also has the "fr" keymap
            ApplicationManager.requestFocusApplication("dialer-app");
            tryCompare(appSurface, "keymap", "fr");

            // switch to previous keymap, should be "cz+qwerty"
            keyClick(Qt.Key_Space, Qt.MetaModifier|Qt.ShiftModifier);
            tryCompare(appSurface, "keymap", "cz+qwerty");

            // go next twice to "sk", past the end
            keyClick(Qt.Key_Space, Qt.MetaModifier);
            keyClick(Qt.Key_Space, Qt.MetaModifier);
            tryCompare(appSurface, "keymap", "sk");

            // go back once to past the beginning, to "fr"
            keyClick(Qt.Key_Space, Qt.MetaModifier|Qt.ShiftModifier);
            tryCompare(appSurface, "keymap", "fr");

            // switch to app2, should also get "fr"
            ApplicationManager.requestFocusApplication("calendar-app");
            tryCompare(app2Surface, "keymap", "fr");
        }

        function test_dragPanelToRestoreMaximizedWindow() {
            loadShell("desktop");
            shell.usageScenario = "desktop";
            waitForRendering(shell);
            var panel = findChild(shell, "windowControlArea");
            verify(panel);

            var appSurfaceId = topLevelSurfaceList.nextId;
            var app = ApplicationManager.startApplication("dialer-app")
            waitUntilAppWindowIsFullyLoaded(appSurfaceId);

            // start dialer, maximize it
            var appContainer = findChild(shell, "appContainer");
            var appDelegate = findChild(appContainer, "appDelegate_" + appSurfaceId);
            verify(appDelegate);
            var maximizeButton = findChild(appDelegate, "maximizeWindowButton");
            mouseClick(maximizeButton);

            tryCompare(appDelegate, "state", "maximized");

            mouseDrag(panel, panel.width/2, panel.height/2, 0, shell.height/3, Qt.LeftButton, Qt.NoModifier, 500);
            tryCompare(appDelegate, "state", "restored");
        }

        function test_fullShellModeHasNoInitialGreeter() {
            setLightDMMockMode("single-pin");
            shellLoader.mode = "full-shell";
            loadShell("phone");
            shell.usageScenario = "phone";
            waitForRendering(shell);

            var greeter = findChild(shell, "greeter");
            verify(!greeter.shown);
            verify(!greeter.locked);

            showGreeter();

            verify(greeter.shown);
            verify(greeter.locked);
        }

        function test_closeFocusedDelegate_data() {
            return [
                        { tag: "phone" },
                        { tag: "tablet" },
                        { tag: "desktop" }
                    ]
        }

        function test_closeFocusedDelegate(data) {
            loadShell(data.tag);
            shell.usageScenario = data.tag;
            waitForRendering(shell);
            swipeAwayGreeter();

            var app2SurfaceId = topLevelSurfaceList.nextId;
            var app2 = ApplicationManager.startApplication("calendar-app");
            waitUntilAppWindowIsFullyLoaded(app2SurfaceId);

            var app1SurfaceId = topLevelSurfaceList.nextId;
            var app1 = ApplicationManager.startApplication("dialer-app")
            waitUntilAppWindowIsFullyLoaded(app1SurfaceId);

            var countBeforeClose = topLevelSurfaceList.count;

            keyClick(Qt.Key_F4, Qt.AltModifier);

            tryCompare(topLevelSurfaceList, "count", countBeforeClose - 1);
            tryCompareFunction(function() { return ApplicationManager.focusedApplicationId; }, "calendar-app");
        }

        function test_oskDisplacesWindow_data() {
            return [
                {tag: "no need to displace", windowHeight: units.gu(10), windowY: units.gu(5), targetDisplacement: units.gu(5), oskEnabled: true},
                {tag: "displace to top", windowHeight: units.gu(50), windowY: units.gu(10), targetDisplacement: PanelState.panelHeight, oskEnabled: true},
                {tag: "osk not on this screen", windowHeight: units.gu(40), windowY: units.gu(10), targetDisplacement: units.gu(10), oskEnabled: false},
            ]
        }

        function test_oskDisplacesWindow(data) {
            loadShell("desktop");
            shell.usageScenario = "desktop";
            waitForRendering(shell);
            swipeAwayGreeter();
            ensureInputMethodSurface();
            shell.oskEnabled = data.oskEnabled;

            var oldOSKState = topLevelSurfaceList.inputMethodSurface.state;
            topLevelSurfaceList.inputMethodSurface.requestState(Mir.RestoredState);
            var appRepeater = findChild(shell, "appRepeater");
            var dashAppDelegate = appRepeater.itemAt(0);
            verify(dashAppDelegate);

            dashAppDelegate.windowedHeight = data.windowHeight;
            dashAppDelegate.windowedY = data.windowY;
            topLevelSurfaceList.inputMethodSurface.setInputBounds(Qt.rect(0, 0, 0, 0));
            var initialY = dashAppDelegate.y;
            print("intial", initialY, "panel", PanelState.panelHeight);
            verify(initialY > PanelState.panelHeight);

            topLevelSurfaceList.inputMethodSurface.setInputBounds(Qt.rect(0, root.height / 2, root.width, root.height / 2));
            tryCompare(dashAppDelegate, "y", data.targetDisplacement);

            topLevelSurfaceList.inputMethodSurface.setInputBounds(Qt.rect(0, 0, 0, 0));
            tryCompare(dashAppDelegate, "y", initialY);
            topLevelSurfaceList.inputMethodSurface.requestState(oldOSKState);
        }

        function test_cursorHidingWithFullscreenApp() {
            loadShell("desktop");
            shell.usageScenario = "desktop";
            waitForRendering(shell);
            swipeAwayGreeter();

            // load some fullscreen app
            var cameraSurfaceId = topLevelSurfaceList.nextId;
            var cameraApp = ApplicationManager.startApplication("camera-app");
            waitUntilAppWindowIsFullyLoaded(cameraSurfaceId);

            var cursor = findChild(shell, "cursor");
            verify(cursor);
            tryCompare(cursor, "opacity", 1);

            // let the timer kick in and verify the cursor got hidden
            wait(3000);
            tryCompare(cursor, "opacity", 0);

            // simulate moving the mouse, check the cursor is visible again
            cursor.mouseMoved();
            tryCompare(cursor, "opacity", 1);

            // let the timer kick in again and verify the cursor got hidden
            wait(3000);
            tryCompare(cursor, "opacity", 0);
        }

        function test_launcherEnabledSetting_data() {
            return [
                {tag: "launcher enabled", enabled: true},
                {tag: "launcher disabled", enabled: false}
            ]
        }

        function test_launcherEnabledSetting(data) {
            loadShell("phone");

            GSettingsController.setEnableLauncher(data.enabled);

            var launcher = findChild(shell, "launcher");
            compare(launcher.available, data.enabled);

            GSettingsController.setEnableLauncher(true);
        }

        function test_indicatorMenuEnabledSetting_data() {
            return [
                {tag: "indicator menu enabled", enabled: true},
                {tag: "indicator menu disabled", enabled: false}
            ]
        }

        function test_indicatorMenuEnabledSetting(data) {
            loadShell("phone");

            GSettingsController.setEnableIndicatorMenu(data.enabled);

            var panel = findChild(shell, "panel");
            compare(panel.indicators.available, data.enabled);

            GSettingsController.setEnableIndicatorMenu(true);
        }

        function test_spreadDisabled_data() {
            return [
                { tag: "enabled", spreadEnabled: true },
                { tag: "disabled", spreadEnabled: false }
            ];
        }

        function test_spreadDisabled(data) {
            loadShell("phone");
            swipeAwayGreeter();
            var stage = findChild(shell, "stage");
            stage.spreadEnabled = data.spreadEnabled;

            // Try swiping
            touchFlick(shell, shell.width - 2, shell.height / 2, units.gu(1), shell.height / 2);
            tryCompare(stage, "state", data.spreadEnabled ? "spread" : "staged");

            stage.closeSpread();
            tryCompare(stage, "state", "staged");

            // Try by edge push
            mouseMove(stage, stage.width -  1, units.gu(10));
            for (var i = 0; i < units.gu(10); i++) {
                stage.pushRightEdge(1);
            }
            mouseMove(stage, stage.width - units.gu(5), units.gu(10));
            tryCompare(stage, "state", data.spreadEnabled ? "spread" : "staged");

            stage.closeSpread();
            tryCompare(stage, "state", "staged");

            // Try by alt+tab
            keyPress(Qt.Key_Alt);
            keyClick(Qt.Key_Tab);
            tryCompare(stage, "state", data.spreadEnabled ? "spread" : "staged");
            keyRelease(Qt.Key_Alt);

            stage.closeSpread();
            tryCompare(stage, "state", "staged");

            // Try by Super+W
            keyPress(Qt.Key_W, Qt.MetaModifier)
            tryCompare(stage, "state", data.spreadEnabled ? "spread" : "staged");
            keyRelease(Qt.Key_W, Qt.MetaModifier)
        }

<<<<<<< HEAD
        function test_fourFingerTapOpensDrawer_data() {
            return [
                { tag: "1 finger", touchIds: [0], shown: false },
                { tag: "2 finger", touchIds: [0, 1], shown: false },
                { tag: "3 finger", touchIds: [0, 1, 2], shown: false },
                { tag: "4 finger", touchIds: [0, 1, 2, 3], shown: true }
            ];
        }

        function test_fourFingerTapOpensDrawer(data) {
            loadShell("desktop");
            shell.usageScenario = "desktop";
            waitForRendering(shell);
            swipeAwayGreeter();

            var stage = findChild(shell, "stage");
            var drawer = findChild(shell, "drawer")
            verify(stage && drawer);

            multiTouchTap(data.touchIds, stage);

            if (data.shown) { // if shown, try to also hide it by clicking outside
                tryCompareFunction(function() { return drawer.visible; }, true);
                mouseClick(stage);
            }
            tryCompareFunction(function() { return drawer.visible; }, false);
=======
        function test_panelTitleShowsWhenGreeterNotShown_data() {
            return [
                {tag: "phone" },
                {tag: "tablet" },
                {tag: "desktop" }
            ]
        }

        function test_panelTitleShowsWhenGreeterNotShown(data) {
            loadShell(data.tag);

            var panel = findChild(shell, "panel"); verify(panel);
            var panelTitle = findChild(panel.applicationMenus, "panelTitle"); verify(panelTitle);
            compare(panelTitle.visible, false, "Panel title should not be visible when greeter is shown");

            swipeAwayGreeter();

            tryCompare(panelTitle, "visible", true, undefined, "Panel title should be visible when greeter not shown");
>>>>>>> e3a06518
        }
    }
}<|MERGE_RESOLUTION|>--- conflicted
+++ resolved
@@ -2695,34 +2695,6 @@
             keyRelease(Qt.Key_W, Qt.MetaModifier)
         }
 
-<<<<<<< HEAD
-        function test_fourFingerTapOpensDrawer_data() {
-            return [
-                { tag: "1 finger", touchIds: [0], shown: false },
-                { tag: "2 finger", touchIds: [0, 1], shown: false },
-                { tag: "3 finger", touchIds: [0, 1, 2], shown: false },
-                { tag: "4 finger", touchIds: [0, 1, 2, 3], shown: true }
-            ];
-        }
-
-        function test_fourFingerTapOpensDrawer(data) {
-            loadShell("desktop");
-            shell.usageScenario = "desktop";
-            waitForRendering(shell);
-            swipeAwayGreeter();
-
-            var stage = findChild(shell, "stage");
-            var drawer = findChild(shell, "drawer")
-            verify(stage && drawer);
-
-            multiTouchTap(data.touchIds, stage);
-
-            if (data.shown) { // if shown, try to also hide it by clicking outside
-                tryCompareFunction(function() { return drawer.visible; }, true);
-                mouseClick(stage);
-            }
-            tryCompareFunction(function() { return drawer.visible; }, false);
-=======
         function test_panelTitleShowsWhenGreeterNotShown_data() {
             return [
                 {tag: "phone" },
@@ -2741,7 +2713,34 @@
             swipeAwayGreeter();
 
             tryCompare(panelTitle, "visible", true, undefined, "Panel title should be visible when greeter not shown");
->>>>>>> e3a06518
+        }
+
+        function test_fourFingerTapOpensDrawer_data() {
+            return [
+                        { tag: "1 finger", touchIds: [0], shown: false },
+                        { tag: "2 finger", touchIds: [0, 1], shown: false },
+                        { tag: "3 finger", touchIds: [0, 1, 2], shown: false },
+                        { tag: "4 finger", touchIds: [0, 1, 2, 3], shown: true }
+                    ];
+        }
+
+        function test_fourFingerTapOpensDrawer(data) {
+            loadShell("desktop");
+            shell.usageScenario = "desktop";
+            waitForRendering(shell);
+            swipeAwayGreeter();
+
+            var stage = findChild(shell, "stage");
+            var drawer = findChild(shell, "drawer")
+            verify(stage && drawer);
+
+            multiTouchTap(data.touchIds, stage);
+
+            if (data.shown) { // if shown, try to also hide it by clicking outside
+                tryCompareFunction(function() { return drawer.visible; }, true);
+                mouseClick(stage);
+            }
+            tryCompareFunction(function() { return drawer.visible; }, false);
         }
     }
 }
/*
 * Copyright (C) 2013 Canonical, Ltd.
 *
 * Authors:
 *   Daniel d'Andrada <daniel.dandrada@canonical.com>
 *
 * This program is free software; you can redistribute it and/or modify
 * it under the terms of the GNU General Public License as published by
 * the Free Software Foundation; version 3.
 *
 * This program is distributed in the hope that it will be useful,
 * but WITHOUT ANY WARRANTY; without even the implied warranty of
 * MERCHANTABILITY or FITNESS FOR A PARTICULAR PURPOSE.  See the
 * GNU General Public License for more details.
 *
 * You should have received a copy of the GNU General Public License
 * along with this program.  If not, see <http://www.gnu.org/licenses/>.
 */

import QtQuick 2.0
import QtTest 1.0
import GSettings 1.0
import LightDM 0.1 as LightDM
import Ubuntu.Telephony 0.1 as Telephony
import Unity.Application 0.1
import Unity.Connectivity 0.1
import Unity.Test 0.1 as UT
import Powerd 0.1

import "../../qml"

Item {
    id: root
    width: shell.width
    height: shell.height

    QtObject {
        id: applicationArguments

        function hasGeometry() {
            return false;
        }

        function width() {
            return 0;
        }

        function height() {
            return 0;
        }
    }

    Shell {
        id: shell
    }

    Component {
        id: shellComponent
        Shell {}
    }

    SignalSpy {
        id: sessionSpy
        signalName: "sessionStarted"
    }

    SignalSpy {
        id: dashCommunicatorSpy
        signalName: "setCurrentScopeCalled"
    }

<<<<<<< HEAD
    Telephony.CallEntry {
        id: phoneCall
        phoneNumber: "+447812221111"
=======
    SignalSpy {
        id: unlockAllModemsSpy
        target: Connectivity
        signalName: "unlockingAllModems"
>>>>>>> 1d2b7797
    }

    UT.UnityTestCase {
        name: "Shell"
        when: windowShown

        function initTestCase() {
            swipeAwayGreeter();

            sessionSpy.target = findChild(shell, "greeter")
            dashCommunicatorSpy.target = findInvisibleChild(shell, "dashCommunicator");
        }

        function cleanup() {
            // If a test invoked the greeter, make sure we swipe it away again
            var greeter = findChild(shell, "greeter");
            if (greeter.shown) {
                swipeAwayGreeter();
            }

            // kill all (fake) running apps
            killApps(ApplicationManager);

            waitForUIToSettle();
            hideIndicators();
        }

        function killApps() {
            while (ApplicationManager.count > 1) {
                var appIndex = ApplicationManager.get(0).appId == "unity8-dash" ? 1 : 0
                ApplicationManager.stopApplication(ApplicationManager.get(appIndex).appId);
            }
            compare(ApplicationManager.count, 1)
        }

        function test_leftEdgeDrag_data() {
            return [
                {tag: "without launcher", revealLauncher: false, swipeLength: units.gu(27), appHides: true},
                {tag: "with launcher", revealLauncher: true, swipeLength: units.gu(27), appHides: true},
                {tag: "small swipe", revealLauncher: false, swipeLength: units.gu(25), appHides: false},
                {tag: "long swipe", revealLauncher: false, swipeLength: units.gu(27), appHides: true}
            ];
        }

        function test_leftEdgeDrag(data) {
            dragLauncherIntoView();
            tapOnAppIconInLauncher();
            waitUntilApplicationWindowIsFullyVisible();

            if (data.revealLauncher) {
                dragLauncherIntoView();
            }

            swipeFromLeftEdge(data.swipeLength);
            if (data.appHides)
                waitUntilDashIsFocused();
            else
                waitUntilApplicationWindowIsFullyVisible();
        }

        function test_suspend() {
            var greeter = findChild(shell, "greeter");

            // Launch an app from the launcher
            dragLauncherIntoView();
            tapOnAppIconInLauncher();
            waitUntilApplicationWindowIsFullyVisible();

            var mainAppId = ApplicationManager.focusedApplicationId;
            verify(mainAppId != "");
            var mainApp = ApplicationManager.findApplication(mainAppId);
            verify(mainApp);
            tryCompare(mainApp, "state", ApplicationInfo.Running);

            // Suspend while call is active...
            callManager.foregroundCall = phoneCall;
            Powerd.status = Powerd.Off;
            tryCompare(greeter, "showProgress", 0);

            // Now try again after ending call
            callManager.foregroundCall = null;
            Powerd.status = Powerd.On;
            Powerd.status = Powerd.Off;
            tryCompare(greeter, "showProgress", 1);

            tryCompare(ApplicationManager, "suspended", true);
            compare(mainApp.state, ApplicationInfo.Suspended);

            // And wake up
            Powerd.status = Powerd.On;
            tryCompare(greeter, "showProgress", 1);

            // Swipe away greeter to focus app
            swipeAwayGreeter();
            tryCompare(ApplicationManager, "suspended", false);
            compare(mainApp.state, ApplicationInfo.Running);
            tryCompare(ApplicationManager, "focusedApplicationId", mainAppId);
        }

        function swipeAwayGreeter() {
            var greeter = findChild(shell, "greeter");
            tryCompare(greeter, "showProgress", 1);

            var touchX = shell.width - (shell.edgeSize / 2);
            var touchY = shell.height / 2;
            touchFlick(shell, touchX, touchY, shell.width * 0.1, touchY);

            // wait until the animation has finished
            tryCompare(greeter, "showProgress", 0);
            waitForRendering(greeter);
        }

        /*
          Regression test for bug https://bugs.launchpad.net/touch-preview-images/+bug/1193419

          When the user minimizes an application (left-edge swipe) he should always end up in the
          "Applications" scope view.

          Steps:
          - reveal launcher and launch an app that covers the dash
          - perform long left edge swipe to go minimize the app and go back to the dash.
          - verify the setCurrentScope() D-Bus call to the dash has been called for the correct scope id.
         */
        function test_minimizingAppTakesToDashApps() {
            dragLauncherIntoView();

            // Launch an app from the launcher
            tapOnAppIconInLauncher();

            waitUntilApplicationWindowIsFullyVisible();

            verify(ApplicationManager.focusedApplicationId !== "unity8-dash")

            dashCommunicatorSpy.clear();
            // Minimize the application we just launched
            swipeFromLeftEdge(units.gu(27));

            tryCompare(ApplicationManager, "focusedApplicationId", "unity8-dash");

            compare(dashCommunicatorSpy.count, 1);
            compare(dashCommunicatorSpy.signalArguments[0][0], "clickscope");
        }

        function test_showInputMethod() {
            var item = findChild(shell, "inputMethod");
            var surface = SurfaceManager.inputMethodSurface();

            surface.setState(MirSurfaceItem.Minimized);
            tryCompare(item, "visible", false);

            surface.setState(MirSurfaceItem.Restored);
            tryCompare(item, "visible", true);

            surface.setState(MirSurfaceItem.Minimized);
            tryCompare(item, "visible", false);

            surface.setState(MirSurfaceItem.Maximized);
            tryCompare(item, "visible", true);

            surface.setState(MirSurfaceItem.Minimized);
            tryCompare(item, "visible", false);
        }

        function test_surfaceLosesFocusWhilePanelIsOpen() {
            var app = ApplicationManager.startApplication("dialer-app");
            // wait until the app is fully loaded (ie, real surface replaces splash screen)
            tryCompareFunction(function() { return app.surface != null }, true);

            tryCompare(app.surface, "focus", true);

            // Drag the indicators panel half-open
            var touchX = shell.width / 2;
            var indicators = findChild(shell, "indicators");
            touchFlick(indicators,
                    touchX /* fromX */, indicators.panelHeight * 0.5 /* fromY */,
                    touchX /* toX */, shell.height * 0.5 /* toY */,
                    true /* beginTouch */, false /* endTouch */);
            verify(indicators.partiallyOpened);

            tryCompare(app.surface, "focus", false);

            // And finish getting it open
            touchFlick(indicators,
                    touchX /* fromX */, shell.height * 0.5 /* fromY */,
                    touchX /* toX */, shell.height * 0.9 /* toY */,
                    false /* beginTouch */, true /* endTouch */);
            tryCompare(indicators, "fullyOpened", true);

            tryCompare(app.surface, "focus", false);

            dragToCloseIndicatorsPanel();

            tryCompare(app.surface, "focus", true);
        }

        // Wait for the whole UI to settle down
        function waitForUIToSettle() {
            var launcher = findChild(shell, "launcherPanel")
            tryCompareFunction(function() {return launcher.x === 0 || launcher.x === -launcher.width;}, true);
            if (launcher.x === 0) {
                mouseClick(shell, shell.width / 2, shell.height / 2)
            }
            tryCompare(launcher, "x", -launcher.width)

            waitForRendering(shell)
        }

        function dragToCloseIndicatorsPanel() {
            var indicators = findChild(shell, "indicators");

            var touchStartX = shell.width / 2;
            var touchStartY = shell.height - (indicators.panelHeight * 0.5);
            touchFlick(shell,
                    touchStartX, touchStartY,
                    touchStartX, shell.height * 0.1);

            tryCompare(indicators, "fullyClosed", true);
        }

        function dragLauncherIntoView() {
            var launcherPanel = findChild(shell, "launcherPanel");
            verify(launcherPanel.x = - launcherPanel.width);

            var touchStartX = 2;
            var touchStartY = shell.height / 2;
            touchFlick(shell, touchStartX, touchStartY, launcherPanel.width + units.gu(1), touchStartY);

            tryCompare(launcherPanel, "x", 0);
        }

        function tapOnAppIconInLauncher() {
            var launcherPanel = findChild(shell, "launcherPanel");

            // pick the first icon, the one at the bottom.
            var appIcon = findChild(launcherPanel, "launcherDelegate0")

            // Swipe upwards over the launcher to ensure that this icon
            // at the bottom is not folded and faded away.
            var touchStartX = launcherPanel.width / 2;
            var touchStartY = launcherPanel.height / 2;
            touchFlick(launcherPanel, touchStartX, touchStartY, touchStartX, 0);
            tryCompare(launcherPanel, "moving", false);

            // NB tapping (i.e., using touch events) doesn't activate the icon... go figure...
            mouseClick(appIcon, appIcon.width / 2, appIcon.height / 2);
        }

        function showIndicators() {
            var indicators = findChild(shell, "indicators");
            indicators.show();
            tryCompare(indicators, "fullyOpened", true);
        }

        function hideIndicators() {
            var indicators = findChild(shell, "indicators");
            if (indicators.fullyOpened) {
                indicators.hide();
            }
        }

        function waitUntilApplicationWindowIsFullyVisible() {
            var appDelegate = findChild(shell, "appDelegate0")
            var surfaceContainer = findChild(appDelegate, "surfaceContainer");
            tryCompareFunction(function() { return surfaceContainer.surface !== null; }, true);
        }

        function waitUntilDashIsFocused() {
            tryCompare(ApplicationManager, "focusedApplicationId", "unity8-dash");
        }

        function swipeFromLeftEdge(swipeLength) {
            var touchStartX = 2;
            var touchStartY = shell.height / 2;
            touchFlick(shell, touchStartX, touchStartY, swipeLength, touchStartY);
        }

        function itemIsOnScreen(item) {
            var itemRectInShell = item.mapToItem(shell, 0, 0, item.width, item.height);

            return itemRectInShell.x >= 0
                && itemRectInShell.y >= 0
                && itemRectInShell.x + itemRectInShell.width <= shell.width
                && itemRectInShell.y + itemRectInShell.height <= shell.height;
        }

        function test_focusRequestedHidesGreeter() {
            var greeter = findChild(shell, "greeter");

            var app = ApplicationManager.startApplication("dialer-app");
            // wait until the app is fully loaded (ie, real surface replaces splash screen)
            tryCompareFunction(function() { return app.surface != null }, true);

            // Minimize the application we just launched
            swipeFromLeftEdge(units.gu(26) + 1);

            waitUntilDashIsFocused();

            greeter.show();
            tryCompare(greeter, "showProgress", 1);

            // The main point of this test
            ApplicationManager.requestFocusApplication("dialer-app");
            tryCompare(greeter, "showProgress", 0);
            waitForRendering(greeter);
        }

        function test_focusRequestedHidesIndicators() {
            var indicators = findChild(shell, "indicators");

            showIndicators();

            var oldCount = ApplicationManager.count;
            ApplicationManager.startApplication("camera-app");
            tryCompare(ApplicationManager, "count", oldCount + 1);

            tryCompare(indicators, "fullyClosed", true);
        }


        function test_showGreeterDBusCall() {
            var greeter = findChild(shell, "greeter")
            tryCompare(greeter, "showProgress", 0)
            waitForRendering(greeter);
            LightDM.Greeter.showGreeter()
            tryCompare(greeter, "showProgress", 1)
        }

        function test_login() {
            sessionSpy.clear()

            var greeter = findChild(shell, "greeter")
            waitForRendering(greeter)
            greeter.show()
            tryCompare(greeter, "showProgress", 1)

            tryCompare(sessionSpy, "count", 0)
            swipeAwayGreeter()
            tryCompare(sessionSpy, "count", 1)
        }

        function test_fullscreen() {
            var panel = findChild(shell, "panel");
            compare(panel.fullscreenMode, false);
            ApplicationManager.startApplication("camera-app");
            tryCompare(panel, "fullscreenMode", true);
            ApplicationManager.startApplication("dialer-app");
            tryCompare(panel, "fullscreenMode", false);
            ApplicationManager.requestFocusApplication("camera-app");
            tryCompare(panel, "fullscreenMode", true);
            ApplicationManager.requestFocusApplication("dialer-app");
            tryCompare(panel, "fullscreenMode", false);
        }

        function test_leftEdgeDragFullscreen() {
            var panel = findChild(shell, "panel");
            tryCompare(panel, "fullscreenMode", false)

            ApplicationManager.startApplication("camera-app");
            tryCompare(panel, "fullscreenMode", true)

            var touchStartX = 2;
            var touchStartY = shell.height / 2;

            touchFlick(shell, touchStartX, touchStartY, units.gu(2), touchStartY, true, false);

            compare(panel.fullscreenMode, true);

            touchFlick(shell, units.gu(2), touchStartY, units.gu(10), touchStartY, false, false);

            tryCompare(panel, "fullscreenMode", false);

            touchRelease(shell);
        }

        function test_unlockedProperties() {
            // Confirm that various properties have the correct values when unlocked
            tryCompare(shell, "locked", false)

            var launcher = findChild(shell, "launcher")
            tryCompare(launcher, "available", true)

            var indicators = findChild(shell, "indicators")
            tryCompare(indicators, "available", true)
        }

        function test_unlockAllModemsOnBoot() {
            unlockAllModemsSpy.clear()
            // actually create an object so we notice the onCompleted signal
            var greeter = shellComponent.createObject(root)
            // TODO reenable when service ready (LP: #1361074)
            expectFail("", "Unlock on boot temporarily disabled");
            tryCompare(unlockAllModemsSpy, "count", 1)
            greeter.destroy()
        }
    }
}<|MERGE_RESOLUTION|>--- conflicted
+++ resolved
@@ -69,16 +69,15 @@
         signalName: "setCurrentScopeCalled"
     }
 
-<<<<<<< HEAD
-    Telephony.CallEntry {
-        id: phoneCall
-        phoneNumber: "+447812221111"
-=======
     SignalSpy {
         id: unlockAllModemsSpy
         target: Connectivity
         signalName: "unlockingAllModems"
->>>>>>> 1d2b7797
+    }
+
+    Telephony.CallEntry {
+        id: phoneCall
+        phoneNumber: "+447812221111"
     }
 
     UT.UnityTestCase {

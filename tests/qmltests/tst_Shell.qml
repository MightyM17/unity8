/*
 * Copyright (C) 2013-2016 Canonical, Ltd.
 *
 * This program is free software; you can redistribute it and/or modify
 * it under the terms of the GNU General Public License as published by
 * the Free Software Foundation; version 3.
 *
 * This program is distributed in the hope that it will be useful,
 * but WITHOUT ANY WARRANTY; without even the implied warranty of
 * MERCHANTABILITY or FITNESS FOR A PARTICULAR PURPOSE.  See the
 * GNU General Public License for more details.
 *
 * You should have received a copy of the GNU General Public License
 * along with this program.  If not, see <http://www.gnu.org/licenses/>.
 */

import QtQuick 2.4
import QtTest 1.0
import AccountsService 0.1
import GSettings 1.0
import LightDMController 0.1
import LightDM.FullLightDM 0.1 as LightDM
import SessionBroadcast 0.1
import Ubuntu.Components 1.3
import Ubuntu.Components.ListItems 1.3 as ListItem
import Ubuntu.Telephony 0.1 as Telephony
import Unity.Application 0.1
import Unity.ApplicationMenu 0.1
import Unity.Connectivity 0.1
import Unity.Indicators 0.1
import Unity.Notifications 1.0
import Unity.Launcher 0.1
import Unity.Test 0.1
import Powerd 0.1
import Wizard 0.1 as Wizard
import Utils 0.1
import Unity.Indicators 0.1 as Indicators

import "../../qml"
import "../../qml/Components"
import "../../qml/Components/PanelState"
import "Stage"

Rectangle {
    id: root
    color: "grey"
    width: units.gu(100) + controls.width
    height: units.gu(71)

    Component.onCompleted: {
        // must set the mock mode before loading the Shell
        LightDMController.userMode = "single";
        shellLoader.active = true;
    }

    ApplicationMenuDataLoader {
        id: appMenuData
    }

    property var shell: shellLoader.item ? shellLoader.item : null
    onShellChanged: {
        if (shell) {
            topLevelSurfaceList = testCase.findInvisibleChild(shell, "topLevelSurfaceList");
            appMenuData.surfaceManager = testCase.findInvisibleChild(shell, "surfaceManager");
        } else {
            topLevelSurfaceList = null;
            appMenuData.surfaceManager = null;
        }
    }

    property var topLevelSurfaceList: null

    Item {
        id: shellContainer
        anchors.left: root.left
        anchors.right: controls.left
        anchors.top: root.top
        anchors.bottom: root.bottom
        Loader {
            id: shellLoader
            focus: true

            anchors.centerIn: parent

            property int shellOrientation: Qt.PortraitOrientation
            property int nativeOrientation: Qt.PortraitOrientation
            property int primaryOrientation: Qt.PortraitOrientation
            property string mode: "full-greeter"

            state: "phone"
            states: [
                State {
                    name: "phone"
                    PropertyChanges {
                        target: shellLoader
                        width: units.gu(40)
                        height: units.gu(71)
                    }
                },
                State {
                    name: "tablet"
                    PropertyChanges {
                        target: shellLoader
                        width: units.gu(100)
                        height: units.gu(71)
                        shellOrientation: Qt.LandscapeOrientation
                        nativeOrientation: Qt.LandscapeOrientation
                        primaryOrientation: Qt.LandscapeOrientation
                    }
                },
                State {
                    name: "desktop"
                    PropertyChanges {
                        target: shellLoader
                        width: shellContainer.width
                        height: shellContainer.height
                    }
                    PropertyChanges {
                        target: mouseEmulation
                        checked: false
                    }
                }
            ]

            active: false
            property bool itemDestroyed: false
            sourceComponent: Component {
                Shell {
                    id: __shell
                    objectName: "shell"
                    usageScenario: usageScenarioSelector.model[usageScenarioSelector.selectedIndex]
                    nativeWidth: width
                    nativeHeight: height
                    orientation: shellLoader.shellOrientation
                    orientations: Orientations {
                        native_: shellLoader.nativeOrientation
                        primary: shellLoader.primaryOrientation
                    }
                    mode: shellLoader.mode
                    hasTouchscreen: true
                    Component.onCompleted: {
                        ApplicationManager.startApplication("unity8-dash");
                    }
                    Component.onDestruction: {
                        shellLoader.itemDestroyed = true;
                    }
                }
            }
        }
    }

    Flickable {
        id: controls
        contentHeight: controlRect.height

        anchors.top: root.top
        anchors.bottom: root.bottom
        anchors.right: root.right
        width: units.gu(30)

        Rectangle {
            id: controlRect
            anchors { left: parent.left; right: parent.right }
            color: "darkgrey"
            height: childrenRect.height + units.gu(2)

            Column {
                anchors { left: parent.left; right: parent.right; top: parent.top; margins: units.gu(1) }
                spacing: units.gu(1)

                Flow {
                    spacing: units.gu(1)
                    anchors { left: parent.left; right: parent.right }

                    Button {
                        text: "Show Greeter"
                        activeFocusOnPress: false
                        onClicked: {
                            if (shellLoader.status !== Loader.Ready)
                                return;

                            var greeter = testCase.findChild(shellLoader.item, "greeter");
                            if (!greeter.shown) {
                                LightDM.Greeter.showGreeter();
                            }
                        }
                    }
                    Button {
                        text: "Hide Greeter"
                        activeFocusOnPress: false
                        onClicked: {
                            if (shellLoader.status !== Loader.Ready)
                                return;

                            var greeter = testCase.findChild(shellLoader.item, "greeter");
                            if (greeter.shown) {
                                greeter.hide()
                            }
                        }
                    }
                    Button {
                        text: callManager.foregroundCall ? "Hide Call" : "Show Call"
                        activeFocusOnPress: false
                        onClicked: {
                            if (shellLoader.status !== Loader.Ready)
                                return;

                            callManager.foregroundCall = callManager.foregroundCall ? null : phoneCall;
                        }
                    }
                    Button {
                        text: "Show Launcher"
                        activeFocusOnPress: false
                        onClicked: {
                            if (shellLoader.status !== Loader.Ready)
                                return;

                            var launcher = testCase.findChild(shellLoader.item, "launcher");
                            launcher.state = "visible";
                        }
                    }
                    Button {
                        text: "Print focused"
                        activeFocusOnPress: false
                        onClicked: {
                            var childs = new Array(0);
                            childs.push(shellLoader.item)
                            while (childs.length > 0) {
                                if (childs[0].activeFocus && childs[0].focus && childs[0].objectName != "shell") {
                                    console.log("Active focus is on item:", childs[0]);
                                    return;
                                }
                                for (var i in childs[0].children) {
                                    childs.push(childs[0].children[i])
                                }
                                childs.splice(0, 1);
                            }
                            console.log("No active focused item found within shell.")
                        }
                    }
                }
                Label {
                    text: "LightDM mock mode"
                }

                ListItem.ItemSelector {
                    anchors { left: parent.left; right: parent.right }
                    activeFocusOnPress: false
                    model: ["single", "single-passphrase", "single-pin", "full"]
                    onSelectedIndexChanged: {
                        testCase.tearDown();
                        LightDMController.userMode = model[selectedIndex];
                        shellLoader.active = true;
                    }
                }
                Label {
                    text: "Size"
                }

                ListItem.ItemSelector {
                    id: sizeSelector
                    anchors { left: parent.left; right: parent.right }
                    activeFocusOnPress: false
                    model: ["phone", "tablet", "desktop"]
                    onSelectedIndexChanged: {
                        shellLoader.state = model[selectedIndex];
                    }
                }
                Label {
                    text: "Usage scenario"
                }

                ListItem.ItemSelector {
                    id: usageScenarioSelector
                    anchors { left: parent.left; right: parent.right }
                    activeFocusOnPress: false
                    model: ["phone", "tablet", "desktop"]
                }
                MouseTouchEmulationCheckbox {
                    id: mouseEmulation
                    checked: true
                }
                Label {
                    text: "Ctrl key as"
                }

                ListItem.ItemSelector {
                    id: ctrlModifier
                    anchors { left: parent.left; right: parent.right }
                    activeFocusOnPress: false
                    model: ["Ctrl", "Alt", "Super"]
                    onSelectedIndexChanged: {
                        var keyMapper = testCase.findChild(shellContainer, "physicalKeysMapper");
                        keyMapper.controlInsteadOfAlt = selectedIndex == 1;
                        keyMapper.controlInsteadOfSuper = selectedIndex == 2;
                    }
                }

                Row {
                    anchors { left: parent.left; right: parent.right }
                    CheckBox {
                        id: autohideLauncherCheckbox
                        onCheckedChanged:  {
                            GSettingsController.setAutohideLauncher(checked)
                        }
                    }
                    Label {
                        text: "Autohide launcher"
                    }
                }

                Label { text: "Applications"; font.bold: true }

                Button {
                    text: "Start all apps"
                    width: parent.width
                    activeFocusOnPress: false
                    onClicked: {
                        for (var i = 0; i < ApplicationManager.availableApplications.length; i++) {
                            var appId = ApplicationManager.availableApplications[i];
                            ApplicationManager.startApplication(appId)
                        }
                    }
                }

                Repeater {
                    id: appCheckBoxRepeater
                    model: ApplicationManager.availableApplications
                    ApplicationCheckBox {
                        appId: modelData
                    }
                }

                Label { text: "Focused Application"; font.bold: true }

                Row {
                    CheckBox {
                        id: fullscreenAppCheck
                        activeFocusOnPress: false
                        activeFocusOnTab: false

                        onTriggered: {
                            if (!topLevelSurfaceList.focusedWindow) return;
                            if (topLevelSurfaceList.focusedWindow.state == Mir.FullscreenState) {
                                topLevelSurfaceList.focusedWindow.requestState(Mir.RestoredState);
                            } else {
                                topLevelSurfaceList.focusedWindow.requestState(Mir.FullscreenState);
                            }
                        }

                        Binding {
                            target: fullscreenAppCheck
                            when: topLevelSurfaceList && topLevelSurfaceList.focusedWindow
                            property: "checked"
                            value: topLevelSurfaceList.focusedWindow.state === Mir.FullscreenState
                        }
                    }
                    Label {
                        text: "Fullscreen"
                    }
                }

                Row {
                    CheckBox {
                        id: chromeAppCheck
                        activeFocusOnPress: false
                        activeFocusOnTab: false

                        onTriggered: {
                            if (!topLevelSurfaceList.focusedWindow || !topLevelSurfaceList.focusedWindow.surface) return;
                            var surface = topLevelSurfaceList.focusedWindow.surface;
                            if (surface.shellChrome == Mir.LowChrome) {
                                surface.setShellChrome(Mir.NormalChrome);
                            } else {
                                surface.setShellChrome(Mir.LowChrome);
                            }
                        }

                        Binding {
                            target: chromeAppCheck
                            when: topLevelSurfaceList && topLevelSurfaceList.focusedWindow !== null && topLevelSurfaceList.focusedWindow.surface !== null
                            property: "checked"
                            value: topLevelSurfaceList.focusedWindow.surface &&
                                   topLevelSurfaceList.focusedWindow.surface.shellChrome === Mir.LowChrome
                        }
                    }
                    Label {
                        text: "Low Chrome"
                    }
                }

                Button {
                    text: "Toggle input method"
                    width: parent.width
                    activeFocusOnPress: false
                    onClicked: {
                        testCase.ensureInputMethodSurface();
                        var inputMethod = root.topLevelSurfaceList.inputMethodSurface;
                        if (inputMethod.visible) {
                            inputMethod.requestState(Mir.HiddenState);
                        } else {
                            inputMethod.requestState(Mir.RestoredState);
                        }
                    }
                }

                Label {
                    text: "Shell Mode"
                }
                ListItem.ItemSelector {
                    id: shellModeSelector
                    anchors { left: parent.left; right: parent.right }
                    activeFocusOnPress: false
                    model: ["full-greeter", "greeter", "shell"]
                    property bool guard: false
                    onSelectedIndexChanged: {
                        if (guard) return;
                        guard = true;
                        testCase.tearDown();
                        shellLoader.mode = model[selectedIndex];
                        shellLoader.active = true;
                        guard = false;
                    }
                    Connections {
                        target: shellLoader
                        onModeChanged: {
                            if (shellModeSelector.guard) {
                                return;
                            }
                            shellModeSelector.guard = true;
                            for (var i = 0; i < 3; i++) {
                                if (shellModeSelector.model[i] === shellLoader.mode) {
                                    shellModeSelector.selectedIndex = i;
                                    return;
                                }
                            }
                            shellModeSelector.guard = false;
                        }
                    }
                }


                Label {
                    text: "Fingerprint"
                }
                Row {
                    Button {
                        text: "Success"
                        onClicked: {
                            var biometryd = testCase.findInvisibleChild(shellContainer, "biometryd");
                            var uid = 0;
                            for (var i = 0; i < LightDM.Users.count; i++) {
                                if (LightDM.Users.data(i, LightDM.UserRoles.NameRole) == AccountsService.user) {
                                    uid = LightDM.Users.data(i, LightDM.UserRoles.UidRole);
                                    break;
                                }
                            }
                            biometryd.operation.mockSuccess(uid);
                        }
                    }

                    Button {
                        text: "Failure"
                        onClicked: {
                            var biometryd = testCase.findInvisibleChild(shellContainer, "biometryd");
                            biometryd.operation.mockFailure("error");
                        }
                    }
                }
            }
        }
    }

    Component {
        id: mockNotification

        QtObject {
            function invokeAction(actionId) {
                mockNotificationsModel.actionInvoked(actionId)
            }
        }
    }
    ListModel {
        id: mockNotificationsModel

        signal actionInvoked(string actionId)

        function getRaw(id) {
            return mockNotification.createObject(mockNotificationsModel)
        }

        onActionInvoked: {
            if(actionId == "ok_id") {
                mockNotificationsModel.clear()
            }
        }
    }

    SignalSpy {
        id: launcherShowDashHomeSpy
        signalName: "showDashHome"
    }

    SignalSpy {
        id: sessionSpy
        signalName: "sessionStarted"
    }

    SignalSpy {
        id: dashCommunicatorSpy
        signalName: "setCurrentScopeCalled"
    }

    SignalSpy {
        id: broadcastUrlSpy
        target: SessionBroadcast
        signalName: "startUrl"
    }

    SignalSpy {
        id: broadcastHomeSpy
        target: SessionBroadcast
        signalName: "showHome"
    }

    SignalSpy {
        id: unlockAllModemsSpy
        target: Connectivity
        signalName: "unlockingAllModems"
    }

    SignalSpy {
        id: notificationActionSpy
        target: mockNotificationsModel
        signalName: "actionInvoked"
    }

    Telephony.CallEntry {
        id: phoneCall
        phoneNumber: "+447812221111"
    }

    Item {
        id: fakeDismissTimer
        property bool running: false
        signal triggered

        function stop() {
            running = false;
        }

        function restart() {
            running = true;
        }
    }

    StageTestCase {
        id: testCase
        name: "Shell"
        when: windowShown

        property Item shell: shellLoader.status === Loader.Ready ? shellLoader.item : null

        function init() {
            if (shellLoader.active) {
                // happens for the very first test function as shell
                // is loaded by default
                tearDown();
            }
        }

        function cleanup() {
            waitForRendering(shell);
            mouseEmulation.checked = true;
            tryCompare(shell, "waitingOnGreeter", false); // make sure greeter didn't leave us in disabled state
            tearDown();
            WindowStateStorage.clear();
        }

        function loadShell(formFactor) {
            shellLoader.state = formFactor;
            shellLoader.active = true;
            tryCompare(shellLoader, "status", Loader.Ready);
            removeTimeConstraintsFromSwipeAreas(shellLoader.item);
            tryCompare(shell, "waitingOnGreeter", false); // reset by greeter when ready

            sessionSpy.target = findChild(shell, "greeter")
            dashCommunicatorSpy.target = findInvisibleChild(shell, "dashCommunicator");

            var launcher = findChild(shell, "launcher");
            launcherShowDashHomeSpy.target = launcher;

            var panel = findChild(launcher, "launcherPanel");
            verify(!!panel);

            panel.dismissTimer = fakeDismissTimer;

            waitForGreeterToStabilize();

            // from StageTestCase
            topLevelSurfaceList = findInvisibleChild(shell, "topLevelSurfaceList");
            verify(topLevelSurfaceList);
            stage = findChild(shell, "stage");

            // wait until unity8-dash is fully loaded
            tryCompare(topLevelSurfaceList, "count", 1);
            waitUntilAppWindowIsFullyLoaded(topLevelSurfaceList.idAt(0));
        }

        function loadDesktopShellWithApps() {
            loadShell("desktop");
            waitForRendering(shell)
            shell.usageScenario = "desktop"
            waitForRendering(shell)
            var app1 = ApplicationManager.startApplication("dialer-app")
            var app2 = ApplicationManager.startApplication("webbrowser-app")
            var app3 = ApplicationManager.startApplication("camera-app")
            var app4 = ApplicationManager.startApplication("facebook-webapp")
            var app5 = ApplicationManager.startApplication("camera-app")
            var app6 = ApplicationManager.startApplication("gallery-app")
            var app7 = ApplicationManager.startApplication("calendar-app")
            for (var i = 0; i < topLevelSurfaceList.count; ++i) {
                waitUntilAppWindowIsFullyLoaded(topLevelSurfaceList.idAt(i));
            }
        }

        function waitForGreeterToStabilize() {
            var greeter = findChild(shell, "greeter");
            verify(greeter);

            var loginList = findChild(greeter, "loginList", 0 /* timeout */);
            // Only present in WideView
            if (loginList) {
                var userList = findChild(loginList, "userList");
                verify(userList);
                tryCompare(userList, "movingInternally", false);
            }
        }

        function tearDown() {
            launcherShowDashHomeSpy.target = null;

            shellLoader.itemDestroyed = false;

            shellLoader.active = false;

            tryCompare(shellLoader, "status", Loader.Null);
            tryCompare(shellLoader, "item", null);
            // Loader.status might be Loader.Null and Loader.item might be null but the Loader
            // item might still be alive. So if we set Loader.active back to true
            // again right now we will get the very same Shell instance back. So no reload
            // actually took place. Likely because Loader waits until the next event loop
            // iteration to do its work. So to ensure the reload, we will wait until the
            // Shell instance gets destroyed.
            tryCompare(shellLoader, "itemDestroyed", true);

            LightDMController.reset();
            setLightDMMockMode("single"); // these tests default to "single"

            AccountsService.demoEdges = false;
            AccountsService.demoEdgesCompleted = [];
            AccountsService.backgroundFile = "";
            Wizard.System.wizardEnabled = false;
            shellLoader.mode = "full-greeter";

            // kill all (fake) running apps
            killApps();

            unlockAllModemsSpy.clear()
            LightDM.Greeter.authenticate(""); // reset greeter

            sessionSpy.clear();
            broadcastUrlSpy.clear();
            broadcastHomeSpy.clear();

            GSettingsController.setLifecycleExemptAppids([]);
            GSettingsController.setPictureUri("");
        }

        function ensureInputMethodSurface() {
            var surfaceManager = findInvisibleChild(shell, "surfaceManager");
            verify(surfaceManager);
            surfaceManager.createInputMethodSurface();

            tryCompareFunction(function() { return root.topLevelSurfaceList.inputMethodSurface !== null }, true);
        }

        function test_snapDecisionDismissalReturnsFocus() {
            loadShell("phone");
            swipeAwayGreeter();
            var notifications = findChild(shell, "notificationList");
            var appDelegate = startApplication("camera-app");

            var appSurface = appDelegate.surface;
            verify(appSurface);

            tryCompare(appSurface, "activeFocus", true);

            notifications.model = mockNotificationsModel;

            // FIXME: Hack: UnitySortFilterProxyModelQML doesn't work with QML ListModels which we use
            // for mocking here (RoleType can't be found in the QML model). As we only need to show
            // one SnapDecision lets just disable the filtering and make appear any notification as a
            // SnapDecision.
            var snapDecisionProxyModel = findInvisibleChild(shell, "snapDecisionProxyModel");
            snapDecisionProxyModel.filterRegExp = RegExp("");

            // Pop-up a notification
            addSnapDecisionNotification();
            waitForRendering(shell);

            // Make sure the notification really opened
            var notification = findChild(notifications, "notification" + (mockNotificationsModel.count - 1));
            verify(notification !== undefined && notification != null, "notification wasn't found");
            tryCompare(notification, "height", notification.implicitHeight)
            waitForRendering(notification);

            // Make sure activeFocus went away from the app window
            tryCompare(appSurface, "activeFocus", false);
            tryCompare(stage, "interactive", false);

            // Clicking the button should dismiss the notification and return focus
            var buttonAccept = findChild(notification, "notify_button0");
            mouseClick(buttonAccept);

            // Make sure we're back to normal
            tryCompare(appSurface, "activeFocus", true);
            compare(stage.interactive, true, "Stages not interactive again after modal notification has closed");
        }

        function addSnapDecisionNotification() {
            var n = {
                type: Notification.SnapDecision,
                hints: {"x-canonical-private-affirmative-tint": "true"},
                summary: "Tom Ato",
                body: "Lorem ipsum dolor sit amet, consetetur sadipscing elitr, sed diam nonumy eirmod tempor invidunt ut labore et dolore magna aliquyam erat, sed diam voluptua.",
                icon: Qt.resolvedUrl("../graphics/avatars/funky.png"),
                secondaryIcon: Qt.resolvedUrl("../graphics/applicationIcons/facebook.png"),
                actions: [{ id: "ok_id", label: "Ok"},
                    { id: "cancel_id", label: "Cancel"},
                    { id: "notreally_id", label: "Not really"},
                    { id: "noway_id", label: "messages:No way"},
                    { id: "nada_id", label: "messages:Nada"}]
            }

            mockNotificationsModel.append(n)
        }

        function test_suspend() {
            loadShell("phone");
            swipeAwayGreeter();
            var greeter = findChild(shell, "greeter");

            // Launch an app from the launcher
            dragLauncherIntoView();
            var appSurfaceId = topLevelSurfaceList.nextId;
            tapOnAppIconInLauncher();
            waitUntilAppWindowIsFullyLoaded(appSurfaceId);

            var mainAppId = ApplicationManager.focusedApplicationId;
            verify(mainAppId != "");
            var mainApp = ApplicationManager.findApplication(mainAppId);
            verify(mainApp);
            tryCompare(mainApp, "requestedState", ApplicationInfoInterface.RequestedRunning);

            // Display off while call is active...
            callManager.foregroundCall = phoneCall;
            Powerd.setStatus(Powerd.Off, Powerd.Unknown);
            tryCompare(greeter, "shown", false);

            // Now try again after ending call
            callManager.foregroundCall = null;
            Powerd.setStatus(Powerd.On, Powerd.Unknown);
            Powerd.setStatus(Powerd.Off, Powerd.Unknown);
            tryCompare(greeter, "fullyShown", true);

            compare(mainApp.requestedState, ApplicationInfoInterface.RequestedSuspended);

            // And wake up
            Powerd.setStatus(Powerd.On, Powerd.Unknown);
            tryCompare(greeter, "fullyShown", true);

            // Swipe away greeter to focus app

            // greeter unloads its internal components when hidden
            // and reloads them when shown. Thus we have to do this
            // again before interacting with it otherwise any
            // SwipeAreas in there won't be easily fooled by
            // fake swipes.
            removeTimeConstraintsFromSwipeAreas(greeter);
            swipeAwayGreeter();

            compare(mainApp.requestedState, ApplicationInfoInterface.RequestedRunning);
            tryCompare(ApplicationManager, "focusedApplicationId", mainAppId);
        }

        function swipeAwayGreeter() {
            var greeter = findChild(shell, "greeter");
            tryCompare(greeter, "fullyShown", true);
            waitForGreeterToStabilize();
            removeTimeConstraintsFromSwipeAreas(greeter);

            var touchX = shell.width - (shell.edgeSize / 2);
            var touchY = shell.height / 2;
            touchFlick(shell, touchX, touchY, shell.width * 0.1, touchY);

            // wait until the animation has finished
            tryCompare(greeter, "shown", false);
            waitForRendering(greeter);
        }

        function selectUserAtIndex(i) {
            // We could be anywhere in list; find target index to know which direction
            var greeter = findChild(shell, "greeter")
            var userlist = findChild(greeter, "userList")
            if (userlist.currentIndex == i)
                keyClick(Qt.Key_Escape) // Reset state if we're not moving
            while (userlist.currentIndex != i) {
                var next = userlist.currentIndex + 1
                var key = Qt.Key_Down;
                if (userlist.currentIndex > i) {
                    next = userlist.currentIndex - 1
                    key = Qt.Key_Up;
                }
                keyPress(key);
                tryCompare(userlist, "currentIndex", next)
            }
            tryCompare(userlist, "movingInternally", false);
            tryCompare(shell, "waitingOnGreeter", false); // wait for PAM to settle
        }

        function selectUser(name) {
            // Find index of user with the right name
            for (var i = 0; i < LightDM.Users.count; i++) {
                if (LightDM.Users.data(i, LightDM.UserRoles.NameRole) == name) {
                    break
                }
            }
            if (i == LightDM.Users.count) {
                fail("Didn't find name")
                return -1
            }
            selectUserAtIndex(i)
            return i
        }

        function clickPasswordInput(isButton) {
            var greeter = findChild(shell, "greeter")
            tryCompare(greeter, "fullyShown", true);

            var promptButton = findChild(greeter, "promptButton");
            tryCompare(promptButton, "visible", isButton);

            var promptField = findChild(greeter, "promptField");
            tryCompare(promptField, "visible", !isButton);

            mouseClick(promptButton);
        }

        function confirmLoggedIn(loggedIn) {
            var greeter = findChild(shell, "greeter");
            tryCompare(greeter, "shown", loggedIn ? false : true);
            verify(loggedIn ? sessionSpy.count > 0 : sessionSpy.count === 0);
        }

        function setLightDMMockMode(mode) {
            LightDMController.userMode = mode;
        }

        function test_showInputMethod() {
            loadShell("phone");
            swipeAwayGreeter();
            ensureInputMethodSurface();

            var item = findChild(shell, "inputMethod");
            var surface = topLevelSurfaceList.inputMethodSurface;

            surface.requestState(Mir.MinimizedState);
            tryCompare(item, "visible", false);

            surface.requestState(Mir.RestoredState);
            tryCompare(item, "visible", true);

            surface.requestState(Mir.MinimizedState);
            tryCompare(item, "visible", false);

            surface.requestState(Mir.MaximizedState);
            tryCompare(item, "visible", true);

            surface.requestState(Mir.MinimizedState);
            tryCompare(item, "visible", false);
        }

        function test_surfaceLosesActiveFocusWhilePanelIsOpen() {
            loadShell("phone");
            swipeAwayGreeter();
            var appDelegate = startApplication("dialer-app");
            var appSurface = appDelegate.surface;
            verify(appSurface);

            tryCompare(appSurface, "activeFocus", true);

            // Drag the indicators panel half-open
            var touchX = shell.width / 2;
            var indicators = findChild(shell, "indicators");
            touchFlick(indicators,
                    touchX /* fromX */, indicators.minimizedPanelHeight * 0.5 /* fromY */,
                    touchX /* toX */, shell.height * 0.5 /* toY */,
                    true /* beginTouch */, false /* endTouch */);
            verify(indicators.partiallyOpened);

            tryCompare(appSurface, "activeFocus", false);

            // And finish getting it open
            touchFlick(indicators,
                    touchX /* fromX */, shell.height * 0.5 /* fromY */,
                    touchX /* toX */, shell.height * 0.9 /* toY */,
                    false /* beginTouch */, true /* endTouch */);
            tryCompare(indicators, "fullyOpened", true);

            tryCompare(appSurface, "activeFocus", false);

            dragToCloseIndicatorsPanel();

            tryCompare(appSurface, "activeFocus", true);
        }

        function test_launchedAppHasActiveFocus_data() {
            return [
                {tag: "phone", formFactor: "phone", usageScenario: "phone"},
                {tag: "tablet", formFactor: "tablet", usageScenario: "tablet"},
                {tag: "desktop", formFactor: "tablet", usageScenario: "desktop"}
            ]
        }

        function test_launchedAppHasActiveFocus(data) {
            loadShell(data.formFactor);
            shell.usageScenario = data.usageScenario;
            swipeAwayGreeter();

            var appDelegate = startApplication("webbrowser-app");

            tryCompare(appDelegate.surface, "activeFocus", true);
        }

        function test_launchedAppKeepsActiveFocusOnUsageModeChange() {
            loadShell("tablet");
            swipeAwayGreeter();

            var webAppSurfaceId = topLevelSurfaceList.nextId;
            var webApp = ApplicationManager.startApplication("webbrowser-app");
            verify(webApp);
            waitUntilAppWindowIsFullyLoaded(webAppSurfaceId);

            var webAppSurface = webApp.surfaceList.get(topLevelSurfaceList.indexForId(webAppSurfaceId));
            verify(webAppSurface);

            tryCompare(webAppSurface, "activeFocus", true);

            shell.usageScenario = "desktop";

            // check that the desktop stage and window have been loaded
            waitUntilAppWindowIsFullyLoaded(webAppSurfaceId);

            tryCompare(webAppSurface, "activeFocus", true);

            shell.usageScenario = "tablet";

            // check that the tablet stage and app surface delegate have been loaded
            waitUntilAppWindowIsFullyLoaded(webAppSurfaceId);

            tryCompare(webAppSurface, "activeFocus", true);
        }

        function dragToCloseIndicatorsPanel() {
            var indicators = findChild(shell, "indicators");

            var touchStartX = shell.width / 2;
            var touchStartY = shell.height - (indicators.minimizedPanelHeight * 0.5);
            touchFlick(shell,
                    touchStartX, touchStartY,
                    touchStartX, shell.height * 0.1);

            tryCompare(indicators, "fullyClosed", true);
        }

        function dragLauncherIntoView() {
            var launcher = findChild(shell, "launcher");
            var launcherPanel = findChild(launcher, "launcherPanel");
            waitForRendering(launcher);
            verify(launcherPanel.x = - launcherPanel.width);

            var touchStartX = 2;
            var touchStartY = shell.height / 2;
            touchFlick(shell, touchStartX, touchStartY, launcherPanel.width + units.gu(1), touchStartY);

            tryCompare(launcherPanel, "x", 0);
            tryCompare(launcher, "state", "visible");
        }

        function tapOnAppIconInLauncher() {
            var launcherPanel = findChild(shell, "launcherPanel");

            // pick the first icon, the one at the top.
            var appIcon = findChild(launcherPanel, "launcherDelegate0")
            tap(appIcon, appIcon.width / 2, appIcon.height / 2);
        }

        function showIndicators() {
            var indicators = findChild(shell, "indicators");
            indicators.show();
            tryCompare(indicators, "fullyOpened", true);
        }

        function hideIndicators() {
            var indicators = findChild(shell, "indicators");
            if (indicators.fullyOpened) {
                indicators.hide();
            }
        }

        function waitUntilDashIsFocused() {
            tryCompare(ApplicationManager, "focusedApplicationId", "unity8-dash");
        }

        function swipeFromLeftEdge(swipeLength) {
            var touchStartX = 2;
            var touchStartY = shell.height / 2;
            touchFlick(shell,
                    touchStartX              , touchStartY,
                    touchStartX + swipeLength, touchStartY);
        }

        function itemIsOnScreen(item) {
            var itemRectInShell = item.mapToItem(shell, 0, 0, item.width, item.height);

            return itemRectInShell.x >= 0
                && itemRectInShell.y >= 0
                && itemRectInShell.x + itemRectInShell.width <= shell.width
                && itemRectInShell.y + itemRectInShell.height <= shell.height;
        }

        function showGreeter() {
            var greeter = findChild(shell, "greeter");
            LightDM.Greeter.showGreeter();
            waitForRendering(greeter);
            tryCompare(greeter, "fullyShown", true);

            // greeter unloads its internal components when hidden
            // and reloads them when shown. Thus we have to do this
            // again before interacting with it otherwise any
            // SwipeAreas in there won't be easily fooled by
            // fake swipes.
            removeTimeConstraintsFromSwipeAreas(greeter);
        }

        function revealLauncherByEdgePushWithMouse() {
            var launcher = findChild(shell, "launcher");
            verify(launcher);

            // Place the mouse against the window/screen edge and push beyond the barrier threshold
            mouseMove(shell, 0, shell.height / 2);
            launcher.pushEdge(EdgeBarrierSettings.pushThreshold * .8);

            var panel = findChild(launcher, "launcherPanel");
            verify(panel);

            // wait until it gets fully extended
            tryCompare(panel, "x", 0);
            tryCompare(launcher, "state", "visibleTemporary");
        }

        function test_focusRequestedHidesGreeter() {
            loadShell("phone");
            swipeAwayGreeter();
            var greeter = findChild(shell, "greeter");

            var appSurfaceId = topLevelSurfaceList.nextId;
            var app = ApplicationManager.startApplication("dialer-app");
            waitUntilAppWindowIsFullyLoaded(appSurfaceId);

            // Minimize the application we just launched
            swipeFromLeftEdge(units.gu(15));

            showGreeter();

            // The main point of this test
            ApplicationManager.requestFocusApplication("dialer-app");
            tryCompare(greeter, "shown", false);
            waitForRendering(greeter);
        }

        function test_focusRequestedHidesIndicators() {
            loadShell("phone");
            swipeAwayGreeter();
            var indicators = findChild(shell, "indicators");

            showIndicators();

            var oldCount = ApplicationManager.count;
            ApplicationManager.startApplication("camera-app");
            tryCompare(ApplicationManager, "count", oldCount + 1);

            tryCompare(indicators, "fullyClosed", true);
        }

        function test_greeterShownAgainHidesIndicators() {
            // Regression test for https://launchpad.net/bugs/1595569

            loadShell("phone");
            showIndicators();
            showGreeter();

            var indicators = findChild(shell, "indicators");
            tryCompare(indicators, "fullyClosed", true);
        }

        function test_showAndHideGreeterDBusCalls() {
            loadShell("phone");
            swipeAwayGreeter();
            var greeter = findChild(shell, "greeter")
            tryCompare(greeter, "shown", false)
            waitForRendering(greeter);
            LightDM.Greeter.showGreeter()
            waitForRendering(greeter)
            tryCompare(greeter, "fullyShown", true)
            LightDM.Greeter.hideGreeter()
            tryCompare(greeter, "shown", false)
        }

        function test_greeterLoginsAutomaticallyWhenNoPasswordSet() {
            loadShell("phone");

            var greeter = findChild(shell, "greeter");
            verify(!greeter.locked);
            compare(sessionSpy.count, 0);

            swipeAwayGreeter();
            compare(sessionSpy.count, 1);
        }

        function test_fullscreen() {
            loadShell("phone");
            swipeAwayGreeter();
            var panel = findChild(shell, "panel");
            compare(panel.fullscreenMode, false);
            var cameraSurfaceId = topLevelSurfaceList.nextId;
            var cameraApp = ApplicationManager.startApplication("camera-app");
            waitUntilAppWindowIsFullyLoaded(cameraSurfaceId);
            tryCompare(panel, "fullscreenMode", true);
            var dialerSurfaceId = topLevelSurfaceList.nextId;
            var dialerApp = ApplicationManager.startApplication("dialer-app");
            waitUntilAppWindowIsFullyLoaded(dialerSurfaceId);
            tryCompare(panel, "fullscreenMode", false);
            ApplicationManager.requestFocusApplication(cameraApp.appId);
            tryCompare(panel, "fullscreenMode", true);
            ApplicationManager.requestFocusApplication(dialerApp.appId);
            tryCompare(panel, "fullscreenMode", false);
        }

        function test_leftEdgeDragFullscreen() {
            loadShell("phone");
            swipeAwayGreeter();
            var panel = findChild(shell, "panel");
            tryCompare(panel, "fullscreenMode", false)

            ApplicationManager.startApplication("camera-app");
            tryCompare(panel, "fullscreenMode", true)

            var touchStartX = 2;
            var touchStartY = shell.height / 2;

            touchFlick(shell, touchStartX, touchStartY, units.gu(2), touchStartY, true, false);

            compare(panel.fullscreenMode, true);

            touchFlick(shell, units.gu(2), touchStartY, shell.width * 0.5, touchStartY, false, false);

            tryCompare(panel, "fullscreenMode", false);

            touchRelease(shell);
        }

        function test_unlockedProperties() {
            loadShell("phone");
            swipeAwayGreeter();
            // Confirm that various properties have the correct values when unlocked
            var greeter = findChild(shell, "greeter");
            tryCompare(greeter, "locked", false);

            var launcher = findChild(shell, "launcher")
            tryCompare(launcher, "available", true)

            var indicators = findChild(shell, "indicators")
            tryCompare(indicators, "available", true)
        }

        function test_unlockAllModemsOnBoot() {
            loadShell("phone");
            swipeAwayGreeter();
            tryCompare(unlockAllModemsSpy, "count", 1)
        }

        function test_unlockAllModemsAfterWizard() {
            Wizard.System.wizardEnabled = true;
            loadShell("phone");

            var wizard = findChild(shell, "wizard");
            compare(wizard.active, true);
            compare(Wizard.System.wizardEnabled, true);
            compare(unlockAllModemsSpy.count, 0);

            wizard.hide();
            tryCompare(wizard, "active", false);
            compare(Wizard.System.wizardEnabled, false);
            compare(unlockAllModemsSpy.count, 1);
        }

        function test_wizardEarlyExit() {
            Wizard.System.wizardEnabled = true;
            loadShell("phone");

            var wizard = findChild(shell, "wizard");
            tryCompare(wizard, "active", true);
            tryCompareFunction(function() { return topLevelSurfaceList.applicationAt(0).appId; }, "unity8-dash");

            // Make sure we stay running when there's no top level window (can happen for
            // a moment when we restart the dash after switching language)
            var dashApplication = ApplicationManager.findApplication("unity8-dash");
            ApplicationManager.stopApplication(dashApplication.appId);
            // wait until all zombie surfaces are gone. As MirSurfaceItems hold references over them.
            // They won't be gone until those surface items are destroyed.
            tryCompareFunction(function() { return dashApplication.surfaceList.count }, 0);

            tryCompare(topLevelSurfaceList, "count", 0);
            compare(wizard.shown, true);

            // And make sure we stay running when dash comes back again
            var dashSurfaceId = topLevelSurfaceList.nextId;
            ApplicationManager.startApplication(dashApplication.appId);
            waitUntilAppWindowIsFullyLoaded(dashSurfaceId);
            compare(wizard.shown, true);

            // And make sure we stop when some other surface shows app
            var gallerySurfaceId = topLevelSurfaceList.nextId;
            var galleryApp = ApplicationManager.startApplication("gallery-app");
            waitUntilAppWindowIsFullyLoaded(gallerySurfaceId);
            tryCompareFunction(function() { return topLevelSurfaceList.applicationAt(0).appId; }, "gallery-app");
            compare(wizard.shown, false);
            tryCompare(Wizard.System, "wizardEnabled", false);
        }

        function test_tutorialPausedDuringGreeter() {
            loadShell("phone");

            var tutorial = findChild(shell, "tutorial");

            AccountsService.demoEdges = true;
            tryCompare(tutorial, "paused", true);

            swipeAwayGreeter();
            tryCompare(tutorial, "paused", false);
        }

        function test_customBackground() {
            loadShell("desktop");
            shell.usageScenario = "desktop";
            waitForRendering(shell);

            var wallpaperResolver = findInvisibleChild(shell, "wallpaperResolver");
            var greeter = findChild(shell, "greeter");
            verify(!greeter.hasCustomBackground);
            compare(wallpaperResolver.background, wallpaperResolver.defaultBackground);

            AccountsService.backgroundFile = Qt.resolvedUrl("../graphics/applicationIcons/dash.png");
            tryCompare(greeter, "hasCustomBackground", true);
            compare(wallpaperResolver.background, AccountsService.backgroundFile);
        }

        function test_cachedBackground() {
            loadShell("desktop");
            shell.usageScenario = "desktop";
            waitForRendering(shell);

            var greeter = findChild(shell, "greeter");
            verify(!greeter.hasCustomBackground);
            compare(greeter.background.toString().indexOf("image://unity8imagecache/file:///"), 0);
            verify(greeter.background.toString().indexOf("?name=wallpaper") > 0);
        }

        function test_tapOnRightEdgeReachesApplicationSurface() {
            loadShell("phone");
            swipeAwayGreeter();
            var topmostSpreadDelegate = findChild(shell, "appDelegate_" + topLevelSurfaceList.idAt(0));
            verify(topmostSpreadDelegate);

            waitUntilFocusedApplicationIsShowingItsSurface();

            var topmostSurfaceItem = findChild(topmostSpreadDelegate, "surfaceItem");
            verify(topmostSurfaceItem);

            var rightEdgeDragArea = findChild(shell, "rightEdgeDragArea");
            topmostSurfaceItem.touchPressCount = 0;
            topmostSurfaceItem.touchReleaseCount = 0;

            var tapPoint = rightEdgeDragArea.mapToItem(shell, rightEdgeDragArea.width / 2,
                    rightEdgeDragArea.height / 2);

            tap(shell, tapPoint.x, tapPoint.y);

            tryCompare(topmostSurfaceItem, "touchPressCount", 1);
            tryCompare(topmostSurfaceItem, "touchReleaseCount", 1);
        }

        /*
            Perform a right edge drag over an application surface and check
            that no touch event was sent to it (ie, they were all consumed
            by the right-edge drag area)
         */
        function test_rightEdgeDragDoesNotReachApplicationSurface() {
            loadShell("phone");
            swipeAwayGreeter();
            var topmostSpreadDelegate = findChild(shell, "appDelegate_" + topLevelSurfaceList.idAt(0));
            var topmostSurfaceItem = findChild(topmostSpreadDelegate, "surfaceItem");
            var rightEdgeDragArea = findChild(shell, "rightEdgeDragArea");

            topmostSurfaceItem.touchPressCount = 0;
            topmostSurfaceItem.touchReleaseCount = 0;

            var gestureStartPoint = rightEdgeDragArea.mapToItem(shell, rightEdgeDragArea.width / 2,
                    rightEdgeDragArea.height / 2);

            touchFlick(shell,
                    gestureStartPoint.x /* fromX */, gestureStartPoint.y /* fromY */,
                    units.gu(1) /* toX */, gestureStartPoint.y /* toY */);

            tryCompare(topmostSurfaceItem, "touchPressCount", 0);
            tryCompare(topmostSurfaceItem, "touchReleaseCount", 0);
        }

        function waitUntilFocusedApplicationIsShowingItsSurface()
        {
            var spreadDelegate = findChild(shell, "appDelegate_" + topLevelSurfaceList.idAt(0));
            var appState = findInvisibleChild(spreadDelegate, "applicationWindowStateGroup");
            tryCompare(appState, "state", "surface");
            var transitions = appState.transitions;
            for (var i = 0; i < transitions.length; ++i) {
                var transition = transitions[i];
                tryCompare(transition, "running", false, 2000);
            }
        }

        function swipeFromRightEdgeToShowAppSpread()
        {
            // perform a right-edge drag to show the spread
            var touchStartX = shell.width - (shell.edgeSize / 2)
            var touchStartY = shell.height / 2;
            touchFlick(shell, touchStartX, touchStartY, units.gu(1) /* endX */, touchStartY /* endY */);

            // check if it's indeed showing the spread
            var stage = findChild(shell, "stage");
            tryCompare(stage, "state", "spread");
        }

        function test_physicalHomeKeyPressDoesNothingWithActiveGreeter() {
            loadShell("phone");

            var windowInputMonitor = findInvisibleChild(shell, "windowInputMonitor");
            var coverPage = findChild(shell, "coverPage");

            windowInputMonitor.homeKeyActivated();
            verify(coverPage.shown);
        }

        function test_physicalHomeKeyPressFocusesDash() {
            loadShell("phone");

            var galleryApp = ApplicationManager.startApplication("gallery-app");
            tryCompare(ApplicationManager, "focusedApplicationId", "gallery-app");

            var windowInputMonitor = findInvisibleChild(shell, "windowInputMonitor");
            windowInputMonitor.homeKeyActivated();
            tryCompare(ApplicationManager, "focusedApplicationId", "unity8-dash");
        }

        function test_tabletLogin_data() {
            return [
                {tag: "auth error", user: "auth-error", loggedIn: false, password: ""},
                {tag: "with password", user: "has-password", loggedIn: true, password: "password"},
                {tag: "without password", user: "no-password", loggedIn: true, password: ""},
            ]
        }

        function test_tabletLogin(data) {
            setLightDMMockMode("full");
            loadShell("tablet");

            selectUser(data.user);

            clickPasswordInput(data.password === "" /* isButton */);

            if (data.password !== "") {
                typeString(data.password);
                keyClick(Qt.Key_Enter);
            }

            confirmLoggedIn(data.loggedIn);
        }

        function test_appLaunchDuringGreeter_data() {
            return [
                {tag: "auth error", user: "auth-error", loggedIn: false, passwordFocus: false},
                {tag: "without password", user: "no-password", loggedIn: true, passwordFocus: false},
                {tag: "with password", user: "has-password", loggedIn: false, passwordFocus: true},
            ]
        }

        function test_appLaunchDuringGreeter(data) {
            setLightDMMockMode("full");
            loadShell("tablet");

            selectUser(data.user)

            var greeter = findChild(shell, "greeter")
            var app = ApplicationManager.startApplication("dialer-app")

            confirmLoggedIn(data.loggedIn)

            if (data.passwordFocus) {
                var passwordInput = findChild(greeter, "promptField");
                tryCompare(passwordInput, "focus", true)
            }
        }

        function test_manualLoginFlow() {
            LightDMController.showManualLoginHint = true;
            setLightDMMockMode("full");
            loadShell("desktop");

            var i = selectUser("*other");
            var greeter = findChild(shell, "greeter");
            var username = findChild(greeter, "username" + i);
            var promptField = findChild(greeter, "promptField");
            var promptHint = findChild(greeter, "promptHint");

            compare(username.text, "Login");
            compare(promptHint.text, "Username");

            tryCompare(promptField, "activeFocus", true);
            typeString("has-password");
            keyClick(Qt.Key_Enter);

            promptHint = findChild(greeter, "promptHint");
            tryCompare(username, "text", "has-password");
            tryCompare(promptHint, "text", "Passphrase");

            typeString("password");
            keyClick(Qt.Key_Enter);

            confirmLoggedIn(true);
        }

        function test_launcherInverted_data() {
            return [
                {tag: "phone", formFactor: "phone", usageScenario: "phone", launcherInverted: true},
                {tag: "tablet", formFactor: "tablet", usageScenario: "tablet", launcherInverted: true},
                {tag: "desktop", formFactor: "tablet", usageScenario: "desktop", launcherInverted: false}
            ]
        }

        function test_launcherInverted(data) {
            loadShell(data.formFactor);
            shell.usageScenario = data.usageScenario;

            var launcher = findChild(shell, "launcher");
            compare(launcher.inverted, data.launcherInverted);
        }

        function test_unfocusedAppsGetSuspendedAfterEnteringStagedMode() {
            loadShell("tablet");
            shell.usageScenario = "desktop";

            var webBrowserSurfaceId = topLevelSurfaceList.nextId;
            var webBrowserApp = ApplicationManager.startApplication("webbrowser-app");
            waitUntilAppWindowIsFullyLoaded(webBrowserSurfaceId);

            var gallerySurfaceId = topLevelSurfaceList.nextId;
            var galleryApp = ApplicationManager.startApplication("gallery-app");
            waitUntilAppWindowIsFullyLoaded(gallerySurfaceId);

            ApplicationManager.requestFocusApplication("unity8-dash");
            tryCompare(ApplicationManager, "focusedApplicationId", "unity8-dash");

            compare(webBrowserApp.requestedState, ApplicationInfoInterface.RequestedRunning);
            compare(galleryApp.requestedState, ApplicationInfoInterface.RequestedRunning);

            shell.usageScenario = "tablet";

            tryCompare(webBrowserApp, "requestedState", ApplicationInfoInterface.RequestedSuspended);
            tryCompare(galleryApp, "requestedState", ApplicationInfoInterface.RequestedSuspended);
        }

        function test_unfocusedAppsAreResumedWhenEnteringWindowedMode() {
            loadShell("tablet");
            shell.usageScenario = "tablet";

            var webBrowserSurfaceId = topLevelSurfaceList.nextId;
            var webBrowserApp = ApplicationManager.startApplication("webbrowser-app");
            waitUntilAppWindowIsFullyLoaded(webBrowserSurfaceId);

            var gallerySurfaceId = topLevelSurfaceList.nextId;
            var galleryApp = ApplicationManager.startApplication("gallery-app");
            waitUntilAppWindowIsFullyLoaded(gallerySurfaceId);

            ApplicationManager.requestFocusApplication("unity8-dash");
            tryCompare(ApplicationManager, "focusedApplicationId", "unity8-dash");

            compare(webBrowserApp.requestedState, ApplicationInfoInterface.RequestedSuspended);
            compare(galleryApp.requestedState, ApplicationInfoInterface.RequestedSuspended);

            shell.usageScenario = "desktop";

            tryCompare(webBrowserApp, "requestedState", ApplicationInfoInterface.RequestedRunning);
            tryCompare(galleryApp, "requestedState", ApplicationInfoInterface.RequestedRunning);
        }

        function test_altTabSwitchesFocus_data() {
            return [
                { tag: "windowed", shellType: "desktop" },
                { tag: "staged", shellType: "phone" },
                { tag: "sidestaged", shellType: "tablet" }
            ];
        }

        function test_altTabSwitchesFocus(data) {
            loadShell(data.shellType);
            shell.usageScenario = data.shellType;
            waitForRendering(root)

            var desktopStage = findChild(shell, "stage");
            verify(desktopStage != null)

            var app1SurfaceId = topLevelSurfaceList.nextId;
            var app1 = ApplicationManager.startApplication("dialer-app")
            waitUntilAppWindowIsFullyLoaded(app1SurfaceId);

            var app2SurfaceId = topLevelSurfaceList.nextId;
            var app2 = ApplicationManager.startApplication("webbrowser-app")
            waitUntilAppWindowIsFullyLoaded(app2SurfaceId);
            var app2Surface = app2.surfaceList.get(0);
            verify(app2Surface);

            var app3SurfaceId = topLevelSurfaceList.nextId;
            var app3 = ApplicationManager.startApplication("camera-app")
            waitUntilAppWindowIsFullyLoaded(app3SurfaceId);
            var app3Surface = app3.surfaceList.get(0);
            verify(app3Surface);

            // Do a quick alt-tab and see if focus changes
            tryCompare(app3Surface, "activeFocus", true)
            keyClick(Qt.Key_Tab, Qt.AltModifier)
            tryCompare(app2Surface, "activeFocus", true)

            // Press Alt+Tab
            keyPress(Qt.Key_Alt);
            keyClick(Qt.Key_Tab);
            keyRelease(Qt.Key_Alt)

            // Focus should have switched back now
            tryCompare(app3Surface, "activeFocus", true)
        }

        function test_altTabWrapAround() {
            loadDesktopShellWithApps();

            var stage = findChild(shell, "stage");
            verify(stage !== null)

            var spread = findChild(shell, "spreadItem");
            verify(spread !== null)

            // remember the focused appId
            var focused = ApplicationManager.get(ApplicationManager.findApplication(ApplicationManager.focusedApplicationId));

            tryCompare(stage, "state", "windowed")

            // Just press Alt, make sure the spread comes up
            keyPress(Qt.Key_Alt);
            keyClick(Qt.Key_Tab);
            tryCompare(stage, "state", "spread")
            tryCompare(spread, "highlightedIndex", 1)
            waitForRendering(shell)

            // Now press and hold Tab, make sure the highlight moves all the way but stops at the last one
            // We can't simulate a pressed key with keyPress() currently, so let's inject the events
            // at API level. Jump for 10 times, verify that it's still at the last one and didn't wrap around.
            for (var i = 0; i < 10; i++) {
                spread.selectNext(true); // true == isAutoRepeat
                wait(0); // Trigger the event loop to make sure all the things happen
            }
            tryCompare(spread, "highlightedIndex", 6)

            // Now release it once, and verify that it does wrap around with an additional Tab press
            keyRelease(Qt.Key_Tab);
            keyClick(Qt.Key_Tab);
            tryCompare(spread, "highlightedIndex", 0)

            // Release control, check if spread disappears
            keyRelease(Qt.Key_Alt)
            tryCompare(stage, "state", "windowed")

            // Make sure that after wrapping around once, we have the same one focused as at the beginning
            var focusedAppSurface = focused.surfaceList.get(0);
            verify(focusedAppSurface);
            tryCompare(focusedAppSurface, "activeFocus", true)
        }

        function test_altBackTabNavigation() {
            loadDesktopShellWithApps();

            var spreadItem = findChild(shell, "spreadItem");
            verify(spreadItem !== null);

            keyPress(Qt.Key_Alt)
            keyClick(Qt.Key_Tab);
            tryCompare(spreadItem, "highlightedIndex", 1);

            keyClick(Qt.Key_Tab);
            tryCompare(spreadItem, "highlightedIndex", 2);

            keyClick(Qt.Key_Tab);
            tryCompare(spreadItem, "highlightedIndex", 3);

            keyClick(Qt.Key_Tab);
            tryCompare(spreadItem, "highlightedIndex", 4);

            keyClick(Qt.Key_Backtab);
            tryCompare(spreadItem, "highlightedIndex", 3);

            keyClick(Qt.Key_Backtab);
            tryCompare(spreadItem, "highlightedIndex", 2);

            keyClick(Qt.Key_Backtab);
            tryCompare(spreadItem, "highlightedIndex", 1);

            keyRelease(Qt.Key_Alt);
        }

        function otest_highlightFollowsMouse() {
            loadDesktopShellWithApps()

            var spreadRepeater = findInvisibleChild(shell, "spreadRepeater");
            verify(spreadRepeater !== null);

            keyPress(Qt.Key_Alt)
            keyClick(Qt.Key_Tab);

            tryCompare(spreadRepeater, "highlightedIndex", 1);

            var x = 0;
            var y = shell.height * .75;
            mouseMove(shell, x, y)

            for (var i = 0; i < 7; i++) {
                while (spreadRepeater.highlightedIndex != i && x <= 4000) {
                    x+=10;
                    mouseMove(shell, x, y)
                    wait(0); // spin the loop so bindings get evaluated
                }
            }

            verify(y < 4000);

            keyRelease(Qt.Key_Alt);
        }

        function test_closeFromSpread() {
            loadDesktopShellWithApps()

            var appRepeater = findInvisibleChild(shell, "appRepeater");
            verify(appRepeater !== null);

            var spreadItem = findChild(shell, "spreadItem");
            verify(spreadItem !== null);

            keyPress(Qt.Key_Alt)
            keyClick(Qt.Key_Tab);

            var surfaceId = topLevelSurfaceList.idAt(2);
            var spreadDelegate2 = appRepeater.itemAt(2);
            var closeMouseArea = findChild(spreadDelegate2, "closeMouseArea");

            // Move the mosue over tile 2 and verify the close button becomes visible
            var x = 0;
            var y = shell.height * .5;
            mouseMove(shell, x, y)
            while (spreadItem.highlightedIndex !== 2 && x <= 4000) {
                x+=10;
                mouseMove(shell, x, y)
                wait(0); // spin the loop so bindings get evaluated
            }
            tryCompare(closeMouseArea, "enabled", true)

            var countBeforeClickingCloseButton = topLevelSurfaceList.count;
            verify(topLevelSurfaceList.indexForId(surfaceId) === 2);

            // Close the app using the close button
            mouseClick(closeMouseArea, closeMouseArea.width / 2, closeMouseArea.height / 2)

            tryCompare(topLevelSurfaceList, "count", countBeforeClickingCloseButton - 1);
            verify(topLevelSurfaceList.indexForId(surfaceId) === -1);

            keyRelease(Qt.Key_Alt);
        }

        function test_selectFromSpreadWithMouse_data() {
            return [
                {tag: "click on tileInfo", tileInfo: true },
                {tag: "click on surface", tileInfo: false },
            ]
        }

        function test_selectFromSpreadWithMouse(data) {
            loadDesktopShellWithApps()

            var stage = findChild(shell, "stage");
            var spreadItem = findChild(stage, "spreadItem");
//            waitForRendering(spread)

            var appRepeater = findInvisibleChild(shell, "appRepeater");
            verify(appRepeater !== null);

            keyPress(Qt.Key_Alt)
            keyClick(Qt.Key_Tab);

            var surface = topLevelSurfaceList.surfaceAt(2);
            var spreadDelegate2 = appRepeater.itemAt(2);
            var decoratedWindow = findChild(spreadDelegate2, "decoratedWindow");

            tryCompare(stage, "state", "spread");

            // Move the mouse over tile 2 and verify the highlight becomes visible
            var x = 0;
            var y = shell.height * (data.tileInfo ? .9 : 0.5)
            mouseMove(shell, x, y)
            while (spreadItem.highlightedIndex !== 2 && x <= 4000) {
                x+=10;
                mouseMove(shell, x, y)
                wait(0); // spin the loop so bindings get evaluated
            }
            tryCompare(decoratedWindow, "showHighlight", true);

            // Click the tile
            mouseClick(decoratedWindow, units.gu(2), decoratedWindow.height / 2)

            // Verify that we left the spread and app2 is the focused one now
            tryCompare(stage, "state", "windowed");
            tryCompare(surface, "focused", true);

            keyRelease(Qt.Key_Alt);
        }

        function test_progressiveAutoScrolling() {
            loadDesktopShellWithApps()

            var appRepeater = findInvisibleChild(shell, "appRepeater");
            verify(appRepeater !== null);

            keyPress(Qt.Key_Alt)
            keyClick(Qt.Key_Tab);

            var spreadFlickable = findChild(shell, "spreadFlickable")

            compare(spreadFlickable.contentX, 0);

            // Move the mouse to the right and make sure it scrolls the Flickable
            var x = 0;
            var y = shell.height * .5
            mouseMove(shell, x, y)
            while (x <= shell.width) {
                x+=10;
                mouseMove(shell, x, y)
                wait(0); // spin the loop so bindings get evaluated
            }
            tryCompare(spreadFlickable, "contentX", spreadFlickable.contentWidth - spreadFlickable.width);

            // And turn around
            while (x > 0) {
                x-=10;
                mouseMove(shell, x, y)
                wait(0); // spin the loop so bindings get evaluated
            }
            tryCompare(spreadFlickable, "contentX", 0);

            keyRelease(Qt.Key_Alt);
        }

        // This makes sure the hoverMouseArea is set to invisible AND disabled
        // when not needed. Otherwise it'll eat mouse hover events for the rest of the shell/apps
        function test_hoverMouseAreaDisabledAndInvisible() {
            loadDesktopShellWithApps()

            var hoverMouseArea = findChild(shell, "hoverMouseArea");
            tryCompare(hoverMouseArea, "enabled", false)
            tryCompare(hoverMouseArea, "visible", false)

            keyPress(Qt.Key_Alt)
            keyClick(Qt.Key_Tab);

            tryCompare(hoverMouseArea, "enabled", true)
            tryCompare(hoverMouseArea, "visible", true)

            keyRelease(Qt.Key_Alt)

            tryCompare(hoverMouseArea, "enabled", false)
            tryCompare(hoverMouseArea, "visible", false)
        }

        function test_focusAppFromLauncherExitsSpread_data() {
            return [
                {tag: "autohide launcher", launcherLocked: false },
                {tag: "locked launcher", launcherLocked: true }
            ]
        }

        function test_focusAppFromLauncherExitsSpread(data) {
            loadDesktopShellWithApps()
            var launcher = findChild(shell, "launcher");
            var stage = findChild(shell, "stage");
            var app1 = findChild(launcher, "launcherDelegate0");

            GSettingsController.setAutohideLauncher(!data.launcherLocked);
            waitForRendering(shell);

            keyPress(Qt.Key_Alt)
            keyClick(Qt.Key_Tab);

            tryCompare(stage, "state", "spread")

            if (!data.launcherLocked) {
                revealLauncherByEdgePushWithMouse();
                tryCompare(launcher, "x", 0);
                mouseMove(app1, app1.width / 2, app1.height / 2)
                waitForRendering(shell)
            }

            mouseClick(app1, app1.width / 2, app1.height / 2)
            if (!data.launcherLocked) {
                tryCompare(launcher, "state", "")
            }
            tryCompare(stage, "state", "windowed")

            tryCompare(ApplicationManager, "focusedApplicationId", "dialer-app")

            keyRelease(Qt.Key_Alt);
        }

        // regression test for http://pad.lv/1443319
        function test_closeMaximizedAndRestart() {
            loadDesktopShellWithApps();

            var appRepeater = findChild(shell, "appRepeater")
            var application = topLevelSurfaceList.applicationAt(0);
            var surfaceId = topLevelSurfaceList.idAt(0);
            var appDelegate = appRepeater.itemAt(0);
            var maximizeButton = findChild(appDelegate, "maximizeWindowButton");

            tryCompare(appDelegate, "state", "normal");
            tryCompare(PanelState, "decorationsVisible", false)

            mouseClick(maximizeButton, maximizeButton.width / 2, maximizeButton.height / 2);
            tryCompare(appDelegate, "state", "maximized");
            tryCompare(PanelState, "decorationsVisible", true)

            ApplicationManager.stopApplication(application.appId);
            tryCompare(PanelState, "decorationsVisible", false)

            // wait until all zombie surfaces are gone. As MirSurfaceItems hold references over them.
            // They won't be gone until those surface items are destroyed.
            tryCompareFunction(function() { return application.surfaceList.count }, 0);

            ApplicationManager.startApplication(application.appId);
            tryCompare(PanelState, "decorationsVisible", true)
        }

        function test_newAppHasValidGeometry() {
            loadDesktopShellWithApps();
            var appRepeater = findChild(shell, "appRepeater");
            var appDelegate = appRepeater.itemAt(0);

            // Make sure windows are at 0,0 or greater and they have a size that's > 0
            compare(appDelegate.normalX >= 0, true)
            compare(appDelegate.normalY >= 0, true)
            compare(appDelegate.normalWidth > 0, true)
            compare(appDelegate.normalHeight > 0, true)
        }

        // bug http://pad.lv/1431566
        function test_switchToStagedHidesPanelButtons() {
            loadDesktopShellWithApps();
            var appRepeater = findChild(shell, "appRepeater")
            var appDelegate = appRepeater.itemAt(0);
            var panelButtons = findChild(shell, "panelWindowControlButtons")
            verify(panelButtons)

            tryCompare(appDelegate, "state", "normal");
            tryCompare(panelButtons, "visible", false);

            appDelegate.maximize(false);

            shell.usageScenario = "phone";
            waitForRendering(shell);
            tryCompare(panelButtons, "visible", false);
        }

        function test_lockingGreeterHidesPanelButtons() {
            loadDesktopShellWithApps();
            var appRepeater = findChild(shell, "appRepeater")
            var appDelegate = appRepeater.itemAt(0);
            var panelButtons = findChild(shell, "panelWindowControlButtons")

            tryCompare(appDelegate, "state", "normal");
            tryCompare(panelButtons, "visible", false);

            appDelegate.maximize(false);

            LightDM.Greeter.showGreeter();
            waitForRendering(shell);
            tryCompare(panelButtons, "visible", false);
        }

        function test_cantMoveWindowUnderPanel() {
            loadDesktopShellWithApps();
            var appRepeater = findChild(shell, "appRepeater")
            var appDelegate = appRepeater.itemAt(0);

            mousePress(appDelegate, appDelegate.width / 2, units.gu(1))
            mouseMove(appDelegate, appDelegate.width / 2, -units.gu(100))

            compare(appDelegate.y >= PanelState.panelHeight, true);
        }

        function test_cantResizeWindowUnderPanel() {
            loadShell("desktop");
            shell.usageScenario = "desktop";
            waitForRendering(shell);

            var appSurfaceId = topLevelSurfaceList.nextId;
            var app = ApplicationManager.startApplication("dialer-app")
            waitUntilAppWindowIsFullyLoaded(appSurfaceId);

            var appContainer = findChild(shell, "appContainer");
            verify(appContainer);
            var appDelegate = findChild(appContainer, "appDelegate_" + appSurfaceId);
            verify(appDelegate);
            var decoration = findChild(appDelegate, "appWindowDecoration");
            verify(decoration);

            // move it away from launcher and panel
            appDelegate.x = units.gu(10)
            appDelegate.y = units.gu(10)

            // drag-resize the area up
            mousePress(decoration, decoration.width/2, -units.gu(1));
            mouseMove(decoration, decoration.width/2, -units.gu(100));

            // verify we don't go past the panel
            compare(appDelegate.y >= PanelState.panelHeight, true);
        }

        function test_restoreWindowStateFixesIfUnderPanel() {
            loadDesktopShellWithApps();
            var appRepeater = findChild(shell, "appRepeater")
            var application = topLevelSurfaceList.applicationAt(0);
            var appDelegate = appRepeater.itemAt(0);

            // Move it under the panel programmatically (might happen later with an alt+drag)
            appDelegate.y = -units.gu(10)

            ApplicationManager.stopApplication(application.appId);
            // wait until all zombie surfaces are gone. As MirSurfaceItems hold references over them.
            // They won't be gone until those surface items are destroyed.
            tryCompareFunction(function() { return application.surfaceList.count }, 0);

            ApplicationManager.startApplication(application.appId);
            waitForRendering(shell)

            // Make sure the newly started one is at index 0 again
            tryCompareFunction(function () { return topLevelSurfaceList.applicationAt(0).appId; }, application.appId);

            appDelegate = appRepeater.itemAt(0);
            compare(appDelegate.y >= PanelState.panelHeight, true);
        }

        function test_lifecyclePolicyForNonTouchApp_data() {
            return [
                {tag: "phone", formFactor: "phone", usageScenario: "phone"},
                {tag: "tablet", formFactor: "tablet", usageScenario: "tablet"}
            ]
        }

        function test_lifecyclePolicyForNonTouchApp(data) {
            loadShell(data.formFactor);
            shell.usageScenario = data.usageScenario;

            // Add two main stage apps, the second in order to suspend the first.
            // LibreOffice has isTouchApp set to false by our mocks.
            var app1SurfaceId = topLevelSurfaceList.nextId;
            var app1 = ApplicationManager.startApplication("libreoffice");
            waitUntilAppWindowIsFullyLoaded(app1SurfaceId);
            var app2SurfaceId = topLevelSurfaceList.nextId;
            var app2 = ApplicationManager.startApplication("gallery-app");
            waitUntilAppWindowIsFullyLoaded(app2SurfaceId);

            // Sanity checking
            if (data.usageScenario === "tablet") {
                var app1Delegate = findChild(shell, "appDelegate_" + app1SurfaceId);
                compare(app1Delegate.stage, ApplicationInfoInterface.MainStage);

                var app2Delegate = findChild(shell, "appDelegate_" + app2SurfaceId);
                compare(app2Delegate.stage, ApplicationInfoInterface.MainStage);
            }
            verify(!app1.isTouchApp);

            var app1Surface = app1.surfaceList.get(0);
            verify(app1Surface);

            verify(!app1Surface.activeFocus);

            // Make sure app1 is exempt with a requested suspend
            verify(app1.exemptFromLifecycle);
            compare(app1.requestedState, ApplicationInfoInterface.RequestedSuspended);
        }

        function test_lifecyclePolicyExemption_data() {
            return [
                {tag: "phone", formFactor: "phone", usageScenario: "phone"},
                {tag: "tablet", formFactor: "tablet", usageScenario: "tablet"}
            ]
        }

        function test_lifecyclePolicyExemption(data) {
            loadShell(data.formFactor);
            shell.usageScenario = data.usageScenario;

            GSettingsController.setLifecycleExemptAppids(["webbrowser-app"]);

            // Add two main stage apps, the second in order to suspend the first
            var app1SurfaceId = topLevelSurfaceList.nextId;
            var app1 = ApplicationManager.startApplication("webbrowser-app");
            waitUntilAppWindowIsFullyLoaded(app1SurfaceId);
            var app2SurfaceId = topLevelSurfaceList.nextId;
            var app2 = ApplicationManager.startApplication("gallery-app");
            waitUntilAppWindowIsFullyLoaded(app2SurfaceId);

            // Sanity checking
            if (data.usageScenario === "tablet") {
                var app1Delegate = findChild(shell, "appDelegate_" + app1SurfaceId);
                compare(app1Delegate.stage, ApplicationInfoInterface.MainStage);

                var app2Delegate = findChild(shell, "appDelegate_" + app2SurfaceId);
                compare(app2Delegate.stage, ApplicationInfoInterface.MainStage);
            }

            var app1Surface = app1.surfaceList.get(0);
            verify(app1Surface);

            verify(!app1Surface.activeFocus);

            // Make sure app1 is exempt with a requested suspend
            verify(app1.exemptFromLifecycle);
            compare(app1.requestedState, ApplicationInfoInterface.RequestedSuspended);
        }

        function test_switchToStagedForcesLegacyAppClosing_data() {
            return [
                {tag: "forceClose", replug: false, tabletMode: false, screenSize: Qt.size(units.gu(20), units.gu(40)) },
                {tag: "replug", replug: true, tabletMode: false, screenSize: Qt.size(units.gu(20), units.gu(40)) },
                {tag: "forceClose+tablet", replug: false, tabletMode: true, screenSize: Qt.size(units.gu(90), units.gu(65)) },
                {tag: "replug+tablet", replug: true, tabletMode: true, screenSize: Qt.size(units.gu(90), units.gu(65)) }
            ];
        }

        function test_switchToStagedForcesLegacyAppClosing(data) {
            loadShell("desktop")
            shell.usageScenario = "desktop"
            waitForRendering(shell);

            // setup some screen size
            var dialogs = findChild(root, "dialogs");
            verify(dialogs);
            dialogs.screenSize = data.screenSize;

            ApplicationManager.startApplication("camera-app")

            shell.usageScenario = "phone"
            waitForRendering(shell);

            // No legacy app running yet... Popup must *not* show.
            var popup = findChild(root, "modeSwitchWarningDialog");
            compare(popup, null);

            shell.usageScenario = "desktop"
            waitForRendering(shell);

            // Now start a legacy app
            ApplicationManager.startApplication("libreoffice")

            shell.usageScenario = "phone"
            waitForRendering(shell);

            // The popup must appear now, unless in "tablet" mode
            popup = findChild(root, "modeSwitchWarningDialog");
            compare(popup !== null, !data.tabletMode);

            if (data.replug || data.tabletMode) {
                shell.usageScenario = "desktop"
                waitForRendering(shell);
            } else {
                var forceCloseButton = findChild(popup, "forceCloseButton");
                mouseClick(forceCloseButton, forceCloseButton.width / 2, forceCloseButton.height / 2);
                waitForRendering(root);
            }

            // Popup must be gone now
            popup = findChild(root, "modeSwitchWarningDialog");
            tryCompareFunction(function() { return popup === null}, true);

            if (data.replug || data.tabletMode) {
                // Libreoffice must still be running
                compare(ApplicationManager.findApplication("libreoffice") !== null, true);
            } else {
                // Libreoffice must be gone now (or soon at least)
                tryCompareFunction(function() { return ApplicationManager.findApplication("libreoffice") === null}, true);
            }
        }

        function test_superTabToCycleLauncher_data() {
            return [
                {tag: "autohide launcher", launcherLocked: false},
                {tag: "locked launcher", launcherLocked: true}
            ]
        }

        function test_superTabToCycleLauncher(data) {
            loadShell("desktop");
            shell.usageScenario = "desktop";
            waitForRendering(shell);
            GSettingsController.setAutohideLauncher(!data.launcherLocked);
            waitForRendering(shell);

            var stage = findChild(shell, "stage");
            var launcher = findChild(shell, "launcher");
            var launcherPanel = findChild(launcher, "launcherPanel");
            var firstAppInLauncher = LauncherModel.get(0).appId;
            compare(launcher.state, data.launcherLocked ? "visible": "");
            compare(launcherPanel.highlightIndex, -2);

            // Use Super + Tab Tab to cycle to the first entry in the launcher
            keyPress(Qt.Key_Super_L, Qt.MetaModifier);
            keyClick(Qt.Key_Tab);
            tryCompare(launcher, "state", "visible");
            tryCompare(launcherPanel, "highlightIndex", -1);
            keyClick(Qt.Key_Tab);
            tryCompare(launcherPanel, "highlightIndex", 0);
            keyRelease(Qt.Key_Super_L, Qt.MetaModifier);
            tryCompare(launcher, "state", data.launcherLocked ? "visible" : "");
            tryCompare(launcherPanel, "highlightIndex", -2);
            tryCompare(ApplicationManager, "focusedApplicationId", firstAppInLauncher);

            // Now go back to the dash
            keyPress(Qt.Key_Super_L, Qt.MetaModifier);
            keyClick(Qt.Key_Tab);
            tryCompare(launcher, "state", "visible");
            tryCompare(launcherPanel, "highlightIndex", -1);
            keyRelease(Qt.Key_Super_L, Qt.MetaModifier);
            tryCompare(launcher, "state", "drawer");
            tryCompare(launcherPanel, "highlightIndex", -2);
        }

        function test_longpressSuperOpensLauncherAndShortcutsOverlay() {
            loadShell("desktop");
            var launcher = findChild(shell, "launcher");
            var shortcutHint = findChild(findChild(launcher, "launcherDelegate0"), "shortcutHint")
            var shortcutsOverlay = findChild(shell, "shortcutsOverlay");

            compare(launcher.state, "");
            keyPress(Qt.Key_Super_L, Qt.MetaModifier);
            waitForRendering(shortcutsOverlay);
            tryCompare(launcher, "state", "visible");
            tryCompare(shortcutHint, "visible", true);
            if (shortcutsOverlay.enabled) {
                tryCompare(shortcutsOverlay, "visible", true, 10000);
            }

            keyRelease(Qt.Key_Super_L, Qt.MetaModifier);
            tryCompare(launcher, "state", "");
            tryCompare(shortcutHint, "visible", false);
            if (shortcutsOverlay.enabled) {
                tryCompare(shortcutsOverlay, "visible", false);
            }
        }

        function test_metaNumberLaunchesFromLauncher_data() {
            return [
                {tag: "Meta+1", key: Qt.Key_1, index: 0},
                {tag: "Meta+2", key: Qt.Key_2, index: 1},
                {tag: "Meta+4", key: Qt.Key_5, index: 4},
                {tag: "Meta+0", key: Qt.Key_0, index: 9},
            ]
        }

        function test_metaNumberLaunchesFromLauncher(data) {
            loadShell("desktop");
            var launcher = findChild(shell, "launcher");
            var appId = LauncherModel.get(data.index).appId;
            waitForRendering(shell);

            keyClick(data.key, Qt.MetaModifier);
            tryCompare(ApplicationManager, "focusedApplicationId", appId);
        }

        function test_altF1OpensLauncherForKeyboardNavigation() {
            loadShell("desktop");
            waitForRendering(shell);
            var launcher = findChild(shell, "launcher");

            keyClick(Qt.Key_F1, Qt.AltModifier);
            tryCompare(launcher, "state", "visible");
            tryCompare(launcher, "focus", true)
        }

        function test_lockedOutLauncherAddsMarginsToMaximized() {
            loadShell("desktop");
            shell.usageScenario = "desktop";
            waitForRendering(shell);
            var appContainer = findChild(shell, "appContainer");
            var launcher = findChild(shell, "launcher");
            var launcherPanel = findChild(launcher, "launcherPanel");

            var appSurfaceId = topLevelSurfaceList.nextId;
            var app = ApplicationManager.startApplication("music-app");
            waitUntilAppWindowIsFullyLoaded(appSurfaceId);
            var appDelegate = findChild(appContainer, "appDelegate_" + appSurfaceId);
            appDelegate.maximize();
            tryCompare(appDelegate, "visuallyMaximized", true);
            waitForRendering(shell);

            GSettingsController.setAutohideLauncher(true);
            tryCompare(launcherPanel, "x", -launcher.panelWidth)
            waitForRendering(shell)
            var hiddenSize = appDelegate.width;

            GSettingsController.setAutohideLauncher(false);
            tryCompare(launcherPanel, "x", 0)
            waitForRendering(shell)
            var shownSize = appDelegate.width;

            compare(shownSize + launcher.panelWidth, hiddenSize);
        }

        function test_fullscreenAppHidesLockedOutLauncher() {
            loadShell("desktop");
            shell.usageScenario = "desktop";

            var launcher = findChild(shell, "launcher");
            var launcherPanel = findChild(launcher, "launcherPanel");

            GSettingsController.setAutohideLauncher(false);
            waitForRendering(shell)

            tryCompare(launcher, "lockedVisible", true);

            var surfaceId = topLevelSurfaceList.nextId;
            var app = ApplicationManager.startApplication("gmail-webapp");

            waitUntilAppWindowIsFullyLoaded(surfaceId);

            // Sanity check: ensure the fake app we chose creates a surface the way
            // we expect it to.
            compare(app.surfaceList.get(0).shellChrome, Mir.NormalChrome);

            compare(launcher.lockedVisible, true);

            app.surfaceList.get(0).requestState(Mir.FullscreenState);

            tryCompare(launcher, "lockedVisible", false);
        }


        function test_inputEventsOnEdgesEndUpInAppSurface_data() {
            return [
                { tag: "phone" },
                { tag: "tablet" },
            ]
        }

        function test_inputEventsOnEdgesEndUpInAppSurface(data) {
            loadShell(data.tag);
            shell.usageScenario = data.tag;
            waitForRendering(shell);
            swipeAwayGreeter();

            // Let's open a fullscreen app
            var appSurfaceId = topLevelSurfaceList.nextId;
            var app = ApplicationManager.startApplication("camera-app");
            waitUntilAppWindowIsFullyLoaded(appSurfaceId);

            var appRepeater = findChild(shell, "appRepeater");
            var topmostAppDelegate = appRepeater.itemAt(0);
            verify(topmostAppDelegate);

            var topmostSurfaceItem = findChild(topmostAppDelegate, "surfaceItem");
            verify(topmostSurfaceItem);

            mouseClick(shell, 1, shell.height / 2);
            compare(topmostSurfaceItem.mousePressCount, 1);
            compare(topmostSurfaceItem.mouseReleaseCount, 1);

            mouseClick(shell, shell.width - 1, shell.height / 2);
            compare(topmostSurfaceItem.mousePressCount, 2);
            compare(topmostSurfaceItem.mouseReleaseCount, 2);

            tap(shell, 1, shell.height / 2);
            compare(topmostSurfaceItem.touchPressCount, 1);
            compare(topmostSurfaceItem.touchReleaseCount, 1);

            tap(shell, shell.width - 1, shell.height / 2);
            compare(topmostSurfaceItem.touchPressCount, 2);
            compare(topmostSurfaceItem.touchReleaseCount, 2);
        }

        function test_background_data() {
            return [
                {tag: "color",
                 accounts: Qt.resolvedUrl("data:image/svg+xml,<svg><rect width='100%' height='100%' fill='#dd4814'/></svg>"),
                 gsettings: "",
                 output: Qt.resolvedUrl("data:image/svg+xml,<svg><rect width='100%' height='100%' fill='#dd4814'/></svg>")},

                {tag: "empty", accounts: "", gsettings: "", output: "defaultBackground"},

                {tag: "as-specified",
                 accounts: Qt.resolvedUrl("../data/unity/backgrounds/blue.png"),
                 gsettings: "",
                 output: Qt.resolvedUrl("../data/unity/backgrounds/blue.png")},

                {tag: "gs-specified",
                 accounts: "",
                 gsettings: Qt.resolvedUrl("../data/unity/backgrounds/red.png"),
                 output: Qt.resolvedUrl("../data/unity/backgrounds/red.png")},

                {tag: "both-specified",
                 accounts: Qt.resolvedUrl("../data/unity/backgrounds/blue.png"),
                 gsettings: Qt.resolvedUrl("../data/unity/backgrounds/red.png"),
                 output: Qt.resolvedUrl("../data/unity/backgrounds/blue.png")},

                {tag: "invalid-as",
                 accounts: Qt.resolvedUrl("../data/unity/backgrounds/nope.png"),
                 gsettings: Qt.resolvedUrl("../data/unity/backgrounds/red.png"),
                 output: Qt.resolvedUrl("../data/unity/backgrounds/red.png")},

                {tag: "invalid-both",
                 accounts: Qt.resolvedUrl("../data/unity/backgrounds/nope.png"),
                 gsettings: Qt.resolvedUrl("../data/unity/backgrounds/stillnope.png"),
                 output: "defaultBackground"},
            ]
        }
        function test_background(data) {
            loadShell("phone");
            shell.usageScenario = "phone";
            waitForRendering(shell);

            AccountsService.backgroundFile = data.accounts;
            GSettingsController.setPictureUri(data.gsettings);

            var wallpaperResolver = findChild(shell, "wallpaperResolver");
            if (data.output === "defaultBackground") {
                tryCompare(wallpaperResolver, "background", wallpaperResolver.defaultBackground);
                verify(!wallpaperResolver.hasCustomBackground);
            } else {
                tryCompare(wallpaperResolver, "background", data.output);
                verify(wallpaperResolver.hasCustomBackground);
            }
        }

        function test_greeterModeBroadcastsApp() {
            setLightDMMockMode("single-pin");
            shellLoader.mode = "greeter";
            loadShell("phone");
            shell.usageScenario = "phone";
            waitForRendering(shell);

            dragLauncherIntoView();
            var appIcon = findChild(shell, "launcherDelegate0")
            tap(appIcon);

            tryCompare(broadcastUrlSpy, "count", 1);
            compare(broadcastUrlSpy.signalArguments[0][0], "application:///" + appIcon.appId + ".desktop");
            compare(ApplicationManager.count, 1); // confirm only dash is open, we didn't start new app

            var coverPage = findChild(shell, "coverPage");
            tryCompare(coverPage, "showProgress", 0);
        }

        function test_greeterModeBroadcastsHome() {
            setLightDMMockMode("single-pin");
            shellLoader.mode = "greeter";
            loadShell("phone");
            shell.usageScenario = "phone";
            waitForRendering(shell);

            var gallerySurfaceId = topLevelSurfaceList.nextId;
            var galleryApp = ApplicationManager.startApplication("gallery-app");
            waitUntilAppWindowIsFullyLoaded(gallerySurfaceId);
            compare(topLevelSurfaceList.applicationAt(0).appId, "gallery-app");

            dragLauncherIntoView();
            tap(findChild(shell, "buttonShowDashHome"));

            tryCompare(broadcastHomeSpy, "count", 1);
            compare(topLevelSurfaceList.applicationAt(0).appId, "gallery-app"); // confirm we didn't raise dash

            var coverPage = findChild(shell, "coverPage");
            tryCompare(coverPage, "showProgress", 0);
        }

        function test_greeterModeDispatchesURL() {
            setLightDMMockMode("single-pin");
            shellLoader.mode = "greeter";
            loadShell("phone");
            shell.usageScenario = "phone";
            waitForRendering(shell);

            var urlDispatcher = findInvisibleChild(shell, "urlDispatcher");
            verify(urlDispatcher.active);
            urlDispatcher.urlRequested("test:"); // force signal emission

            tryCompare(broadcastUrlSpy, "count", 1);
            compare(broadcastUrlSpy.signalArguments[0][0], "test:");
            compare(ApplicationManager.count, 1); // confirm only dash is open, we didn't start new app

            var coverPage = findChild(shell, "coverPage");
            tryCompare(coverPage, "showProgress", 0);
        }

        function test_switchKeymap() {
            // start with phone shell
            loadShell("phone");
            shell.usageScenario = "phone";
            waitForRendering(shell);
            swipeAwayGreeter();

            // configure keymaps
            AccountsService.keymaps = ["sk", "cz+qwerty", "fr"] // "configure" the keymaps for user

            // start some app
            var appSurfaceId = topLevelSurfaceList.nextId;
            var app = ApplicationManager.startApplication("dialer-app");
            waitUntilAppWindowIsFullyLoaded(appSurfaceId);
            var appSurface = app.surfaceList.get(0);

            // verify the initial keymap of the newly started app is the first one from the list
            tryCompare(appSurface, "keymap", "sk");

            // try to create a prompt surface, verify it also has the same keymap
            app.createPromptSurface();
            var promptSurface = app.promptSurfaceList.get(0);
            verify(promptSurface);
            tryCompare(appSurface, "keymap", promptSurface.keymap);
            // ... and that the controller's surface keymap is also the same
            tryCompare(topLevelSurfaceList.focusedWindow.surface, "keymap", "sk");
            app.promptSurfaceList.get(0).close();

            // switch to next keymap, should go to "cz+qwerty"
            keyClick(Qt.Key_Space, Qt.MetaModifier);
            tryCompare(appSurface, "keymap", "cz+qwerty");

            // switch to next keymap, should go to "fr"
            keyClick(Qt.Key_Space, Qt.MetaModifier);
            tryCompare(appSurface, "keymap", "fr");

            // go to e.g. desktop stage
            shellLoader.state = "desktop";
            shell.usageScenario = "desktop";
            waitForRendering(shell);

            // start a second app, should get the last configured keyboard, "fr"
            var app2SurfaceId = topLevelSurfaceList.nextId;
            var app2 = ApplicationManager.startApplication("calendar-app");
            waitUntilAppWindowIsFullyLoaded(app2SurfaceId);
            var app2Surface = app2.surfaceList.get(0);
            tryCompare(app2Surface, "keymap", "fr");

            // focus our first app, make sure it also has the "fr" keymap
            ApplicationManager.requestFocusApplication("dialer-app");
            tryCompare(appSurface, "keymap", "fr");

            // switch to previous keymap, should be "cz+qwerty"
            keyClick(Qt.Key_Space, Qt.MetaModifier|Qt.ShiftModifier);
            tryCompare(appSurface, "keymap", "cz+qwerty");

            // go next twice to "sk", past the end
            keyClick(Qt.Key_Space, Qt.MetaModifier);
            keyClick(Qt.Key_Space, Qt.MetaModifier);
            tryCompare(appSurface, "keymap", "sk");

            // go back once to past the beginning, to "fr"
            keyClick(Qt.Key_Space, Qt.MetaModifier|Qt.ShiftModifier);
            tryCompare(appSurface, "keymap", "fr");

            // switch to app2, should also get "fr"
            ApplicationManager.requestFocusApplication("calendar-app");
            tryCompare(app2Surface, "keymap", "fr");
        }

        function test_dragPanelToRestoreMaximizedWindow() {
            loadShell("desktop");
            shell.usageScenario = "desktop";
            waitForRendering(shell);
            var panel = findChild(shell, "windowControlArea");
            verify(panel);

            var appSurfaceId = topLevelSurfaceList.nextId;
            var app = ApplicationManager.startApplication("dialer-app")
            waitUntilAppWindowIsFullyLoaded(appSurfaceId);

            // start dialer, maximize it
            var appContainer = findChild(shell, "appContainer");
            var appDelegate = findChild(appContainer, "appDelegate_" + appSurfaceId);
            verify(appDelegate);
            var maximizeButton = findChild(appDelegate, "maximizeWindowButton");
            mouseClick(maximizeButton);

            tryCompare(appDelegate, "state", "maximized");

            mouseDrag(panel, panel.width/2, panel.height/2, 0, shell.height/3, Qt.LeftButton, Qt.NoModifier, 500);
            tryCompare(appDelegate, "state", "restored");
        }

        function test_fullShellModeHasNoInitialGreeter() {
            setLightDMMockMode("single-pin");
            shellLoader.mode = "full-shell";
            loadShell("phone");
            shell.usageScenario = "phone";
            waitForRendering(shell);

            var greeter = findChild(shell, "greeter");
            verify(!greeter.shown);
            verify(!greeter.locked);

            showGreeter();

            verify(greeter.shown);
            verify(greeter.locked);
        }

        function test_closeFocusedDelegate_data() {
            return [
                        { tag: "phone" },
                        { tag: "tablet" },
                        { tag: "desktop" }
                    ]
        }

        function test_closeFocusedDelegate(data) {
            loadShell(data.tag);
            shell.usageScenario = data.tag;
            waitForRendering(shell);
            swipeAwayGreeter();

            var app2SurfaceId = topLevelSurfaceList.nextId;
            var app2 = ApplicationManager.startApplication("calendar-app");
            waitUntilAppWindowIsFullyLoaded(app2SurfaceId);

            var app1SurfaceId = topLevelSurfaceList.nextId;
            var app1 = ApplicationManager.startApplication("dialer-app")
            waitUntilAppWindowIsFullyLoaded(app1SurfaceId);

            var countBeforeClose = topLevelSurfaceList.count;

            keyClick(Qt.Key_F4, Qt.AltModifier);

            tryCompare(topLevelSurfaceList, "count", countBeforeClose - 1);
            tryCompareFunction(function() { return ApplicationManager.focusedApplicationId; }, "calendar-app");
        }

        function test_rightEdgePushWithOpenIndicators() {
            loadShell("desktop");
            shell.usageScenario = "desktop";
            waitForRendering(shell);
            swipeAwayGreeter();

            var stage = findChild(shell, "stage");
            var cursor = findChild(shell, "cursor");
            var indicators = findChild(shell, "indicators");

            // Open indicators
            var touchX = shell.width - units.gu(5);
            touchFlick(shell,
                    touchX /* fromX */, indicators.minimizedPanelHeight * 0.5 /* fromY */,
                    touchX /* toX */, shell.height * 0.9 /* toY */,
                    true /* beginTouch */, true /* endTouch */);
            tryCompare(indicators, "fullyOpened", true);

            // push the right edge
            mouseMove(shell, shell.width -  1, units.gu(10));
            for (var i = 0; i < units.gu(10); i++) {
                cursor.pushedRightBoundary(1, 0);
            }
            tryCompare(stage, "rightEdgePushProgress", 1);
            tryCompare(stage, "state", "spread");
            tryCompare(indicators, "fullyOpened", false);

            mouseMove(shell, shell.width - units.gu(5), units.gu(10));

            tryCompare(stage, "rightEdgePushProgress", 0);
        }

        function test_rightEdgePushOnGreeter() {
            loadShell("desktop");
            shell.usageScenario = "desktop";
            waitForRendering(shell);

            var stage = findChild(shell, "stage");
            var cursor = findChild(shell, "cursor");

            // push the right edge, but verify it doesn't emit any progress
            mouseMove(shell, shell.width -  1, units.gu(10));
            for (var i = 0; i < units.gu(10); i++) {
                cursor.pushedRightBoundary(1, 0);
                compare(stage.rightEdgePushProgress, 0);
            }
            compare(stage.rightEdgePushProgress, 0);
        }

        function test_oskDisplacesWindow_data() {
            return [
                {tag: "no need to displace", windowHeight: units.gu(10), windowY: units.gu(5), targetDisplacement: units.gu(5), oskEnabled: true},
                {tag: "displace to top", windowHeight: units.gu(50), windowY: units.gu(10), targetDisplacement: PanelState.panelHeight, oskEnabled: true},
                {tag: "osk not on this screen", windowHeight: units.gu(40), windowY: units.gu(10), targetDisplacement: units.gu(10), oskEnabled: false},
            ]
        }

        function test_oskDisplacesWindow(data) {
            loadShell("desktop");
            shell.usageScenario = "desktop";
            waitForRendering(shell);
            swipeAwayGreeter();
            ensureInputMethodSurface();
            shell.oskEnabled = data.oskEnabled;

            var oldOSKState = topLevelSurfaceList.inputMethodSurface.state;
            topLevelSurfaceList.inputMethodSurface.requestState(Mir.RestoredState);
            var appRepeater = findChild(shell, "appRepeater");
            var dashAppDelegate = appRepeater.itemAt(0);
            verify(dashAppDelegate);

            dashAppDelegate.windowedHeight = data.windowHeight;
            dashAppDelegate.windowedY = data.windowY;
            topLevelSurfaceList.inputMethodSurface.setInputBounds(Qt.rect(0, 0, 0, 0));
            var initialY = dashAppDelegate.y;
            print("intial", initialY, "panel", PanelState.panelHeight);
            verify(initialY > PanelState.panelHeight);

            topLevelSurfaceList.inputMethodSurface.setInputBounds(Qt.rect(0, root.height / 2, root.width, root.height / 2));
            tryCompare(dashAppDelegate, "y", data.targetDisplacement);

            topLevelSurfaceList.inputMethodSurface.setInputBounds(Qt.rect(0, 0, 0, 0));
            tryCompare(dashAppDelegate, "y", initialY);
            topLevelSurfaceList.inputMethodSurface.requestState(oldOSKState);
        }

        function test_cursorHidingWithFullscreenApp() {
            loadShell("phone");
            shell.usageScenario = "phone";
            waitForRendering(shell);
            swipeAwayGreeter();

            // load some fullscreen app
            var cameraSurfaceId = topLevelSurfaceList.nextId;
            var cameraApp = ApplicationManager.startApplication("camera-app");
            waitUntilAppWindowIsFullyLoaded(cameraSurfaceId);

            var cursor = findChild(shell, "cursor");
            verify(cursor);
            tryCompare(cursor, "opacity", 1);

            // let the timer kick in and verify the cursor got hidden
            wait(3000);
            tryCompare(cursor, "opacity", 0);

            // simulate moving the mouse, check the cursor is visible again
            cursor.mouseMoved();
            tryCompare(cursor, "opacity", 1);

            // let the timer kick in again and verify the cursor got hidden
            wait(3000);
            tryCompare(cursor, "opacity", 0);
        }

        function test_launcherEnabledSetting_data() {
            return [
                {tag: "launcher enabled", enabled: true},
                {tag: "launcher disabled", enabled: false}
            ]
        }

        function test_launcherEnabledSetting(data) {
            loadShell("phone");

            GSettingsController.setEnableLauncher(data.enabled);

            var launcher = findChild(shell, "launcher");
            compare(launcher.available, data.enabled);

            GSettingsController.setEnableLauncher(true);
        }

        function test_indicatorMenuEnabledSetting_data() {
            return [
                {tag: "indicator menu enabled", enabled: true},
                {tag: "indicator menu disabled", enabled: false}
            ]
        }

        function test_indicatorMenuEnabledSetting(data) {
            loadShell("phone");

            GSettingsController.setEnableIndicatorMenu(data.enabled);

            var panel = findChild(shell, "panel");
            compare(panel.indicators.available, data.enabled);

            GSettingsController.setEnableIndicatorMenu(true);
        }

        function test_spreadDisabled_WithSwipe_data() {
            return [
                { tag: "enabled", spreadEnabled: true },
                { tag: "disabled", spreadEnabled: false }
            ];
        }

        function test_spreadDisabled_WithSwipe(data) {
            loadShell("phone");
            swipeAwayGreeter();
            var stage = findChild(shell, "stage");
            stage.spreadEnabled = data.spreadEnabled;

            // Try swiping
            touchFlick(shell, shell.width - 2, shell.height / 2, units.gu(1), shell.height / 2);
            tryCompare(stage, "state", data.spreadEnabled ? "spread" : "staged");
        }

        function test_spreadDisabled_WithEdgePush_data() {
            return [
                { tag: "enabled", spreadEnabled: true },
                { tag: "disabled", spreadEnabled: false }
            ];
        }

        function test_spreadDisabled_WithEdgePush(data) {
            loadShell("phone");
            swipeAwayGreeter();
            var stage = findChild(shell, "stage");
            stage.spreadEnabled = data.spreadEnabled;

            // Try by edge push
            var cursor = findChild(shell, "cursor");
            mouseMove(stage, stage.width -  1, units.gu(10));
            for (var i = 0; i < units.gu(10); i++) {
                cursor.pushedRightBoundary(1, 0);
            }
            mouseMove(stage, stage.width - units.gu(5), units.gu(10));
            tryCompare(stage, "state", data.spreadEnabled ? "spread" : "staged");
        }

        function test_spreadDisabled_WithAltTab_data() {
            return [
                { tag: "enabled", spreadEnabled: true },
                { tag: "disabled", spreadEnabled: false }
            ];
        }

        function test_spreadDisabled_WithAltTab(data) {
            loadShell("phone");
            swipeAwayGreeter();
            var stage = findChild(shell, "stage");
            stage.spreadEnabled = data.spreadEnabled;

            // Try by alt+tab
            keyPress(Qt.Key_Alt);
            keyClick(Qt.Key_Tab);
            tryCompare(stage, "state", data.spreadEnabled ? "spread" : "staged");
            keyRelease(Qt.Key_Alt);
        }

        function test_spreadDisabled_WithSuperW_data() {
            return [
                { tag: "enabled", spreadEnabled: true },
                { tag: "disabled", spreadEnabled: false }
            ];
        }

        function test_spreadDisabled_WithSuperW(data) {
            loadShell("phone");
            swipeAwayGreeter();
            var stage = findChild(shell, "stage");
            stage.spreadEnabled = data.spreadEnabled;

            // Try by Super+W
            keyPress(Qt.Key_W, Qt.MetaModifier, 200);
            tryCompare(stage, "state", data.spreadEnabled ? "spread" : "staged");
            keyRelease(Qt.Key_W, Qt.MetaModifier)
        }

        function test_launcherWindowResizeInteraction()
        {
            loadShell("desktop");
            waitForRendering(shell)
            shell.usageScenario = "desktop"
            waitForRendering(shell)
            swipeAwayGreeter();

            var app1SurfaceId = topLevelSurfaceList.nextId;
            var app1 = ApplicationManager.startApplication("dialer-app")
            waitUntilAppWindowIsFullyLoaded(app1SurfaceId);

            var launcherDelegate1 = findChild(shell, "launcherDelegate1");
            mouseClick(launcherDelegate1, launcherDelegate1.width / 2, launcherDelegate1.height / 2, Qt.RightButton);

            var appDelegate = findChild(shell, "appDelegate_" + app1SurfaceId);
            mouseMove(shell, appDelegate.mapToItem(shell, 0, 0).x, launcherDelegate1.mapToItem(shell, 0, 0).y);

            expectFail("", "Cursor should not change while launcher menu is open");
            tryCompare(Mir, "cursorName", "left_side");
        }

        function test_panelTitleShowsWhenGreeterNotShown_data() {
            return [
                {tag: "phone" },
                {tag: "tablet" },
                {tag: "desktop" }
            ]
        }

        function test_panelTitleShowsWhenGreeterNotShown(data) {
            loadShell(data.tag);

            var panel = findChild(shell, "panel"); verify(panel);
            var panelTitle = findChild(panel.applicationMenus, "panelTitle"); verify(panelTitle);
            compare(panelTitle.visible, false, "Panel title should not be visible when greeter is shown");

            swipeAwayGreeter();

            tryCompare(panelTitle, "visible", true, undefined, "Panel title should be visible when greeter not shown");
        }

        function test_fourFingerTapOpensDrawer_data() {
            return [
                        { tag: "1 finger", touchIds: [0], shown: false },
                        { tag: "2 finger", touchIds: [0, 1], shown: false },
                        { tag: "3 finger", touchIds: [0, 1, 2], shown: false },
                        { tag: "4 finger", touchIds: [0, 1, 2, 3], shown: true }
                    ];
        }

        function test_fourFingerTapOpensDrawer(data) {
            loadShell("desktop");
            shell.usageScenario = "desktop";
            waitForRendering(shell);
            swipeAwayGreeter();

            var stage = findChild(shell, "stage");
            var drawer = findChild(shell, "drawer")
            verify(stage && drawer);

            multiTouchTap(data.touchIds, stage);

            if (data.shown) { // if shown, try to also hide it by clicking outside
                tryCompareFunction(function() { return drawer.visible; }, true);
                mouseClick(stage, stage.width-10, stage.height/2, undefined, undefined, 100);
            }
            tryCompareFunction(function() { return drawer.visible; }, false);
        }

        function test_restoreFromFullscreen() {
            loadShell("desktop");
            shell.usageScenario = "desktop";
            waitForRendering(shell);
            swipeAwayGreeter();

            var appSurfaceId = topLevelSurfaceList.nextId;
            var app = ApplicationManager.startApplication("dialer-app")
            waitUntilAppWindowIsFullyLoaded(appSurfaceId);

            // start dialer
            var appContainer = findChild(shell, "appContainer");
            var appDelegate = findChild(appContainer, "appDelegate_" + appSurfaceId);
            verify(appDelegate);
            tryCompare(appDelegate, "state", "normal");

            // now maximize to right
            appDelegate.requestMaximizeRight();
            tryCompare(appDelegate, "state", "maximizedRight");

            // switch to fullscreen
            app.surfaceList.get(0).requestState(Mir.FullscreenState);
            tryCompare(appDelegate, "state", "fullscreen");

            // restore, should go back to maximizedRight, not restored
            appDelegate.requestRestore();
            tryCompare(appDelegate, "state", "maximizedRight");
        }

        function test_altTabToMinimizedApp() {
            loadShell("desktop");
            shell.usageScenario = "desktop";
            waitForRendering(shell);
            swipeAwayGreeter();

            var appSurfaceId = topLevelSurfaceList.nextId;
            var app = ApplicationManager.startApplication("dialer-app")
            waitUntilAppWindowIsFullyLoaded(appSurfaceId);

            // start dialer
            var appContainer = findChild(shell, "appContainer");
            var appDelegate = findChild(appContainer, "appDelegate_" + appSurfaceId);
            verify(appDelegate);
            tryCompare(appDelegate, "state", "normal");

            // minimize dialer
            appDelegate.requestMinimize();
            tryCompare(appDelegate, "state", "minimized");

            // try to bring dialer back from minimized by doing alt-tab
            keyClick(Qt.Key_Tab, Qt.AltModifier);
            tryCompare(appDelegate, "visible", true);
            tryCompare(appDelegate, "focus", true);
            tryCompare(topLevelSurfaceList.focusedWindow, "surface", appDelegate.surface);
            tryCompare(topLevelSurfaceList.applicationAt(0), "appId", "dialer-app");
        }

<<<<<<< HEAD
        function test_touchMenuPosition_data() {
            return [
                        { tag: "launcher locked", lockLauncher: true },
                        { tag: "launcher not locked", lockLauncher: false }
                    ];
        }

        function test_touchMenuPosition(data) {
=======
        function test_doubleClickPanelRestoresWindow() {
>>>>>>> 61b737fc
            loadShell("desktop");
            shell.usageScenario = "desktop";
            waitForRendering(shell);
            swipeAwayGreeter();

<<<<<<< HEAD
            var panel = findChild(shell, "panel");
            var launcher = testCase.findChild(shell, "launcher");
            launcher.lockedVisible = data.lockLauncher;
            if (data.lockLauncher) {
                compare(panel.applicationMenus.x, launcher.panelWidth);
            } else {
                compare(panel.applicationMenus.x, 0);
            }
        }

        function test_touchMenuHidesOnLauncherAppDrawer_data() {
            return [
                        { tag: "launcher locked", lockLauncher: true },
                        { tag: "launcher not locked", lockLauncher: false }
                    ];
        }

        function test_touchMenuHidesOnLauncherAppDrawer(data) {
            loadShell("desktop");
            shell.usageScenario = "desktop";
            waitForRendering(shell);
            swipeAwayGreeter();

            var panel = findChild(shell, "panel");
            var launcher = testCase.findChild(shell, "launcher");
            launcher.lockedVisible = data.lockLauncher;

            waitForRendering(panel.applicationMenus);

            if (data.lockLauncher) {
                panel.applicationMenus.show();
                tryCompare(panel.applicationMenus, "fullyOpened", true);
                launcher.openDrawer();
            } else {
                tryCompare(launcher, "shown", false);
                panel.applicationMenus.show();
                tryCompare(panel.applicationMenus, "fullyOpened", true);
                launcher.switchToNextState("visible");
            }
            tryCompare(panel.applicationMenus, "fullyClosed", true);
=======
            // start dialer
            var appDelegate = startApplication("dialer-app")
            verify(appDelegate);
            tryCompare(appDelegate, "state", "normal");

            // maximize dialer
            var decoration = findChild(appDelegate, "appWindowDecoration");
            verify(decoration);
            mouseDoubleClickSequence(decoration);
            tryCompare(appDelegate, "state", "maximized");

            // double click the panel
            var panel = findChild(shell, "panel");
            verify(panel);
            mouseDoubleClickSequence(panel, panel.width/2, PanelState.panelHeight/2, Qt.LeftButton, Qt.NoModifier, 300);
            tryCompare(appDelegate, "state", "restored");
>>>>>>> 61b737fc
        }
    }
}<|MERGE_RESOLUTION|>--- conflicted
+++ resolved
@@ -2941,7 +2941,6 @@
             tryCompare(topLevelSurfaceList.applicationAt(0), "appId", "dialer-app");
         }
 
-<<<<<<< HEAD
         function test_touchMenuPosition_data() {
             return [
                         { tag: "launcher locked", lockLauncher: true },
@@ -2950,15 +2949,11 @@
         }
 
         function test_touchMenuPosition(data) {
-=======
-        function test_doubleClickPanelRestoresWindow() {
->>>>>>> 61b737fc
             loadShell("desktop");
             shell.usageScenario = "desktop";
             waitForRendering(shell);
             swipeAwayGreeter();
 
-<<<<<<< HEAD
             var panel = findChild(shell, "panel");
             var launcher = testCase.findChild(shell, "launcher");
             launcher.lockedVisible = data.lockLauncher;
@@ -2999,7 +2994,14 @@
                 launcher.switchToNextState("visible");
             }
             tryCompare(panel.applicationMenus, "fullyClosed", true);
-=======
+        }
+
+        function test_doubleClickPanelRestoresWindow() {
+            loadShell("desktop");
+            shell.usageScenario = "desktop";
+            waitForRendering(shell);
+            swipeAwayGreeter();
+
             // start dialer
             var appDelegate = startApplication("dialer-app")
             verify(appDelegate);
@@ -3016,7 +3018,6 @@
             verify(panel);
             mouseDoubleClickSequence(panel, panel.width/2, PanelState.panelHeight/2, Qt.LeftButton, Qt.NoModifier, 300);
             tryCompare(appDelegate, "state", "restored");
->>>>>>> 61b737fc
         }
     }
 }
/*
 * Copyright (C) 2013 Canonical, Ltd.
 *
 * Authors:
 *   Daniel d'Andrada <daniel.dandrada@canonical.com>
 *
 * This program is free software; you can redistribute it and/or modify
 * it under the terms of the GNU General Public License as published by
 * the Free Software Foundation; version 3.
 *
 * This program is distributed in the hope that it will be useful,
 * but WITHOUT ANY WARRANTY; without even the implied warranty of
 * MERCHANTABILITY or FITNESS FOR A PARTICULAR PURPOSE.  See the
 * GNU General Public License for more details.
 *
 * You should have received a copy of the GNU General Public License
 * along with this program.  If not, see <http://www.gnu.org/licenses/>.
 */

import QtQuick 2.0
import QtTest 1.0
import GSettings 1.0
import Unity.Application 0.1
import Unity.Test 0.1 as UT
import Powerd 0.1
import SessionManager 0.1

import "../../qml"

Item {
    width: shell.width
    height: shell.height

    QtObject {
        id: applicationArguments

        function hasGeometry() {
            return false;
        }

        function width() {
            return 0;
        }

        function height() {
            return 0;
        }
    }

    Shell {
        id: shell
        defaultBackground: Qt.resolvedUrl("../../qml/graphics/phone_background.jpg")
    }

    UT.UnityTestCase {
        name: "Shell"
        when: windowShown

        function initTestCase() {
            var ok = false;
            var attempts = 0;
            var maxAttempts = 1000;

            // Qt loads a qml scene asynchronously. So early on, some findChild() calls made in
            // tests may fail because the desired child item wasn't loaded yet.
            // Thus here we try to ensure the scene has been fully loaded before proceeding with the tests.
            // As I couldn't find an API in QQuickView & friends to tell me that the scene is 100% loaded
            // (all items instantiated, etc), I resort to checking the existence of some key items until
            // repeatedly until they're all there.
            do {
                var dashContentList = findChild(shell, "dashContentList");
                waitForRendering(dashContentList);
                var homeLoader = findChild(dashContentList, "clickscope loader");
                ok = homeLoader !== null
                    && homeLoader.item !== undefined;

<<<<<<< HEAD
                var dashHome = findChild(shell, "DashHome");
                ok &= dashHome !== null;
=======
                var greeter = findChild(shell, "greeter");
                ok &= greeter !== null;
>>>>>>> 05d4a339

                var launcherPanel = findChild(shell, "launcherPanel");
                ok &= launcherPanel !== null;

                attempts++;
                if (!ok) {
                    console.log("Attempt " + attempts + " failed. Waiting a bit before trying again.");
                    // wait a bit before retrying
                    wait(100);
                } else {
                    console.log("All seem fine after " + attempts + " attempts.");
                }
            } while (!ok && attempts <= maxAttempts);

            verify(ok);
        }

        function cleanup() {
            // kill all (fake) running apps
            killApps(ApplicationManager);

            var dashContent = findChild(shell, "dashContent");
            dashContent.previewOpen = false;

            var dashHome = findChild(shell, "clickscope loader");
            swipeUntilScopeViewIsReached(dashHome);

            hideIndicators();
        }

        function killApps(apps) {
            if (!apps) return;
            while (apps.count > 0) {
                ApplicationManager.stopApplication(apps.get(0).appId);
            }
        }

        /*
           Test the effect of a right-edge drag on the dash in 3 situations:
           1 - when no application has been launched yet
           2 - when there's a minimized application
           3 - after the last running application has been closed/stopped

           The behavior of Dash on 3 should be the same as on 1.
         */
        function test_rightEdgeDrag() {
            checkRightEdgeDragWithNoRunningApps();

            dragLauncherIntoView();

            // Launch an app from the launcher
            tapOnAppIconInLauncher();
            waitUntilApplicationWindowIsFullyVisible();

            // Minimize the application we just launched
            swipeFromLeftEdge(units.gu(27));

            waitForUIToSettle();

            checkRightEdgeDragWithMinimizedApp();

            // Minimize that application once again
            swipeFromLeftEdge(units.gu(27));

            // Right edge behavior should now be the same as before that app,
            // was launched.  Manually cleanup beforehand to get to initial
            // state.
            cleanup();
            waitForUIToSettle();
            checkRightEdgeDragWithNoRunningApps();
        }

        function test_leftEdgeDrag_data() {
            return [
                {tag: "without launcher", revealLauncher: false, swipeLength: units.gu(27), appHides: true},
                {tag: "with launcher", revealLauncher: true, swipeLength: units.gu(27), appHides: true},
                {tag: "small swipe", revealLauncher: false, swipeLength: units.gu(25), appHides: false},
                {tag: "long swipe", revealLauncher: false, swipeLength: units.gu(27), appHides: true}
            ];
        }

        function test_leftEdgeDrag(data) {
            dragLauncherIntoView();
            tapOnAppIconInLauncher();
            waitUntilApplicationWindowIsFullyVisible();

            if (data.revealLauncher) {
                dragLauncherIntoView();
            }

            swipeFromLeftEdge(data.swipeLength);
            if (data.appHides)
                waitUntilApplicationWindowIsFullyHidden();
            else
                waitUntilApplicationWindowIsFullyVisible();
        }

        function test_suspend() {
            // Launch an app from the launcher
            dragLauncherIntoView();
            tapOnAppIconInLauncher();
            waitUntilApplicationWindowIsFullyVisible();

            var mainApp = ApplicationManager.focusedApplicationId;
            verify(mainApp != "");

            // Try to suspend while proximity is engaged...
            Powerd.displayPowerStateChange(Powerd.Off, Powerd.UseProximity);
            tryCompare(ApplicationManager, "focusedApplicationId", mainApp);

            // Now really suspend
            Powerd.displayPowerStateChange(Powerd.Off, 0);
            tryCompare(ApplicationManager, "focusedApplicationId", "");

            // And wake up
            Powerd.displayPowerStateChange(Powerd.On, 0);
            tryCompare(ApplicationManager, "focusedApplicationId", "");

            // Activate session to focus app
            SessionManager.active = true;
            tryCompare(ApplicationManager, "focusedApplicationId", mainApp);
        }

        /*
            Perform a right-edge drag when the Dash is being show and there are
            no running/minimized apps to be restored.

            The expected behavior is that an animation should be played to hint the
            user that his right-edge drag gesture has been successfully recognized
            but there is no application to be brought to foreground.
         */
        function checkRightEdgeDragWithNoRunningApps() {
            var touchX = shell.width - (shell.edgeSize / 2);
            var touchY = shell.height / 2;

            var dash = findChild(shell, "dash");
            // check that dash has normal scale and opacity
            tryCompare(dash, "contentScale", 1.0);
            tryCompare(dash, "opacity", 1.0);

            touchFlick(shell, touchX, touchY, shell.width * 0.1, touchY,
                       true /* beginTouch */, false /* endTouch */);

            // check that Dash has been scaled down and had its opacity reduced
            tryCompareFunction(function() { return dash.contentScale <= 0.9; }, true);
            tryCompareFunction(function() { return dash.opacity <= 0.5; }, true);

            touchRelease(shell, shell.width * 0.1, touchY);

            // and now everything should have gone back to normal
            tryCompare(dash, "contentScale", 1.0);
            tryCompare(dash, "opacity", 1.0);
        }

        /*
            Perform a right-edge drag when the Dash is being show and there is
            a running/minimized app to be restored.

            The expected behavior is that the dash should fade away and ultimately be
            made invisible once the gesture is finished as the restored app will now
            be on foreground.
         */
        function checkRightEdgeDragWithMinimizedApp() {
            var touchX = shell.width - (shell.edgeSize / 2);
            var touchY = shell.height / 2;

            var dash = findChild(shell, "dash");
            // check that dash has normal scale and opacity
            tryCompare(dash, "contentScale", 1.0);
            tryCompare(dash, "opacity", 1.0);

            touchFlick(shell, touchX, touchY, shell.width * 0.1, touchY,
                       true /* beginTouch */, false /* endTouch */);

            // check that Dash has been scaled down and had its opacity reduced
            tryCompareFunction(function() { return dash.contentScale <= 0.9; }, true);
            tryCompareFunction(function() { return dash.opacity <= 0.5; }, true);

            touchRelease(shell, shell.width * 0.1, touchY);

            // dash should have gone away, now that the app is on foreground
            tryCompare(dash, "visible", false);
        }

        /*
          Regression test for bug https://bugs.launchpad.net/touch-preview-images/+bug/1193419

          When the user minimizes an application (left-edge swipe) he should always end up in the "Running Apps"
          category of the "Applications" scope view.

          Steps:
          - go to apps lens
          - scroll to the bottom
          - reveal launcher and launch an app
          - perform long left edge swipe to go minimize the app and go back to the dash.

          Expected Results
          - apps lens shown and Running Apps visible on screen
         */
        function test_minimizingAppTakesToRunningApps() {
            var dashApps = findChild(shell, "clickscope");
            swipeUntilScopeViewIsReached(dashApps);

            // swipe finger up until the running/recent apps section (which we assume
            // it's the first one) is as far from view as possible.
            // We also assume that DashApps is tall enough that it's scrollable
            var appsCategoryListView = findChild(dashApps, "categoryListView");
            while (!appsCategoryListView.atYEnd) {
                swipeUpFromCenter();
                tryCompare(appsCategoryListView, "moving", false);
            }

            // Switch away from the Applications scope.
            swipeRightFromCenter();
            waitUntilItemStopsMoving(dashApps);
            verify(!itemIsOnScreen(dashApps));

            dragLauncherIntoView();

            // Launch an app from the launcher
            tapOnAppIconInLauncher();

            waitUntilApplicationWindowIsFullyVisible();

            // Dragging launcher into view with a little bit of gap (units.gu(1)) should switch to Apps scope
            dragLauncherIntoView();
            verify(itemIsOnScreen(dashApps));

            // Minimize the application we just launched
            swipeFromLeftEdge(units.gu(27));

            // Wait for the whole UI to settle down
            waitUntilApplicationWindowIsFullyHidden();
            waitUntilItemStopsMoving(dashApps);
            tryCompare(appsCategoryListView, "moving", false);

            verify(itemIsOnScreen(dashApps));

            var runningApplicationsGrid = findChild(appsCategoryListView, "running.apps.category");
            verify(runningApplicationsGrid);
            verify(itemIsOnScreen(runningApplicationsGrid));
        }

        // Wait for the whole UI to settle down
        function waitForUIToSettle() {
            waitUntilApplicationWindowIsFullyHidden();
            var dashContentList = findChild(shell, "dashContentList");
            tryCompare(dashContentList, "moving", false);
        }

        function dragLauncherIntoView() {
            var launcherPanel = findChild(shell, "launcherPanel");
            verify(launcherPanel.x = - launcherPanel.width);

            var touchStartX = 2;
            var touchStartY = shell.height / 2;
            touchFlick(shell, touchStartX, touchStartY, launcherPanel.width + units.gu(1), touchStartY);

            tryCompare(launcherPanel, "x", 0);
        }

        function tapOnAppIconInLauncher() {
            var launcherPanel = findChild(shell, "launcherPanel");

            // pick the first icon, the one at the bottom.
            var appIcon = findChild(launcherPanel, "launcherDelegate0")

            // Swipe upwards over the launcher to ensure that this icon
            // at the bottom is not folded and faded away.
            var touchStartX = launcherPanel.width / 2;
            var touchStartY = launcherPanel.height / 2;
            touchFlick(launcherPanel, touchStartX, touchStartY, touchStartX, 0);
            tryCompare(launcherPanel, "moving", false);

            // NB tapping (i.e., using touch events) doesn't activate the icon... go figure...
            mouseClick(appIcon, appIcon.width / 2, appIcon.height / 2);
        }

        function showIndicators() {
            var indicators = findChild(shell, "indicators");
            indicators.show();
            tryCompare(indicators, "fullyOpened", true);
        }

        function hideIndicators() {
            var indicators = findChild(shell, "indicators");
            if (indicators.fullyOpened) {
                indicators.hide();
            }
        }

        function waitUntilApplicationWindowIsFullyVisible() {
            var underlay = findChild(shell, "underlay");
            tryCompare(underlay, "visible", false);
        }

        function waitUntilApplicationWindowIsFullyHidden() {
            var stages = findChild(shell, "stages");
            tryCompare(stages, "fullyHidden", true);
        }

        function swipeUntilScopeViewIsReached(scopeView) {
            while (!itemIsOnScreen(scopeView)) {
                if (itemIsToLeftOfScreen(scopeView)) {
                    swipeRightFromCenter();
                } else {
                    swipeLeftFromCenter();
                }
                waitUntilItemStopsMoving(scopeView);
            }
        }

        function swipeFromLeftEdge(swipeLength) {
            var touchStartX = 2;
            var touchStartY = shell.height / 2;
            touchFlick(shell, touchStartX, touchStartY, swipeLength, touchStartY);
        }

        function swipeLeftFromCenter() {
            var touchStartX = shell.width * 3 / 4;
            var touchStartY = shell.height / 2;
            touchFlick(shell, touchStartX, touchStartY, 0, touchStartY);
        }

        function swipeRightFromCenter() {
            var touchStartX = shell.width * 3 / 4;
            var touchStartY = shell.height / 2;
            touchFlick(shell, touchStartX, touchStartY, shell.width, touchStartY);
        }

        function swipeUpFromCenter() {
            var touchStartX = shell.width / 2;
            var touchStartY = shell.height / 2;
            touchFlick(shell, touchStartX, touchStartY, touchStartX, 0);
        }

        function itemIsOnScreen(item) {
            var itemRectInShell = item.mapToItem(shell, 0, 0, item.width, item.height);

            return itemRectInShell.x >= 0
                && itemRectInShell.y >= 0
                && itemRectInShell.x + itemRectInShell.width <= shell.width
                && itemRectInShell.y + itemRectInShell.height <= shell.height;
        }

        function itemIsToLeftOfScreen(item) {
            var itemRectInShell = item.mapToItem(shell, 0, 0, item.width, item.height);
            return itemRectInShell.x < 0;
        }

        function waitUntilItemStopsMoving(item) {
            var itemRectInShell = item.mapToItem(shell, 0, 0, item.width, item.height);
            var previousX = itemRectInShell.x;
            var previousY = itemRectInShell.y;
            var isStill = false;

            do {
                wait(100);
                itemRectInShell = item.mapToItem(shell, 0, 0, item.width, item.height);
                if (itemRectInShell.x == previousX && itemRectInShell.y == previousY) {
                    isStill = true;
                } else {
                    previousX = itemRectInShell.x;
                    previousY = itemRectInShell.y;
                }
            } while (!isStill);
        }

        function test_background_data() {
            return [
                {tag: "red", url: Qt.resolvedUrl("../data/unity/backgrounds/red.png"), expectedUrl: "tests/data/unity/backgrounds/red.png"},
                {tag: "blue", url: Qt.resolvedUrl("../data/unity/backgrounds/blue.png"), expectedUrl: "tests/data/unity/backgrounds/blue.png"},
                {tag: "invalid", url: "invalid", expectedUrl: shell.defaultBackground},
                {tag: "empty", url: "", expectedUrl: shell.defaultBackground}
            ]
        }

<<<<<<< HEAD
        function test_background(data) {
            var backgroundImage = findChild(shell, "backgroundImage")
            GSettingsController.setPictureUri(data.url)
            tryCompareFunction(function() { return backgroundImage.source.toString().indexOf(data.expectedUrl) !== -1; }, true)
            tryCompare(backgroundImage, "status", Image.Ready)
        }

=======
>>>>>>> 05d4a339
        function test_DashShown_data() {
            return [
                {tag: "in focus", app: false, launcher: false, indicators: false, expectedShown: true},
                {tag: "under app", app: true, launcher: false, indicators: false, expectedShown: false},
                {tag: "under launcher", app: false, launcher: true, indicators: false, expectedShown: true},
                {tag: "under indicators", app: false, launcher: false, indicators: true, expectedShown: true},
            ]
        }

        function test_DashShown(data) {

            if (data.app) {
                dragLauncherIntoView();
                tapOnAppIconInLauncher();
            }

            if (data.launcher) {
                dragLauncherIntoView();
            }

            if (data.indicators) {
                showIndicators();
            }

            var dash = findChild(shell, "dash");
            tryCompare(dash, "shown", data.expectedShown);
        }

        function test_searchIndicatorHidesOnAppFocus() {
            var searchIndicator = findChild(shell, "container")
            tryCompare(searchIndicator, "opacity", 1)
            dragLauncherIntoView();

            // Launch an app from the launcher
            tapOnAppIconInLauncher();
            waitUntilApplicationWindowIsFullyVisible();

            tryCompare(searchIndicator, "opacity", 0);
        }

        function test_searchIndicatorHideOnPreviewShown() {
            var searchIndicator = findChild(shell, "container");
            var dashContent = findChild(shell, "dashContent");

            verify(dashContent != null);

            tryCompare(searchIndicator, "opacity", 1);

            dashContent.previewOpen = true;

            tryCompare(searchIndicator, "opacity", 0);
        }
    }
}<|MERGE_RESOLUTION|>--- conflicted
+++ resolved
@@ -74,14 +74,6 @@
                 ok = homeLoader !== null
                     && homeLoader.item !== undefined;
 
-<<<<<<< HEAD
-                var dashHome = findChild(shell, "DashHome");
-                ok &= dashHome !== null;
-=======
-                var greeter = findChild(shell, "greeter");
-                ok &= greeter !== null;
->>>>>>> 05d4a339
-
                 var launcherPanel = findChild(shell, "launcherPanel");
                 ok &= launcherPanel !== null;
 
@@ -458,16 +450,6 @@
             ]
         }
 
-<<<<<<< HEAD
-        function test_background(data) {
-            var backgroundImage = findChild(shell, "backgroundImage")
-            GSettingsController.setPictureUri(data.url)
-            tryCompareFunction(function() { return backgroundImage.source.toString().indexOf(data.expectedUrl) !== -1; }, true)
-            tryCompare(backgroundImage, "status", Image.Ready)
-        }
-
-=======
->>>>>>> 05d4a339
         function test_DashShown_data() {
             return [
                 {tag: "in focus", app: false, launcher: false, indicators: false, expectedShown: true},

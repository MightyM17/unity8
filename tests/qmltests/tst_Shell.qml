/*
 * Copyright (C) 2013-2016 Canonical, Ltd.
 *
 * This program is free software; you can redistribute it and/or modify
 * it under the terms of the GNU General Public License as published by
 * the Free Software Foundation; version 3.
 *
 * This program is distributed in the hope that it will be useful,
 * but WITHOUT ANY WARRANTY; without even the implied warranty of
 * MERCHANTABILITY or FITNESS FOR A PARTICULAR PURPOSE.  See the
 * GNU General Public License for more details.
 *
 * You should have received a copy of the GNU General Public License
 * along with this program.  If not, see <http://www.gnu.org/licenses/>.
 */

import QtQuick 2.4
import QtTest 1.0
import AccountsService 0.1
import GSettings 1.0
import LightDM.IntegratedLightDM 0.1 as LightDM
import SessionBroadcast 0.1
import Ubuntu.Components 1.3
import Ubuntu.Components.ListItems 1.3 as ListItem
import Ubuntu.Telephony 0.1 as Telephony
import Unity.Application 0.1
import Unity.Connectivity 0.1
import Unity.Indicators 0.1
import Unity.Notifications 1.0
import Unity.Launcher 0.1
import Unity.Test 0.1
import Powerd 0.1
import Wizard 0.1 as Wizard
import Utils 0.1

import "../../qml"
import "../../qml/Components"
import "../../qml/Components/PanelState"
import "Stage"

Rectangle {
    id: root
    color: "grey"
    width: units.gu(100) + controls.width
    height: units.gu(71)

    Component.onCompleted: {
        // must set the mock mode before loading the Shell
        LightDM.Greeter.mockMode = "single";
        LightDM.Users.mockMode = "single";
        shellLoader.active = true;
    }

    property var shell: shellLoader.item ? shellLoader.item : null

    Item {
        id: shellContainer
        anchors.left: root.left
        anchors.right: controls.left
        anchors.top: root.top
        anchors.bottom: root.bottom
        Loader {
            id: shellLoader
            focus: true

            anchors.centerIn: parent

            property int shellOrientation: Qt.PortraitOrientation
            property int nativeOrientation: Qt.PortraitOrientation
            property int primaryOrientation: Qt.PortraitOrientation
            property string mode: "full-greeter"

            state: "phone"
            states: [
                State {
                    name: "phone"
                    PropertyChanges {
                        target: shellLoader
                        width: units.gu(40)
                        height: units.gu(71)
                    }
                },
                State {
                    name: "tablet"
                    PropertyChanges {
                        target: shellLoader
                        width: units.gu(100)
                        height: units.gu(71)
                        shellOrientation: Qt.LandscapeOrientation
                        nativeOrientation: Qt.LandscapeOrientation
                        primaryOrientation: Qt.LandscapeOrientation
                    }
                },
                State {
                    name: "desktop"
                    PropertyChanges {
                        target: shellLoader
                        width: shellContainer.width
                        height: shellContainer.height
                    }
                    PropertyChanges {
                        target: mouseEmulation
                        checked: false
                    }
                }
            ]

            active: false
            property bool itemDestroyed: false
            sourceComponent: Component {
                Shell {
                    id: __shell
                    objectName: "shell"
                    usageScenario: usageScenarioSelector.model[usageScenarioSelector.selectedIndex]
                    nativeWidth: width
                    nativeHeight: height
                    orientation: shellLoader.shellOrientation
                    orientations: Orientations {
                        native_: shellLoader.nativeOrientation
                        primary: shellLoader.primaryOrientation
                    }
                    mode: shellLoader.mode
                    Component.onDestruction: {
                        shellLoader.itemDestroyed = true;
                    }
                }
            }
        }
    }

    Flickable {
        id: controls
        contentHeight: controlRect.height

        anchors.top: root.top
        anchors.bottom: root.bottom
        anchors.right: root.right
        width: units.gu(30)

        Rectangle {
            id: controlRect
            anchors { left: parent.left; right: parent.right }
            color: "darkgrey"
            height: childrenRect.height + units.gu(2)

            Column {
                anchors { left: parent.left; right: parent.right; top: parent.top; margins: units.gu(1) }
                spacing: units.gu(1)

                Flow {
                    spacing: units.gu(1)
                    anchors { left: parent.left; right: parent.right }

                    Button {
                        text: "Show Greeter"
                        activeFocusOnPress: false
                        onClicked: {
                            if (shellLoader.status !== Loader.Ready)
                                return;

                            var greeter = testCase.findChild(shellLoader.item, "greeter");
                            if (!greeter.shown) {
                                LightDM.Greeter.showGreeter();
                            }
                        }
                    }
                    Button {
                        text: "Hide Greeter"
                        activeFocusOnPress: false
                        onClicked: {
                            if (shellLoader.status !== Loader.Ready)
                                return;

                            var greeter = testCase.findChild(shellLoader.item, "greeter");
                            if (greeter.shown) {
                                greeter.hide()
                            }
                        }
                    }
                    Button {
                        text: callManager.foregroundCall ? "Hide Call" : "Show Call"
                        activeFocusOnPress: false
                        onClicked: {
                            if (shellLoader.status !== Loader.Ready)
                                return;

                            callManager.foregroundCall = callManager.foregroundCall ? null : phoneCall;
                        }
                    }
                    Button {
                        text: "Show Launcher"
                        activeFocusOnPress: false
                        onClicked: {
                            if (shellLoader.status !== Loader.Ready)
                                return;

                            var launcher = testCase.findChild(shellLoader.item, "launcher");
                            launcher.state = "visible";
                        }
                    }
                    Button {
                        text: "Print focused"
                        activeFocusOnPress: false
                        onClicked: {
                            var childs = new Array(0);
                            childs.push(shellLoader.item)
                            while (childs.length > 0) {
                                if (childs[0].activeFocus && childs[0].focus && childs[0].objectName != "shell") {
                                    console.log("Active focus is on item:", childs[0]);
                                    return;
                                }
                                for (var i in childs[0].children) {
                                    childs.push(childs[0].children[i])
                                }
                                childs.splice(0, 1);
                            }
                            console.log("No active focused item found within shell.")
                        }
                    }
                }
                Label {
                    text: "LightDM mock mode"
                }

                ListItem.ItemSelector {
                    anchors { left: parent.left; right: parent.right }
                    activeFocusOnPress: false
                    model: ["single", "single-passphrase", "single-pin", "full"]
                    onSelectedIndexChanged: {
                        shellLoader.active = false;
                        LightDM.Greeter.mockMode = model[selectedIndex];
                        LightDM.Users.mockMode = model[selectedIndex];
                        shellLoader.active = true;
                    }
                }
                Label {
                    text: "Size"
                }

                ListItem.ItemSelector {
                    id: sizeSelector
                    anchors { left: parent.left; right: parent.right }
                    activeFocusOnPress: false
                    model: ["phone", "tablet", "desktop"]
                    onSelectedIndexChanged: {
                        shellLoader.state = model[selectedIndex];
                    }
                }
                Label {
                    text: "Usage scenario"
                }

                ListItem.ItemSelector {
                    id: usageScenarioSelector
                    anchors { left: parent.left; right: parent.right }
                    activeFocusOnPress: false
                    model: ["phone", "tablet", "desktop"]
                }
                MouseTouchEmulationCheckbox {
                    id: mouseEmulation
                    checked: true
                }
                Label {
                    text: "Ctrl key as"
                }

                ListItem.ItemSelector {
                    id: ctrlModifier
                    anchors { left: parent.left; right: parent.right }
                    activeFocusOnPress: false
                    model: ["Ctrl", "Alt", "Super"]
                    onSelectedIndexChanged: {
                        var keyMapper = testCase.findChild(shellContainer, "physicalKeysMapper");
                        keyMapper.controlInsteadOfAlt = selectedIndex == 1;
                        keyMapper.controlInsteadOfSuper = selectedIndex == 2;
                    }
                }

                Row {
                    anchors { left: parent.left; right: parent.right }
                    CheckBox {
                        id: autohideLauncherCheckbox
                        onCheckedChanged:  {
                            GSettingsController.setAutohideLauncher(checked)
                        }
                    }
                    Label {
                        text: "Autohide launcher"
                    }
                }

                Label { text: "Applications"; font.bold: true }

                Button {
                    text: "Start all apps"
                    width: parent.width
                    activeFocusOnPress: false
                    onClicked: {
                        for (var i = 0; i < ApplicationManager.availableApplications.length; i++) {
                            var appId = ApplicationManager.availableApplications[i];
                            ApplicationManager.startApplication(appId)
                        }
                    }
                }

                Repeater {
                    id: appCheckBoxRepeater
                    model: ApplicationManager.availableApplications
                    ApplicationCheckBox {
                        appId: modelData
                    }
                }

                Label { text: "Focused Application"; font.bold: true }

                Row {
                    CheckBox {
                        id: fullscreeAppCheck

                        onTriggered: {
                            if (!MirFocusController.focusedSurface) return;
                            if (MirFocusController.focusedSurface.state == Mir.FullscreenState) {
                                MirFocusController.focusedSurface.state = Mir.RestoredState;
                            } else {
                                MirFocusController.focusedSurface.state = Mir.FullscreenState;
                            }
                        }

                        Binding {
                            target: fullscreeAppCheck
                            when: MirFocusController.focusedSurface
                            property: "checked"
                            value: {
                                if (!MirFocusController.focusedSurface) return false;
                                return MirFocusController.focusedSurface.state === Mir.FullscreenState
                            }
                        }
                    }
                    Label {
                        text: "Fullscreen"
                    }
                }

                Row {
                    CheckBox {
                        id: chromeAppCheck

                        onTriggered: {
                            if (!MirFocusController.focusedSurface) return;
                            if (MirFocusController.focusedSurface.shellChrome == Mir.LowChrome) {
                                MirFocusController.focusedSurface.setShellChrome(Mir.NormalChrome);
                            } else {
                                MirFocusController.focusedSurface.setShellChrome(Mir.LowChrome);
                            }
                        }

                        Binding {
                            target: chromeAppCheck
                            when: MirFocusController.focusedSurface !== null
                            property: "checked"
                            value: {
                                if (!MirFocusController.focusedSurface) return false;
                                MirFocusController.focusedSurface.shellChrome === Mir.LowChrome
                            }
                        }
                    }
                    Label {
                        text: "Low Chrome"
                    }
                }

                Label {
                    text: "Fingerprint"
                }
                Row {
                    Button {
                        text: "Success"
                        onClicked: {
                            var biometryd = testCase.findInvisibleChild(shellContainer, "biometryd");
                            var uid = 0;
                            for (var i = 0; i < LightDM.Users.count; i++) {
                                if (LightDM.Users.data(i, LightDM.UserRoles.NameRole) == AccountsService.user) {
                                    uid = LightDM.Users.data(i, LightDM.UserRoles.UidRole);
                                    break;
                                }
                            }
                            biometryd.operation.mockSuccess(uid);
                        }
                    }

                    Button {
                        text: "Failure"
                        onClicked: {
                            var biometryd = testCase.findInvisibleChild(shellContainer, "biometryd");
                            biometryd.operation.mockFailure("error");
                        }
                    }
                }
            }
        }
    }

    Component {
        id: mockNotification

        QtObject {
            function invokeAction(actionId) {
                mockNotificationsModel.actionInvoked(actionId)
            }
        }
    }
    ListModel {
        id: mockNotificationsModel

        signal actionInvoked(string actionId)

        function getRaw(id) {
            return mockNotification.createObject(mockNotificationsModel)
        }

        onActionInvoked: {
            if(actionId == "ok_id") {
                mockNotificationsModel.clear()
            }
        }
    }

    SignalSpy {
        id: launcherShowDashHomeSpy
        signalName: "showDashHome"
    }

    SignalSpy {
        id: sessionSpy
        signalName: "sessionStarted"
    }

    SignalSpy {
        id: dashCommunicatorSpy
        signalName: "setCurrentScopeCalled"
    }

    SignalSpy {
        id: broadcastUrlSpy
        target: SessionBroadcast
        signalName: "startUrl"
    }

    SignalSpy {
        id: broadcastHomeSpy
        target: SessionBroadcast
        signalName: "showHome"
    }

    SignalSpy {
        id: unlockAllModemsSpy
        target: Connectivity
        signalName: "unlockingAllModems"
    }

    SignalSpy {
        id: notificationActionSpy
        target: mockNotificationsModel
        signalName: "actionInvoked"
    }

    Telephony.CallEntry {
        id: phoneCall
        phoneNumber: "+447812221111"
    }

    Item {
        id: fakeDismissTimer
        property bool running: false
        signal triggered

        function stop() {
            running = false;
        }

        function restart() {
            running = true;
        }
    }

    UnityTestCase {
        id: testCase
        name: "Shell"
        when: windowShown

        property Item shell: shellLoader.status === Loader.Ready ? shellLoader.item : null
        property QtObject topLevelSurfaceList: null

        function init() {
            if (shellLoader.active) {
                // happens for the very first test function as shell
                // is loaded by default
                tearDown();
            }

        }

        function cleanup() {
            waitForRendering(shell);
            mouseEmulation.checked = true;
            tryCompare(shell, "waitingOnGreeter", false); // make sure greeter didn't leave us in disabled state
            tearDown();
            WindowStateStorage.clear();
        }

        function loadShell(formFactor) {
            shellLoader.state = formFactor;
            shellLoader.active = true;
            tryCompare(shellLoader, "status", Loader.Ready);
            removeTimeConstraintsFromSwipeAreas(shellLoader.item);
            tryCompare(shell, "waitingOnGreeter", false); // reset by greeter when ready

            sessionSpy.target = findChild(shell, "greeter")
            dashCommunicatorSpy.target = findInvisibleChild(shell, "dashCommunicator");

            var launcher = findChild(shell, "launcher");
            launcherShowDashHomeSpy.target = launcher;

            var panel = findChild(launcher, "launcherPanel");
            verify(!!panel);

            panel.dismissTimer = fakeDismissTimer;

            waitForGreeterToStabilize();

            topLevelSurfaceList = findInvisibleChild(shell, "topLevelSurfaceList");
            verify(topLevelSurfaceList);
        }

        function loadDesktopShellWithApps() {
            loadShell("desktop");
            waitForRendering(shell)
            shell.usageScenario = "desktop"
            waitForRendering(shell)
            var app1 = ApplicationManager.startApplication("dialer-app")
            var app2 = ApplicationManager.startApplication("webbrowser-app")
            var app3 = ApplicationManager.startApplication("camera-app")
            var app4 = ApplicationManager.startApplication("facebook-webapp")
            var app5 = ApplicationManager.startApplication("camera-app")
            var app6 = ApplicationManager.startApplication("gallery-app")
            var app7 = ApplicationManager.startApplication("calendar-app")
            for (var i = 0; i < topLevelSurfaceList.count; ++i) {
                waitUntilAppWindowIsFullyLoaded(topLevelSurfaceList.idAt(i));
            }
        }

        function waitForGreeterToStabilize() {
            var greeter = findChild(shell, "greeter");
            verify(greeter);

            var loginList = findChild(greeter, "loginList", 0 /* timeout */);
            // Only present in WideView
            if (loginList) {
                var userList = findChild(loginList, "userList");
                verify(userList);
                tryCompare(userList, "movingInternally", false);
            }
        }

        function tearDown() {
            launcherShowDashHomeSpy.target = null;

            shellLoader.itemDestroyed = false;

            shellLoader.active = false;

            tryCompare(shellLoader, "status", Loader.Null);
            tryCompare(shellLoader, "item", null);
            // Loader.status might be Loader.Null and Loader.item might be null but the Loader
            // item might still be alive. So if we set Loader.active back to true
            // again right now we will get the very same Shell instance back. So no reload
            // actually took place. Likely because Loader waits until the next event loop
            // iteration to do its work. So to ensure the reload, we will wait until the
            // Shell instance gets destroyed.
            tryCompare(shellLoader, "itemDestroyed", true);

            setLightDMMockMode("single"); // back to the default value

            AccountsService.demoEdges = false;
            AccountsService.demoEdgesCompleted = [];
            AccountsService.backgroundFile = "";
            Wizard.System.wizardEnabled = false;
            shellLoader.mode = "full-greeter";

            // kill all (fake) running apps
            killApps();

            unlockAllModemsSpy.clear()
            LightDM.Greeter.authenticate(""); // reset greeter

            sessionSpy.clear();
            broadcastUrlSpy.clear();
            broadcastHomeSpy.clear();

            GSettingsController.setLifecycleExemptAppids([]);
            GSettingsController.setPictureUri("");

            // there should be only unity8-dash window over there
            tryCompare(ApplicationManager, "count", 1);
            compare(ApplicationManager.get(0).appId, "unity8-dash");
        }

        function test_phoneLeftEdgeDrag_data() {
            return [
                {tag: "without launcher",
                 revealLauncher: false, swipeLength: units.gu(30), appHides: true, focusedApp: "dialer-app",
                 launcherHides: true, greeterShown: false},

                {tag: "with launcher",
                 revealLauncher: true, swipeLength: units.gu(30), appHides: true, focusedApp: "dialer-app",
                 launcherHides: true, greeterShown: false},

                {tag: "small swipe",
                 revealLauncher: false, swipeLength: units.gu(25), appHides: false, focusedApp: "dialer-app",
                 launcherHides: false, greeterShown: false},

                {tag: "long swipe",
                 revealLauncher: false, swipeLength: units.gu(30), appHides: true, focusedApp: "dialer-app",
                 launcherHides: true, greeterShown: false},

                {tag: "small swipe with greeter",
                 revealLauncher: false, swipeLength: units.gu(25), appHides: false, focusedApp: "dialer-app",
                 launcherHides: false, greeterShown: true},

                {tag: "long swipe with greeter",
                 revealLauncher: false, swipeLength: units.gu(30), appHides: true, focusedApp: "dialer-app",
                 launcherHides: true, greeterShown: true},

                {tag: "swipe over dash",
                 revealLauncher: false, swipeLength: units.gu(30), appHides: true, focusedApp: "unity8-dash",
                 launcherHides: false, greeterShown: false},
            ];
        }

        function test_snapDecisionDismissalReturnsFocus() {
            loadShell("phone");
            swipeAwayGreeter();
            var notifications = findChild(shell, "notificationList");
            var appSurfaceId = topLevelSurfaceList.nextId;
            var app = ApplicationManager.startApplication("camera-app");
            waitUntilAppWindowIsFullyLoaded(appSurfaceId);
            var stage = findChild(shell, "stage")

            var appSurface = app.surfaceList.get(0);
            verify(appSurface);

            tryCompare(appSurface, "activeFocus", true);

            notifications.model = mockNotificationsModel;

            // FIXME: Hack: UnitySortFilterProxyModelQML doesn't work with QML ListModels which we use
            // for mocking here (RoleType can't be found in the QML model). As we only need to show
            // one SnapDecision lets just disable the filtering and make appear any notification as a
            // SnapDecision.
            var snapDecisionProxyModel = findInvisibleChild(shell, "snapDecisionProxyModel");
            snapDecisionProxyModel.filterRegExp = RegExp("");

            // Pop-up a notification
            addSnapDecisionNotification();
            waitForRendering(shell);

            // Make sure the notification really opened
            var notification = findChild(notifications, "notification" + (mockNotificationsModel.count - 1));
            verify(notification !== undefined && notification != null, "notification wasn't found");
            tryCompare(notification, "height", notification.implicitHeight)
            waitForRendering(notification);

            // Make sure activeFocus went away from the app window
            tryCompare(appSurface, "activeFocus", false);
            tryCompare(stage, "interactive", false);

            // Clicking the button should dismiss the notification and return focus
            var buttonAccept = findChild(notification, "notify_button0");
            mouseClick(buttonAccept);

            // Make sure we're back to normal
            tryCompare(appSurface, "activeFocus", true);
            compare(stage.interactive, true, "Stages not interactive again after modal notification has closed");
        }

        function addSnapDecisionNotification() {
            var n = {
                type: Notification.SnapDecision,
                hints: {"x-canonical-private-affirmative-tint": "true"},
                summary: "Tom Ato",
                body: "Lorem ipsum dolor sit amet, consetetur sadipscing elitr, sed diam nonumy eirmod tempor invidunt ut labore et dolore magna aliquyam erat, sed diam voluptua.",
                icon: "../../tests/graphics/avatars/funky.png",
                secondaryIcon: "../../tests/graphics/applicationIcons/facebook.png",
                actions: [{ id: "ok_id", label: "Ok"},
                    { id: "cancel_id", label: "Cancel"},
                    { id: "notreally_id", label: "Not really"},
                    { id: "noway_id", label: "messages:No way"},
                    { id: "nada_id", label: "messages:Nada"}]
            }

            mockNotificationsModel.append(n)
        }

        function test_phoneLeftEdgeDrag(data) {
            loadShell("phone");
            swipeAwayGreeter();
            dragLauncherIntoView();
            var appSurfaceId = topLevelSurfaceList.nextId;
            tapOnAppIconInLauncher();
            waitUntilAppWindowIsFullyLoaded(appSurfaceId);

            var greeter = findChild(shell, "greeter");
            if (data.greeterShown) {
                showGreeter();
            }

            if (data.revealLauncher) {
                dragLauncherIntoView();
            }

            swipeFromLeftEdge(data.swipeLength);
            if (data.appHides) {
                waitUntilDashIsFocused();
                tryCompare(greeter, "shown", false);
            } else {
                tryCompare(greeter, "fullyShown", data.greeterShown);
            }

            var launcher = findChild(shell, "launcherPanel");
            tryCompare(launcher, "x", data.launcherHides ? -launcher.width : 0)

            //FIXME: This check fails. Don't understand the rationale behind it.
            /*
            // Make sure the helper for sliding out the launcher wasn't touched. We want to fade it out here.
            var animateTimer = findInvisibleChild(shell, "animateTimer");
            compare(animateTimer.nextState, "visible");
            */
        }

        function test_tabletLeftEdgeDrag_data() {
            return [
                {tag: "without password", user: "no-password", loggedIn: true},
                {tag: "with password", user: "has-password", loggedIn: false},
            ]
        }

        function test_tabletLeftEdgeDrag(data) {
            setLightDMMockMode("full");
            loadShell("tablet");

            selectUser(data.user)

            swipeFromLeftEdge(shell.width * 0.75)
            wait(500) // to give time to handle dash() signal from Launcher
            confirmLoggedIn(data.loggedIn)
        }

        function test_longLeftEdgeSwipeTakesToAppsAndResetSearchString() {
            loadShell("phone");
            swipeAwayGreeter();
            dragLauncherIntoView();
            dashCommunicatorSpy.clear();

            var appSurfaceId = topLevelSurfaceList.nextId;
            tapOnAppIconInLauncher();
            waitUntilAppWindowIsFullyLoaded(appSurfaceId);

            tryCompareFunction(function() { return ApplicationManager.focusedApplicationId !== "unity8-dash"; }, true);

            //Long left swipe
            swipeFromLeftEdge(units.gu(30));

            tryCompare(ApplicationManager, "focusedApplicationId", "unity8-dash");

            compare(dashCommunicatorSpy.count, 1);
        }

        function test_ClickUbuntuIconInLauncherTakesToAppsAndResetSearchString() {
            loadShell("phone");
            swipeAwayGreeter();
            dragLauncherIntoView();
            dashCommunicatorSpy.clear();

            var launcher = findChild(shell, "launcher");
            var dashIcon = findChild(launcher, "dashItem");
            verify(dashIcon != undefined);
            mouseClick(dashIcon);

            tryCompare(ApplicationManager, "focusedApplicationId", "unity8-dash");

            compare(dashCommunicatorSpy.count, 1);
        }

        function test_suspend() {
            loadShell("phone");
            swipeAwayGreeter();
            var greeter = findChild(shell, "greeter");

            // Launch an app from the launcher
            dragLauncherIntoView();
            var appSurfaceId = topLevelSurfaceList.nextId;
            tapOnAppIconInLauncher();
            waitUntilAppWindowIsFullyLoaded(appSurfaceId);

            var mainAppId = ApplicationManager.focusedApplicationId;
            verify(mainAppId != "");
            var mainApp = ApplicationManager.findApplication(mainAppId);
            verify(mainApp);
            tryCompare(mainApp, "requestedState", ApplicationInfoInterface.RequestedRunning);

            // Display off while call is active...
            callManager.foregroundCall = phoneCall;
            Powerd.setStatus(Powerd.Off, Powerd.Unknown);
            tryCompare(greeter, "shown", false);

            // Now try again after ending call
            callManager.foregroundCall = null;
            Powerd.setStatus(Powerd.On, Powerd.Unknown);
            Powerd.setStatus(Powerd.Off, Powerd.Unknown);
            tryCompare(greeter, "fullyShown", true);

            compare(mainApp.requestedState, ApplicationInfoInterface.RequestedSuspended);

            // And wake up
            Powerd.setStatus(Powerd.On, Powerd.Unknown);
            tryCompare(greeter, "fullyShown", true);

            // Swipe away greeter to focus app

            // greeter unloads its internal components when hidden
            // and reloads them when shown. Thus we have to do this
            // again before interacting with it otherwise any
            // SwipeAreas in there won't be easily fooled by
            // fake swipes.
            removeTimeConstraintsFromSwipeAreas(greeter);
            swipeAwayGreeter();

            compare(mainApp.requestedState, ApplicationInfoInterface.RequestedRunning);
            tryCompare(ApplicationManager, "focusedApplicationId", mainAppId);
        }

        function swipeAwayGreeter() {
            var greeter = findChild(shell, "greeter");
            tryCompare(greeter, "fullyShown", true);
            waitForGreeterToStabilize();
            removeTimeConstraintsFromSwipeAreas(greeter);

            var touchX = shell.width - (shell.edgeSize / 2);
            var touchY = shell.height / 2;
            touchFlick(shell, touchX, touchY, shell.width * 0.1, touchY);

            // wait until the animation has finished
            tryCompare(greeter, "shown", false);
            waitForRendering(greeter);
        }

        function selectUserAtIndex(i) {
            // We could be anywhere in list; find target index to know which direction
            var greeter = findChild(shell, "greeter")
            var userlist = findChild(greeter, "userList")
            if (userlist.currentIndex == i)
                keyClick(Qt.Key_Escape) // Reset state if we're not moving
            while (userlist.currentIndex != i) {
                var next = userlist.currentIndex + 1
                if (userlist.currentIndex > i) {
                    next = userlist.currentIndex - 1
                }
                tap(findChild(greeter, "username"+next));
                tryCompare(userlist, "currentIndex", next)
                tryCompare(userlist, "movingInternally", false)
            }
            tryCompare(shell, "waitingOnGreeter", false); // wait for PAM to settle
        }

        function selectUser(name) {
            // Find index of user with the right name
            for (var i = 0; i < LightDM.Users.count; i++) {
                if (LightDM.Users.data(i, LightDM.UserRoles.NameRole) == name) {
                    break
                }
            }
            if (i == LightDM.Users.count) {
                fail("Didn't find name")
                return -1
            }
            selectUserAtIndex(i)
            return i
        }

        function clickPasswordInput(isButton) {
            var greeter = findChild(shell, "greeter")
            tryCompare(greeter, "fullyShown", true);

            var passwordInput = findChild(shell, "passwordInput");

            var promptButton = findChild(passwordInput, "promptButton");
            tryCompare(promptButton, "visible", isButton);

            var promptField = findChild(passwordInput, "promptField");
            tryCompare(promptField, "visible", !isButton);

            mouseClick(passwordInput)
        }

        function confirmLoggedIn(loggedIn) {
            var greeter = findChild(shell, "greeter");
            tryCompare(greeter, "shown", loggedIn ? false : true);
            verify(loggedIn ? sessionSpy.count > 0 : sessionSpy.count === 0);
        }

        function setLightDMMockMode(mode) {
            LightDM.Greeter.mockMode = mode;
            LightDM.Users.mockMode = mode;
        }

        /*
          Regression test for bug https://bugs.launchpad.net/touch-preview-images/+bug/1193419

          When the user minimizes an application (left-edge swipe) he should always end up in the
          "Applications" scope view.

          Steps:
          - reveal launcher and launch an app that covers the dash
          - perform long left edge swipe to go minimize the app and go back to the dash.
          - verify the setCurrentScope() D-Bus call to the dash has been called for the correct scope id.
         */
        function test_minimizingAppTakesToDashApps() {
            loadShell("phone");
            swipeAwayGreeter();
            dragLauncherIntoView();

            // Launch an app from the launcher
            var appSurfaceId = topLevelSurfaceList.nextId;
            tapOnAppIconInLauncher();
            waitUntilAppWindowIsFullyLoaded(appSurfaceId);

            verify(ApplicationManager.focusedApplicationId !== "unity8-dash")

            dashCommunicatorSpy.clear();
            // Minimize the application we just launched
            swipeFromLeftEdge(shell.width * 0.75);

            tryCompare(ApplicationManager, "focusedApplicationId", "unity8-dash");

            compare(dashCommunicatorSpy.count, 1);
            compare(dashCommunicatorSpy.signalArguments[0][0], 0);
        }

        function test_showInputMethod() {
            loadShell("phone");
            swipeAwayGreeter();
            var item = findChild(shell, "inputMethod");
            var surface = SurfaceManager.inputMethodSurface;

            surface.setState(Mir.MinimizedState);
            tryCompare(item, "visible", false);

            surface.setState(Mir.RestoredState);
            tryCompare(item, "visible", true);

            surface.setState(Mir.MinimizedState);
            tryCompare(item, "visible", false);

            surface.setState(Mir.MaximizedState);
            tryCompare(item, "visible", true);

            surface.setState(Mir.MinimizedState);
            tryCompare(item, "visible", false);
        }

        function findAppWindowForSurfaceId(surfaceId) {
            // for PhoneStage and TabletStage
            var delegate = findChild(shell, "spreadDelegate_" + surfaceId, 0 /* timeout */);
            if (!delegate) {
                // for DesktopStage
                delegate = findChild(shell, "appDelegate_" + surfaceId);
            }
            verify(delegate);
            var appWindow = findChild(delegate, "appWindow");
            return appWindow;
        }

        // Wait until the ApplicationWindow for the given Application object is fully loaded
        // (ie, the real surface has replaced the splash screen)
        function waitUntilAppWindowIsFullyLoaded(surfaceId) {
            var appWindow = findAppWindowForSurfaceId(surfaceId);
            var appWindowStateGroup = findInvisibleChild(appWindow, "applicationWindowStateGroup");
            tryCompareFunction(function() { return appWindowStateGroup.state === "surface" }, true);
            waitUntilTransitionsEnd(appWindowStateGroup);
        }

        function test_surfaceLosesActiveFocusWhilePanelIsOpen() {
            loadShell("phone");
            swipeAwayGreeter();
            var appSurfaceId = topLevelSurfaceList.nextId;
            var app = ApplicationManager.startApplication("dialer-app");
            waitUntilAppWindowIsFullyLoaded(appSurfaceId);
            var appSurface = app.surfaceList.get(0);
            verify(appSurface);

            tryCompare(appSurface, "activeFocus", true);

            // Drag the indicators panel half-open
            var touchX = shell.width / 2;
            var indicators = findChild(shell, "indicators");
            touchFlick(indicators,
                    touchX /* fromX */, indicators.minimizedPanelHeight * 0.5 /* fromY */,
                    touchX /* toX */, shell.height * 0.5 /* toY */,
                    true /* beginTouch */, false /* endTouch */);
            verify(indicators.partiallyOpened);

            tryCompare(appSurface, "activeFocus", false);

            // And finish getting it open
            touchFlick(indicators,
                    touchX /* fromX */, shell.height * 0.5 /* fromY */,
                    touchX /* toX */, shell.height * 0.9 /* toY */,
                    false /* beginTouch */, true /* endTouch */);
            tryCompare(indicators, "fullyOpened", true);

            tryCompare(appSurface, "activeFocus", false);

            dragToCloseIndicatorsPanel();

            tryCompare(appSurface, "activeFocus", true);
        }

        function test_launchedAppHasActiveFocus_data() {
            return [
                {tag: "phone", formFactor: "phone", usageScenario: "phone"},
                {tag: "tablet", formFactor: "tablet", usageScenario: "tablet"},
                {tag: "desktop", formFactor: "tablet", usageScenario: "desktop"}
            ]
        }

        function test_launchedAppHasActiveFocus(data) {
            loadShell(data.formFactor);
            shell.usageScenario = data.usageScenario;
            swipeAwayGreeter();

            var webAppSurfaceId = topLevelSurfaceList.nextId;
            var webApp = ApplicationManager.startApplication("webbrowser-app");
            verify(webApp);
            waitUntilAppWindowIsFullyLoaded(webAppSurfaceId);

            var webAppSurface = webApp.surfaceList.get(topLevelSurfaceList.indexForId(webAppSurfaceId));
            verify(webAppSurface);

            tryCompare(webAppSurface, "activeFocus", true);
        }

        function test_launchedAppKeepsActiveFocusOnUsageModeChange() {
            loadShell("tablet");
            swipeAwayGreeter();

            var webAppSurfaceId = topLevelSurfaceList.nextId;
            var webApp = ApplicationManager.startApplication("webbrowser-app");
            verify(webApp);
            waitUntilAppWindowIsFullyLoaded(webAppSurfaceId);

            var webAppSurface = webApp.surfaceList.get(topLevelSurfaceList.indexForId(webAppSurfaceId));
            verify(webAppSurface);

            tryCompare(webAppSurface, "activeFocus", true);

            shell.usageScenario = "desktop";

            // check that the desktop stage and window have been loaded
            waitUntilAppWindowIsFullyLoaded(webAppSurfaceId);

            tryCompare(webAppSurface, "activeFocus", true);

            shell.usageScenario = "tablet";

            // check that the tablet stage and app surface delegate have been loaded
            waitUntilAppWindowIsFullyLoaded(webAppSurfaceId);

            tryCompare(webAppSurface, "activeFocus", true);
        }

        function dragToCloseIndicatorsPanel() {
            var indicators = findChild(shell, "indicators");

            var touchStartX = shell.width / 2;
            var touchStartY = shell.height - (indicators.minimizedPanelHeight * 0.5);
            touchFlick(shell,
                    touchStartX, touchStartY,
                    touchStartX, shell.height * 0.1);

            tryCompare(indicators, "fullyClosed", true);
        }

        function dragLauncherIntoView() {
            var launcher = findChild(shell, "launcher");
            var launcherPanel = findChild(launcher, "launcherPanel");
            waitForRendering(launcher);
            verify(launcherPanel.x = - launcherPanel.width);

            var touchStartX = 2;
            var touchStartY = shell.height / 2;
            touchFlick(shell, touchStartX, touchStartY, launcherPanel.width + units.gu(1), touchStartY);

            tryCompare(launcherPanel, "x", 0);
            tryCompare(launcher, "state", "visible");
        }

        function tapOnAppIconInLauncher() {
            var launcherPanel = findChild(shell, "launcherPanel");

            // pick the first icon, the one at the top.
            var appIcon = findChild(launcherPanel, "launcherDelegate0")
            tap(appIcon, appIcon.width / 2, appIcon.height / 2);
        }

        function showIndicators() {
            var indicators = findChild(shell, "indicators");
            indicators.show();
            tryCompare(indicators, "fullyOpened", true);
        }

        function hideIndicators() {
            var indicators = findChild(shell, "indicators");
            if (indicators.fullyOpened) {
                indicators.hide();
            }
        }

        function waitUntilDashIsFocused() {
            tryCompare(ApplicationManager, "focusedApplicationId", "unity8-dash");
        }

        function swipeFromLeftEdge(swipeLength) {
            var touchStartX = 2;
            var touchStartY = shell.height / 2;
            touchFlick(shell,
                    touchStartX              , touchStartY,
                    touchStartX + swipeLength, touchStartY);
        }

        function itemIsOnScreen(item) {
            var itemRectInShell = item.mapToItem(shell, 0, 0, item.width, item.height);

            return itemRectInShell.x >= 0
                && itemRectInShell.y >= 0
                && itemRectInShell.x + itemRectInShell.width <= shell.width
                && itemRectInShell.y + itemRectInShell.height <= shell.height;
        }

        function showGreeter() {
            var greeter = findChild(shell, "greeter");
            LightDM.Greeter.showGreeter();
            waitForRendering(greeter);
            tryCompare(greeter, "fullyShown", true);

            // greeter unloads its internal components when hidden
            // and reloads them when shown. Thus we have to do this
            // again before interacting with it otherwise any
            // SwipeAreas in there won't be easily fooled by
            // fake swipes.
            removeTimeConstraintsFromSwipeAreas(greeter);
        }

        function revealLauncherByEdgePushWithMouse() {
            var launcher = findChild(shell, "launcher");
            verify(launcher);

            // Place the mouse against the window/screen edge and push beyond the barrier threshold
            mouseMove(shell, 0, shell.height / 2);
            launcher.pushEdge(EdgeBarrierSettings.pushThreshold * 1.1);

            var panel = findChild(launcher, "launcherPanel");
            verify(panel);

            // wait until it gets fully extended
            tryCompare(panel, "x", 0);
            tryCompare(launcher, "state", "visibleTemporary");
        }

        function test_focusRequestedHidesGreeter() {
            loadShell("phone");
            swipeAwayGreeter();
            var greeter = findChild(shell, "greeter");

            var appSurfaceId = topLevelSurfaceList.nextId;
            var app = ApplicationManager.startApplication("dialer-app");
            waitUntilAppWindowIsFullyLoaded(appSurfaceId);

            // Minimize the application we just launched
            swipeFromLeftEdge(shell.width * 0.75);

            waitUntilDashIsFocused();

            showGreeter();

            // The main point of this test
            ApplicationManager.requestFocusApplication("dialer-app");
            tryCompare(greeter, "shown", false);
            waitForRendering(greeter);
        }

        function test_focusRequestedHidesIndicators() {
            loadShell("phone");
            swipeAwayGreeter();
            var indicators = findChild(shell, "indicators");

            showIndicators();

            var oldCount = ApplicationManager.count;
            ApplicationManager.startApplication("camera-app");
            tryCompare(ApplicationManager, "count", oldCount + 1);

            tryCompare(indicators, "fullyClosed", true);
        }

        function test_greeterShownAgainHidesIndicators() {
            // Regression test for https://launchpad.net/bugs/1595569

            loadShell("phone");
            showIndicators();
            showGreeter();

            var indicators = findChild(shell, "indicators");
            tryCompare(indicators, "fullyClosed", true);
        }

        function test_showAndHideGreeterDBusCalls() {
            loadShell("phone");
            swipeAwayGreeter();
            var greeter = findChild(shell, "greeter")
            tryCompare(greeter, "shown", false)
            waitForRendering(greeter);
            LightDM.Greeter.showGreeter()
            waitForRendering(greeter)
            tryCompare(greeter, "fullyShown", true)
            LightDM.Greeter.hideGreeter()
            tryCompare(greeter, "shown", false)
        }

        function test_greeterLoginsAutomaticallyWhenNoPasswordSet() {
            loadShell("phone");

            var greeter = findChild(shell, "greeter");
            verify(!greeter.locked);
            compare(sessionSpy.count, 0);

            swipeAwayGreeter();
            compare(sessionSpy.count, 1);
        }

        function test_fullscreen() {
            loadShell("phone");
            swipeAwayGreeter();
            var panel = findChild(shell, "panel");
            compare(panel.fullscreenMode, false);
            var cameraSurfaceId = topLevelSurfaceList.nextId;
            var cameraApp = ApplicationManager.startApplication("camera-app");
            waitUntilAppWindowIsFullyLoaded(cameraSurfaceId);
            tryCompare(panel, "fullscreenMode", true);
            var dialerSurfaceId = topLevelSurfaceList.nextId;
            var dialerApp = ApplicationManager.startApplication("dialer-app");
            waitUntilAppWindowIsFullyLoaded(dialerSurfaceId);
            tryCompare(panel, "fullscreenMode", false);
            ApplicationManager.requestFocusApplication(cameraApp.appId);
            tryCompare(panel, "fullscreenMode", true);
            ApplicationManager.requestFocusApplication(dialerApp.appId);
            tryCompare(panel, "fullscreenMode", false);
        }

        function test_leftEdgeDragFullscreen() {
            loadShell("phone");
            swipeAwayGreeter();
            var panel = findChild(shell, "panel");
            tryCompare(panel, "fullscreenMode", false)

            ApplicationManager.startApplication("camera-app");
            tryCompare(panel, "fullscreenMode", true)

            var touchStartX = 2;
            var touchStartY = shell.height / 2;

            touchFlick(shell, touchStartX, touchStartY, units.gu(2), touchStartY, true, false);

            compare(panel.fullscreenMode, true);

            touchFlick(shell, units.gu(2), touchStartY, shell.width * 0.5, touchStartY, false, false);

            tryCompare(panel, "fullscreenMode", false);

            touchRelease(shell);
        }

        function test_unlockedProperties() {
            loadShell("phone");
            swipeAwayGreeter();
            // Confirm that various properties have the correct values when unlocked
            var greeter = findChild(shell, "greeter");
            tryCompare(greeter, "locked", false);

            var launcher = findChild(shell, "launcher")
            tryCompare(launcher, "available", true)

            var indicators = findChild(shell, "indicators")
            tryCompare(indicators, "available", true)
        }

        function test_unlockAllModemsOnBoot() {
            loadShell("phone");
            swipeAwayGreeter();
            tryCompare(unlockAllModemsSpy, "count", 1)
        }

        function test_unlockAllModemsAfterWizard() {
            Wizard.System.wizardEnabled = true;
            loadShell("phone");

            var wizard = findChild(shell, "wizard");
            compare(wizard.active, true);
            compare(Wizard.System.wizardEnabled, true);
            compare(unlockAllModemsSpy.count, 0);

            wizard.hide();
            tryCompare(wizard, "active", false);
            compare(Wizard.System.wizardEnabled, false);
            compare(unlockAllModemsSpy.count, 1);
        }

        function test_wizardEarlyExit() {
            Wizard.System.wizardEnabled = true;
            loadShell("phone");

            var wizard = findChild(shell, "wizard");
            tryCompare(wizard, "active", true);
            tryCompareFunction(function() { return topLevelSurfaceList.applicationAt(0).appId; }, "unity8-dash");

            // Make sure we stay running when there's no top level window (can happen for
            // a moment when we restart the dash after switching language)
            var dashApplication = ApplicationManager.findApplication("unity8-dash");
            ApplicationManager.stopApplication(dashApplication.appId);
            // wait until all zombie surfaces are gone. As MirSurfaceItems hold references over them.
            // They won't be gone until those surface items are destroyed.
            tryCompareFunction(function() { return dashApplication.surfaceList.count }, 0);

            tryCompare(topLevelSurfaceList, "count", 0);
            compare(wizard.shown, true);

            // And make sure we stay running when dash comes back again
            var dashSurfaceId = topLevelSurfaceList.nextId;
            ApplicationManager.startApplication(dashApplication.appId);
            waitUntilAppWindowIsFullyLoaded(dashSurfaceId);
            compare(wizard.shown, true);

            // And make sure we stop when some other surface shows app
            var gallerySurfaceId = topLevelSurfaceList.nextId;
            var galleryApp = ApplicationManager.startApplication("gallery-app");
            waitUntilAppWindowIsFullyLoaded(gallerySurfaceId);
            tryCompareFunction(function() { return topLevelSurfaceList.applicationAt(0).appId; }, "gallery-app");
            compare(wizard.shown, false);
            tryCompare(Wizard.System, "wizardEnabled", false);
        }

        function test_tutorialPausedDuringGreeter() {
            loadShell("phone");

            var tutorial = findChild(shell, "tutorial");

            AccountsService.demoEdges = true;
            tryCompare(tutorial, "paused", true);

            swipeAwayGreeter();
            tryCompare(tutorial, "paused", false);
        }

        function test_customBackground() {
            loadShell("desktop");
            shell.usageScenario = "desktop";
            waitForRendering(shell);

            var wallpaperResolver = findInvisibleChild(shell, "wallpaperResolver");
            var greeter = findChild(shell, "greeter");
            verify(!greeter.hasCustomBackground);
            compare(wallpaperResolver.background, wallpaperResolver.defaultBackground);

            AccountsService.backgroundFile = Qt.resolvedUrl("../graphics/applicationIcons/dash.png");
            tryCompare(greeter, "hasCustomBackground", true);
            compare(wallpaperResolver.background, AccountsService.backgroundFile);
        }

        function test_cachedBackground() {
            loadShell("desktop");
            shell.usageScenario = "desktop";
            waitForRendering(shell);

            var greeter = findChild(shell, "greeter");
            verify(!greeter.hasCustomBackground);
            compare(greeter.background.toString().indexOf("image://unity8imagecache/file:///"), 0);
            verify(greeter.background.toString().indexOf("?name=wallpaper") > 0);
        }

        function test_tapOnRightEdgeReachesApplicationSurface() {
            loadShell("phone");
            swipeAwayGreeter();
            var topmostSpreadDelegate = findChild(shell, "appDelegate_" + topLevelSurfaceList.idAt(0));
            verify(topmostSpreadDelegate);

            waitUntilFocusedApplicationIsShowingItsSurface();

            var topmostSurfaceItem = findChild(topmostSpreadDelegate, "surfaceItem");
            verify(topmostSurfaceItem);

            var rightEdgeDragArea = findChild(shell, "rightEdgeDragArea");
            topmostSurfaceItem.touchPressCount = 0;
            topmostSurfaceItem.touchReleaseCount = 0;

            var tapPoint = rightEdgeDragArea.mapToItem(shell, rightEdgeDragArea.width / 2,
                    rightEdgeDragArea.height / 2);

            tap(shell, tapPoint.x, tapPoint.y);

            tryCompare(topmostSurfaceItem, "touchPressCount", 1);
            tryCompare(topmostSurfaceItem, "touchReleaseCount", 1);
        }

        /*
            Perform a right edge drag over an application surface and check
            that no touch event was sent to it (ie, they were all consumed
            by the right-edge drag area)
         */
        function test_rightEdgeDragDoesNotReachApplicationSurface() {
            loadShell("phone");
            swipeAwayGreeter();
            var topmostSpreadDelegate = findChild(shell, "appDelegate_" + topLevelSurfaceList.idAt(0));
            var topmostSurfaceItem = findChild(topmostSpreadDelegate, "surfaceItem");
            var rightEdgeDragArea = findChild(shell, "rightEdgeDragArea");

            topmostSurfaceItem.touchPressCount = 0;
            topmostSurfaceItem.touchReleaseCount = 0;

            var gestureStartPoint = rightEdgeDragArea.mapToItem(shell, rightEdgeDragArea.width / 2,
                    rightEdgeDragArea.height / 2);

            touchFlick(shell,
                    gestureStartPoint.x /* fromX */, gestureStartPoint.y /* fromY */,
                    units.gu(1) /* toX */, gestureStartPoint.y /* toY */);

            tryCompare(topmostSurfaceItem, "touchPressCount", 0);
            tryCompare(topmostSurfaceItem, "touchReleaseCount", 0);
        }

        function waitUntilFocusedApplicationIsShowingItsSurface()
        {
            var spreadDelegate = findChild(shell, "appDelegate_" + topLevelSurfaceList.idAt(0));
            var appState = findInvisibleChild(spreadDelegate, "applicationWindowStateGroup");
            tryCompare(appState, "state", "surface");
            var transitions = appState.transitions;
            for (var i = 0; i < transitions.length; ++i) {
                var transition = transitions[i];
                tryCompare(transition, "running", false, 2000);
            }
        }

        function swipeFromRightEdgeToShowAppSpread()
        {
            // perform a right-edge drag to show the spread
            var touchStartX = shell.width - (shell.edgeSize / 2)
            var touchStartY = shell.height / 2;
            touchFlick(shell, touchStartX, touchStartY, units.gu(1) /* endX */, touchStartY /* endY */);

            // check if it's indeed showing the spread
            var stage = findChild(shell, "stage");
            tryCompare(stage, "state", "spread");
        }

        function test_tapUbuntuIconInLauncherOverAppSpread() {
            launcherShowDashHomeSpy.clear();

            loadShell("phone");
            swipeAwayGreeter();

            waitUntilFocusedApplicationIsShowingItsSurface();

            swipeFromRightEdgeToShowAppSpread();

            var launcher = findChild(shell, "launcher");

            dragLauncherIntoView();

            // Emulate a tap with a finger, where the touch position drifts during the tap.
            // This is to test the touch ownership changes. The tap is happening on the button
            // area but then drifting into the left edge drag area. This test makes sure
            // the touch ownership stays with the button and doesn't move over to the
            // left edge drag area.
            {
                var buttonShowDashHome = findChild(launcher, "buttonShowDashHome");
                touchFlick(buttonShowDashHome,
                    buttonShowDashHome.width * 0.2,  /* startPos.x */
                    buttonShowDashHome.height * 0.8, /* startPos.y */
                    buttonShowDashHome.width * 0.8,  /* endPos.x */
                    buttonShowDashHome.height * 0.2  /* endPos.y */);
            }

            compare(launcherShowDashHomeSpy.count, 1);

            // check that the stage has left spread mode.
            {
                var stage = findChild(shell, "stage");
                tryCompare(stage, "state", "staged");
            }

            // check that the launcher got dismissed
            var launcherPanel = findChild(shell, "launcherPanel");
            tryCompare(launcherPanel, "x", -launcherPanel.width);
        }

        function test_physicalHomeKeyPressDoesNothingWithActiveGreeter() {
            loadShell("phone");

            var windowInputMonitor = findInvisibleChild(shell, "windowInputMonitor");
            var coverPage = findChild(shell, "coverPage");

            windowInputMonitor.homeKeyActivated();
            verify(coverPage.shown);
        }

        function test_tabletLogin_data() {
            return [
                {tag: "auth error", user: "auth-error", loggedIn: false, password: ""},
                {tag: "with password", user: "has-password", loggedIn: true, password: "password"},
                {tag: "without password", user: "no-password", loggedIn: true, password: ""},
            ]
        }

        function test_tabletLogin(data) {
            setLightDMMockMode("full");
            loadShell("tablet");

            selectUser(data.user);

            clickPasswordInput(data.password === "" /* isButton */);

            if (data.password !== "") {
                typeString(data.password);
                keyClick(Qt.Key_Enter);
            }

            confirmLoggedIn(data.loggedIn);
        }

        function test_appLaunchDuringGreeter_data() {
            return [
                {tag: "auth error", user: "auth-error", loggedIn: false, passwordFocus: false},
                {tag: "without password", user: "no-password", loggedIn: true, passwordFocus: false},
                {tag: "with password", user: "has-password", loggedIn: false, passwordFocus: true},
            ]
        }

        function test_appLaunchDuringGreeter(data) {
            setLightDMMockMode("full");
            loadShell("tablet");

            selectUser(data.user)

            var greeter = findChild(shell, "greeter")
            var app = ApplicationManager.startApplication("dialer-app")

            confirmLoggedIn(data.loggedIn)

            if (data.passwordFocus) {
                var passwordInput = findChild(greeter, "passwordInput")
                tryCompare(passwordInput, "focus", true)
            }
        }

        function test_launcherInverted_data() {
            return [
                {tag: "phone", formFactor: "phone", usageScenario: "phone", launcherInverted: true},
                {tag: "tablet", formFactor: "tablet", usageScenario: "tablet", launcherInverted: true},
                {tag: "desktop", formFactor: "tablet", usageScenario: "desktop", launcherInverted: false}
            ]
        }

        function test_launcherInverted(data) {
            loadShell(data.formFactor);
            shell.usageScenario = data.usageScenario;

            var launcher = findChild(shell, "launcher");
            compare(launcher.inverted, data.launcherInverted);
        }

        function test_unfocusedAppsGetSuspendedAfterEnteringStagedMode() {
            loadShell("tablet");
            shell.usageScenario = "desktop";

            var webBrowserSurfaceId = topLevelSurfaceList.nextId;
            var webBrowserApp = ApplicationManager.startApplication("webbrowser-app");
            waitUntilAppWindowIsFullyLoaded(webBrowserSurfaceId);

            var gallerySurfaceId = topLevelSurfaceList.nextId;
            var galleryApp = ApplicationManager.startApplication("gallery-app");
            waitUntilAppWindowIsFullyLoaded(gallerySurfaceId);

            ApplicationManager.requestFocusApplication("unity8-dash");
            tryCompare(ApplicationManager, "focusedApplicationId", "unity8-dash");

            compare(webBrowserApp.requestedState, ApplicationInfoInterface.RequestedRunning);
            compare(galleryApp.requestedState, ApplicationInfoInterface.RequestedRunning);

            shell.usageScenario = "tablet";

            tryCompare(webBrowserApp, "requestedState", ApplicationInfoInterface.RequestedSuspended);
            tryCompare(galleryApp, "requestedState", ApplicationInfoInterface.RequestedSuspended);
        }

        function test_unfocusedAppsAreResumedWhenEnteringWindowedMode() {
            loadShell("tablet");
            shell.usageScenario = "tablet";

            var webBrowserSurfaceId = topLevelSurfaceList.nextId;
            var webBrowserApp = ApplicationManager.startApplication("webbrowser-app");
            waitUntilAppWindowIsFullyLoaded(webBrowserSurfaceId);

            var gallerySurfaceId = topLevelSurfaceList.nextId;
            var galleryApp = ApplicationManager.startApplication("gallery-app");
            waitUntilAppWindowIsFullyLoaded(gallerySurfaceId);

            ApplicationManager.requestFocusApplication("unity8-dash");
            tryCompare(ApplicationManager, "focusedApplicationId", "unity8-dash");

            compare(webBrowserApp.requestedState, ApplicationInfoInterface.RequestedSuspended);
            compare(galleryApp.requestedState, ApplicationInfoInterface.RequestedSuspended);

            shell.usageScenario = "desktop";

            tryCompare(webBrowserApp, "requestedState", ApplicationInfoInterface.RequestedRunning);
            tryCompare(galleryApp, "requestedState", ApplicationInfoInterface.RequestedRunning);
        }

        function test_altTabSwitchesFocus_data() {
            return [
                { tag: "windowed", shellType: "desktop" },
                { tag: "staged", shellType: "phone" },
                { tag: "sidestaged", shellType: "tablet" }
            ];
        }

        function test_altTabSwitchesFocus(data) {
            loadShell(data.shellType);
            shell.usageScenario = data.shellType;
            waitForRendering(root)

            var desktopStage = findChild(shell, "stage");
            verify(desktopStage != null)

            var app1SurfaceId = topLevelSurfaceList.nextId;
            var app1 = ApplicationManager.startApplication("dialer-app")
            waitUntilAppWindowIsFullyLoaded(app1SurfaceId);

            var app2SurfaceId = topLevelSurfaceList.nextId;
            var app2 = ApplicationManager.startApplication("webbrowser-app")
            waitUntilAppWindowIsFullyLoaded(app2SurfaceId);
            var app2Surface = app2.surfaceList.get(0);
            verify(app2Surface);

            var app3SurfaceId = topLevelSurfaceList.nextId;
            var app3 = ApplicationManager.startApplication("camera-app")
            waitUntilAppWindowIsFullyLoaded(app3SurfaceId);
            var app3Surface = app3.surfaceList.get(0);
            verify(app3Surface);

            // Do a quick alt-tab and see if focus changes
            tryCompare(app3Surface, "activeFocus", true)
            keyClick(Qt.Key_Tab, Qt.AltModifier)
            tryCompare(app2Surface, "activeFocus", true)

            // Press Alt+Tab
            keyPress(Qt.Key_Alt);
            keyClick(Qt.Key_Tab);
            keyRelease(Qt.Key_Alt)

            // Focus should have switched back now
            tryCompare(app3Surface, "activeFocus", true)
        }

        function test_altTabWrapAround() {
            loadDesktopShellWithApps();

            var stage = findChild(shell, "stage");
            verify(stage !== null)

            var spread = findChild(shell, "spreadItem");
            verify(spread !== null)

            // remember the focused appId
            var focused = ApplicationManager.get(ApplicationManager.findApplication(ApplicationManager.focusedApplicationId));

            tryCompare(stage, "state", "windowed")

            // Just press Alt, make sure the spread comes up
            keyPress(Qt.Key_Alt);
            keyClick(Qt.Key_Tab);
            tryCompare(stage, "state", "spread")
            tryCompare(spread, "highlightedIndex", 1)
            waitForRendering(shell)

            // Now press and hold Tab, make sure the highlight moves all the way but stops at the last one
            // We can't simulate a pressed key with keyPress() currently, so let's inject the events
            // at API level. Jump for 10 times, verify that it's still at the last one and didn't wrap around.
            for (var i = 0; i < 10; i++) {
                spread.selectNext(true); // true == isAutoRepeat
                wait(0); // Trigger the event loop to make sure all the things happen
            }
            tryCompare(spread, "highlightedIndex", 6)

            // Now release it once, and verify that it does wrap around with an additional Tab press
            keyRelease(Qt.Key_Tab);
            keyClick(Qt.Key_Tab);
            tryCompare(spread, "highlightedIndex", 0)

            // Release control, check if spread disappears
            keyRelease(Qt.Key_Alt)
            tryCompare(stage, "state", "windowed")

            // Make sure that after wrapping around once, we have the same one focused as at the beginning
            var focusedAppSurface = focused.surfaceList.get(0);
            verify(focusedAppSurface);
            tryCompare(focusedAppSurface, "activeFocus", true)
        }

        function test_altBackTabNavigation() {
            loadDesktopShellWithApps();

            var spreadItem = findChild(shell, "spreadItem");
            verify(spreadItem !== null);

            keyPress(Qt.Key_Alt)
            keyClick(Qt.Key_Tab);
            tryCompare(spreadItem, "highlightedIndex", 1);

            keyClick(Qt.Key_Tab);
            tryCompare(spreadItem, "highlightedIndex", 2);

            keyClick(Qt.Key_Tab);
            tryCompare(spreadItem, "highlightedIndex", 3);

            keyClick(Qt.Key_Tab);
            tryCompare(spreadItem, "highlightedIndex", 4);

            keyClick(Qt.Key_Backtab);
            tryCompare(spreadItem, "highlightedIndex", 3);

            keyClick(Qt.Key_Backtab);
            tryCompare(spreadItem, "highlightedIndex", 2);

            keyClick(Qt.Key_Backtab);
            tryCompare(spreadItem, "highlightedIndex", 1);

            keyRelease(Qt.Key_Alt);
        }

        function otest_highlightFollowsMouse() {
            loadDesktopShellWithApps()

            var spreadRepeater = findInvisibleChild(shell, "spreadRepeater");
            verify(spreadRepeater !== null);

            keyPress(Qt.Key_Alt)
            keyClick(Qt.Key_Tab);

            tryCompare(spreadRepeater, "highlightedIndex", 1);

            var x = 0;
            var y = shell.height * .75;
            mouseMove(shell, x, y)

            for (var i = 0; i < 7; i++) {
                while (spreadRepeater.highlightedIndex != i && x <= 4000) {
                    x+=10;
                    mouseMove(shell, x, y)
                    wait(0); // spin the loop so bindings get evaluated
                }
            }

            verify(y < 4000);

            keyRelease(Qt.Key_Alt);
        }

        function test_closeFromSpread() {
            loadDesktopShellWithApps()

            var appRepeater = findInvisibleChild(shell, "appRepeater");
            verify(appRepeater !== null);

            var spreadItem = findChild(shell, "spreadItem");
            verify(spreadItem !== null);

            keyPress(Qt.Key_Alt)
            keyClick(Qt.Key_Tab);

            var surfaceId = topLevelSurfaceList.idAt(2);
            var spreadDelegate2 = appRepeater.itemAt(2);
            var closeMouseArea = findChild(spreadDelegate2, "closeMouseArea");

            // Move the mosue over tile 2 and verify the close button becomes visible
            var x = 0;
            var y = shell.height * .5;
            mouseMove(shell, x, y)
            while (spreadItem.highlightedIndex !== 2 && x <= 4000) {
                x+=10;
                mouseMove(shell, x, y)
                wait(0); // spin the loop so bindings get evaluated
            }
            tryCompare(closeMouseArea, "enabled", true)

            var countBeforeClickingCloseButton = topLevelSurfaceList.count;
            verify(topLevelSurfaceList.indexForId(surfaceId) === 2);

            // Close the app using the close button
            mouseClick(closeMouseArea, closeMouseArea.width / 2, closeMouseArea.height / 2)

            tryCompare(topLevelSurfaceList, "count", countBeforeClickingCloseButton - 1);
            verify(topLevelSurfaceList.indexForId(surfaceId) === -1);

            keyRelease(Qt.Key_Alt);
        }

        function test_selectFromSpreadWithMouse_data() {
            return [
                {tag: "click on tileInfo", tileInfo: true },
                {tag: "click on surface", tileInfo: false },
            ]
        }

        function test_selectFromSpreadWithMouse(data) {
            loadDesktopShellWithApps()

            var stage = findChild(shell, "stage");
            var spreadItem = findChild(stage, "spreadItem");
//            waitForRendering(spread)

            var appRepeater = findInvisibleChild(shell, "appRepeater");
            verify(appRepeater !== null);

            keyPress(Qt.Key_Alt)
            keyClick(Qt.Key_Tab);

            var surface = topLevelSurfaceList.surfaceAt(2);
            var spreadDelegate2 = appRepeater.itemAt(2);
            var decoratedWindow = findChild(spreadDelegate2, "decoratedWindow");

            tryCompare(stage, "state", "spread");

            // Move the mouse over tile 2 and verify the highlight becomes visible
            var x = 0;
            var y = shell.height * (data.tileInfo ? .9 : 0.5)
            mouseMove(shell, x, y)
            while (spreadItem.highlightedIndex !== 2 && x <= 4000) {
                x+=10;
                mouseMove(shell, x, y)
                wait(0); // spin the loop so bindings get evaluated
            }
            tryCompare(decoratedWindow, "showHighlight", true);

            // Click the tile
            mouseClick(decoratedWindow, units.gu(2), decoratedWindow.height / 2)

            // Verify that we left the spread and app2 is the focused one now
            tryCompare(stage, "state", "windowed");
            tryCompare(surface, "focused", true);

            keyRelease(Qt.Key_Alt);
        }

        function test_progressiveAutoScrolling() {
            loadDesktopShellWithApps()

            var appRepeater = findInvisibleChild(shell, "appRepeater");
            verify(appRepeater !== null);

            keyPress(Qt.Key_Alt)
            keyClick(Qt.Key_Tab);

            var spreadFlickable = findChild(shell, "spreadFlickable")

            compare(spreadFlickable.contentX, 0);

            // Move the mouse to the right and make sure it scrolls the Flickable
            var x = 0;
            var y = shell.height * .5
            mouseMove(shell, x, y)
            while (x <= shell.width) {
                x+=10;
                mouseMove(shell, x, y)
                wait(0); // spin the loop so bindings get evaluated
            }
            tryCompare(spreadFlickable, "contentX", spreadFlickable.contentWidth - spreadFlickable.width);

            // And turn around
            while (x > 0) {
                x-=10;
                mouseMove(shell, x, y)
                wait(0); // spin the loop so bindings get evaluated
            }
            tryCompare(spreadFlickable, "contentX", 0);

            keyRelease(Qt.Key_Alt);
        }

        // This makes sure the hoverMouseArea is set to invisible AND disabled
        // when not needed. Otherwise it'll eat mouse hover events for the rest of the shell/apps
        function test_hoverMouseAreaDisabledAndInvisible() {
            loadDesktopShellWithApps()

            var hoverMouseArea = findChild(shell, "hoverMouseArea");
            tryCompare(hoverMouseArea, "enabled", false)
            tryCompare(hoverMouseArea, "visible", false)

            keyPress(Qt.Key_Alt)
            keyClick(Qt.Key_Tab);

            tryCompare(hoverMouseArea, "enabled", true)
            tryCompare(hoverMouseArea, "visible", true)

            keyRelease(Qt.Key_Alt)

            tryCompare(hoverMouseArea, "enabled", false)
            tryCompare(hoverMouseArea, "visible", false)
        }

        function test_focusAppFromLauncherExitsSpread_data() {
            return [
                {tag: "autohide launcher", launcherLocked: false },
                {tag: "locked launcher", launcherLocked: true }
            ]
        }

        function test_focusAppFromLauncherExitsSpread(data) {
            loadDesktopShellWithApps()
            var launcher = findChild(shell, "launcher");
            var stage = findChild(shell, "stage");
            var bfb = findChild(launcher, "buttonShowDashHome");

            GSettingsController.setAutohideLauncher(!data.launcherLocked);
            waitForRendering(shell);

            keyPress(Qt.Key_Alt)
            keyClick(Qt.Key_Tab);

            tryCompare(stage, "state", "spread")

            if (!data.launcherLocked) {
                revealLauncherByEdgePushWithMouse();
                tryCompare(launcher, "x", 0);
                mouseMove(bfb, bfb.width / 2, bfb.height / 2)
                waitForRendering(shell)
            }

            mouseClick(bfb, bfb.width / 2, bfb.height / 2)
            if (!data.launcherLocked) {
                tryCompare(launcher, "state", "")
            }
            tryCompare(stage, "state", "windowed")

            tryCompare(ApplicationManager, "focusedApplicationId", "unity8-dash")

            keyRelease(Qt.Key_Alt);
        }

        // regression test for http://pad.lv/1443319
        function test_closeMaximizedAndRestart() {
            loadDesktopShellWithApps();

            var appRepeater = findChild(shell, "appRepeater")
            var application = topLevelSurfaceList.applicationAt(0);
            var surfaceId = topLevelSurfaceList.idAt(0);
            var appDelegate = appRepeater.itemAt(0);
            var maximizeButton = findChild(appDelegate, "maximizeWindowButton");

            tryCompare(appDelegate, "state", "normal");
            tryCompare(PanelState, "buttonsVisible", false)

            mouseClick(maximizeButton, maximizeButton.width / 2, maximizeButton.height / 2);
            tryCompare(appDelegate, "state", "maximized");
            tryCompare(PanelState, "buttonsVisible", true)

            ApplicationManager.stopApplication(application.appId);
            tryCompare(PanelState, "buttonsVisible", false)

            // wait until all zombie surfaces are gone. As MirSurfaceItems hold references over them.
            // They won't be gone until those surface items are destroyed.
            tryCompareFunction(function() { return application.surfaceList.count }, 0);

            ApplicationManager.startApplication(application.appId);
            tryCompare(PanelState, "buttonsVisible", true)
        }

        function test_newAppHasValidGeometry() {
            loadDesktopShellWithApps();
            var appRepeater = findChild(shell, "appRepeater");
            var appDelegate = appRepeater.itemAt(0);

            var resizeArea = findChild(appDelegate, "windowResizeArea");
            var priv = findInvisibleChild(resizeArea, "priv");

            // Make sure windows are at 0,0 or greater and they have a size that's > 0
            compare(priv.normalX >= 0, true)
            compare(priv.normalY >= 0, true)
            compare(priv.normalWidth > 0, true)
            compare(priv.normalHeight > 0, true)
        }

        // bug http://pad.lv/1431566
        function test_switchToStagedHidesPanelButtons() {
            loadDesktopShellWithApps();
            var appRepeater = findChild(shell, "appRepeater")
            var appDelegate = appRepeater.itemAt(0);
            var panelButtons = findChild(shell, "panelWindowControlButtons")

            tryCompare(appDelegate, "state", "normal");
            tryCompare(panelButtons, "visible", false);

            appDelegate.maximize(false);

            shell.usageScenario = "phone";
            waitForRendering(shell);
            tryCompare(panelButtons, "visible", false);
        }

        function test_lockingGreeterHidesPanelButtons() {
            loadDesktopShellWithApps();
            var appRepeater = findChild(shell, "appRepeater")
            var appDelegate = appRepeater.itemAt(0);
            var panelButtons = findChild(shell, "panelWindowControlButtons")

            tryCompare(appDelegate, "state", "normal");
            tryCompare(panelButtons, "visible", false);

            appDelegate.maximize(false);

            LightDM.Greeter.showGreeter();
            waitForRendering(shell);
            tryCompare(panelButtons, "visible", false);
        }

        function test_cantMoveWindowUnderPanel() {
            loadDesktopShellWithApps();
            var appRepeater = findChild(shell, "appRepeater")
            var appDelegate = appRepeater.itemAt(0);

            mousePress(appDelegate, appDelegate.width / 2, units.gu(1))
            mouseMove(appDelegate, appDelegate.width / 2, -units.gu(100))

            compare(appDelegate.y >= PanelState.panelHeight, true);
        }

        function test_cantResizeWindowUnderPanel() {
            loadShell("desktop");
            shell.usageScenario = "desktop";
            waitForRendering(shell);

            var appSurfaceId = topLevelSurfaceList.nextId;
            var app = ApplicationManager.startApplication("dialer-app")
            waitUntilAppWindowIsFullyLoaded(appSurfaceId);

            var appContainer = findChild(shell, "appContainer");
            verify(appContainer);
            var appDelegate = findChild(appContainer, "appDelegate_" + appSurfaceId);
            verify(appDelegate);
            var decoration = findChild(appDelegate, "appWindowDecoration");
            verify(decoration);

            // move it away from launcher and panel
            appDelegate.x = units.gu(10)
            appDelegate.y = units.gu(10)

            // drag-resize the area up
            mousePress(decoration, decoration.width/2, -units.gu(1));
            mouseMove(decoration, decoration.width/2, -units.gu(100));

            // verify we don't go past the panel
            compare(appDelegate.y >= PanelState.panelHeight, true);
        }

        function test_restoreWindowStateFixesIfUnderPanel() {
            loadDesktopShellWithApps();
            var appRepeater = findChild(shell, "appRepeater")
            var application = topLevelSurfaceList.applicationAt(0);
            var appDelegate = appRepeater.itemAt(0);

            // Move it under the panel programmatically (might happen later with an alt+drag)
            appDelegate.y = -units.gu(10)

            ApplicationManager.stopApplication(application.appId);
            // wait until all zombie surfaces are gone. As MirSurfaceItems hold references over them.
            // They won't be gone until those surface items are destroyed.
            tryCompareFunction(function() { return application.surfaceList.count }, 0);

            ApplicationManager.startApplication(application.appId);
            waitForRendering(shell)

            // Make sure the newly started one is at index 0 again
            tryCompareFunction(function () { return topLevelSurfaceList.applicationAt(0).appId; }, application.appId);

            appDelegate = appRepeater.itemAt(0);
            compare(appDelegate.y >= PanelState.panelHeight, true);
        }

        function test_lifecyclePolicyForNonTouchApp_data() {
            return [
                {tag: "phone", formFactor: "phone", usageScenario: "phone"},
                {tag: "tablet", formFactor: "tablet", usageScenario: "tablet"}
            ]
        }

        function test_lifecyclePolicyForNonTouchApp(data) {
            loadShell(data.formFactor);
            shell.usageScenario = data.usageScenario;

            // Add two main stage apps, the second in order to suspend the first.
            // LibreOffice has isTouchApp set to false by our mocks.
            var app1SurfaceId = topLevelSurfaceList.nextId;
            var app1 = ApplicationManager.startApplication("libreoffice");
            waitUntilAppWindowIsFullyLoaded(app1SurfaceId);
            var app2SurfaceId = topLevelSurfaceList.nextId;
            var app2 = ApplicationManager.startApplication("gallery-app");
            waitUntilAppWindowIsFullyLoaded(app2SurfaceId);

            // Sanity checking
            if (data.usageScenario === "tablet") {
                var app1Delegate = findChild(shell, "appDelegate_" + app1SurfaceId);
                compare(app1Delegate.stage, ApplicationInfoInterface.MainStage);

                var app2Delegate = findChild(shell, "appDelegate_" + app2SurfaceId);
                compare(app2Delegate.stage, ApplicationInfoInterface.MainStage);
            }
            verify(!app1.isTouchApp);

            var app1Surface = app1.surfaceList.get(0);
            verify(app1Surface);

            verify(!app1Surface.activeFocus);

            // Make sure app1 is exempt with a requested suspend
            verify(app1.exemptFromLifecycle);
            compare(app1.requestedState, ApplicationInfoInterface.RequestedSuspended);
        }

        function test_lifecyclePolicyExemption_data() {
            return [
                {tag: "phone", formFactor: "phone", usageScenario: "phone"},
                {tag: "tablet", formFactor: "tablet", usageScenario: "tablet"}
            ]
        }

        function test_lifecyclePolicyExemption(data) {
            loadShell(data.formFactor);
            shell.usageScenario = data.usageScenario;

            GSettingsController.setLifecycleExemptAppids(["webbrowser-app"]);

            // Add two main stage apps, the second in order to suspend the first
            var app1SurfaceId = topLevelSurfaceList.nextId;
            var app1 = ApplicationManager.startApplication("webbrowser-app");
            waitUntilAppWindowIsFullyLoaded(app1SurfaceId);
            var app2SurfaceId = topLevelSurfaceList.nextId;
            var app2 = ApplicationManager.startApplication("gallery-app");
            waitUntilAppWindowIsFullyLoaded(app2SurfaceId);

            // Sanity checking
            if (data.usageScenario === "tablet") {
                var app1Delegate = findChild(shell, "appDelegate_" + app1SurfaceId);
                compare(app1Delegate.stage, ApplicationInfoInterface.MainStage);

                var app2Delegate = findChild(shell, "appDelegate_" + app2SurfaceId);
                compare(app2Delegate.stage, ApplicationInfoInterface.MainStage);
            }

            var app1Surface = app1.surfaceList.get(0);
            verify(app1Surface);

            verify(!app1Surface.activeFocus);

            // Make sure app1 is exempt with a requested suspend
            verify(app1.exemptFromLifecycle);
            compare(app1.requestedState, ApplicationInfoInterface.RequestedSuspended);
        }

        function test_switchToStagedForcesLegacyAppClosing_data() {
            return [
                {tag: "forceClose", replug: false, tabletMode: false, screenSize: Qt.size(units.gu(20), units.gu(40)) },
                {tag: "replug", replug: true, tabletMode: false, screenSize: Qt.size(units.gu(20), units.gu(40)) },
                {tag: "forceClose+tablet", replug: false, tabletMode: true, screenSize: Qt.size(units.gu(90), units.gu(65)) },
                {tag: "replug+tablet", replug: true, tabletMode: true, screenSize: Qt.size(units.gu(90), units.gu(65)) }
            ];
        }

        function test_switchToStagedForcesLegacyAppClosing(data) {
            loadShell("desktop")
            shell.usageScenario = "desktop"
            waitForRendering(shell);

            // setup some screen size
            var dialogs = findChild(root, "dialogs");
            verify(dialogs);
            dialogs.screenSize = data.screenSize;

            ApplicationManager.startApplication("camera-app")

            shell.usageScenario = "phone"
            waitForRendering(shell);

            // No legacy app running yet... Popup must *not* show.
            var popup = findChild(root, "modeSwitchWarningDialog");
            compare(popup, null);

            shell.usageScenario = "desktop"
            waitForRendering(shell);

            // Now start a legacy app
            ApplicationManager.startApplication("libreoffice")

            shell.usageScenario = "phone"
            waitForRendering(shell);

            // The popup must appear now, unless in "tablet" mode
            popup = findChild(root, "modeSwitchWarningDialog");
            compare(popup !== null, !data.tabletMode);

            if (data.replug || data.tabletMode) {
                shell.usageScenario = "desktop"
                waitForRendering(shell);
            } else {
                var forceCloseButton = findChild(popup, "forceCloseButton");
                mouseClick(forceCloseButton, forceCloseButton.width / 2, forceCloseButton.height / 2);
                waitForRendering(root);
            }

            // Popup must be gone now
            popup = findChild(root, "modeSwitchWarningDialog");
            tryCompareFunction(function() { return popup === null}, true);

            if (data.replug || data.tabletMode) {
                // Libreoffice must still be running
                compare(ApplicationManager.findApplication("libreoffice") !== null, true);
            } else {
                // Libreoffice must be gone now (or soon at least)
                tryCompareFunction(function() { return ApplicationManager.findApplication("libreoffice") === null}, true);
            }
        }

        function test_superTabToCycleLauncher_data() {
            return [
                {tag: "autohide launcher", launcherLocked: false},
                {tag: "locked launcher", launcherLocked: true}
            ]
        }

        function test_superTabToCycleLauncher(data) {
            loadShell("desktop");
            shell.usageScenario = "desktop";
            waitForRendering(shell);
            GSettingsController.setAutohideLauncher(!data.launcherLocked);
            waitForRendering(shell);

            var stage = findChild(shell, "stage");
            var launcher = findChild(shell, "launcher");
            var launcherPanel = findChild(launcher, "launcherPanel");
            var firstAppInLauncher = LauncherModel.get(0).appId;
            compare(launcher.state, data.launcherLocked ? "visible": "");
            compare(launcherPanel.highlightIndex, -2);
            compare(ApplicationManager.focusedApplicationId, "unity8-dash");

            // Use Super + Tab Tab to cycle to the first entry in the launcher
            keyPress(Qt.Key_Super_L, Qt.MetaModifier);
            keyClick(Qt.Key_Tab);
            tryCompare(launcher, "state", "visible");
            tryCompare(launcherPanel, "highlightIndex", -1);
            keyClick(Qt.Key_Tab);
            tryCompare(launcherPanel, "highlightIndex", 0);
            keyRelease(Qt.Key_Super_L, Qt.MetaModifier);
            tryCompare(launcher, "state", data.launcherLocked ? "visible" : "");
            tryCompare(launcherPanel, "highlightIndex", -2);
            tryCompare(ApplicationManager, "focusedApplicationId", firstAppInLauncher);

            // Now go back to the dash
            keyPress(Qt.Key_Super_L, Qt.MetaModifier);
            keyClick(Qt.Key_Tab);
            tryCompare(launcher, "state", "visible");
            tryCompare(launcherPanel, "highlightIndex", -1);
            keyRelease(Qt.Key_Super_L, Qt.MetaModifier);
            tryCompare(launcher, "state", data.launcherLocked ? "visible" : "");
            tryCompare(launcherPanel, "highlightIndex", -2);
            tryCompare(ApplicationManager, "focusedApplicationId", "unity8-dash");
            tryCompare(stage, "focus", true)
        }

        function test_longpressSuperOpensLauncherAndShortcutsOverlay() {
            loadShell("desktop");
            var launcher = findChild(shell, "launcher");
            var shortcutHint = findChild(findChild(launcher, "launcherDelegate0"), "shortcutHint")
            var shortcutsOverlay = findChild(shell, "shortcutsOverlay");

            compare(launcher.state, "");
            keyPress(Qt.Key_Super_L, Qt.MetaModifier);
            waitForRendering(shortcutsOverlay);
            tryCompare(launcher, "state", "visible");
            tryCompare(shortcutHint, "visible", true);
            if (shortcutsOverlay.enabled) {
                tryCompare(shortcutsOverlay, "visible", true, 10000);
            }

            keyRelease(Qt.Key_Super_L, Qt.MetaModifier);
            tryCompare(launcher, "state", "");
            tryCompare(shortcutHint, "visible", false);
            if (shortcutsOverlay.enabled) {
                tryCompare(shortcutsOverlay, "visible", false);
            }
        }

        function test_metaNumberLaunchesFromLauncher_data() {
            return [
                {tag: "Meta+1", key: Qt.Key_1, index: 0},
                {tag: "Meta+2", key: Qt.Key_2, index: 1},
                {tag: "Meta+4", key: Qt.Key_5, index: 4},
                {tag: "Meta+0", key: Qt.Key_0, index: 9},
            ]
        }

        function test_metaNumberLaunchesFromLauncher(data) {
            loadShell("desktop");
            var launcher = findChild(shell, "launcher");
            var appId = LauncherModel.get(data.index).appId;
            waitForRendering(shell);

            keyClick(data.key, Qt.MetaModifier);
            tryCompare(ApplicationManager, "focusedApplicationId", appId);
        }

        function test_altF1OpensLauncherForKeyboardNavigation() {
            loadShell("desktop");
            waitForRendering(shell);
            var launcher = findChild(shell, "launcher");

            keyClick(Qt.Key_F1, Qt.AltModifier);
            tryCompare(launcher, "state", "visible");
            tryCompare(launcher, "focus", true)
        }

        function test_lockedOutLauncherAddsMarginsToMaximized() {
            loadShell("desktop");
            shell.usageScenario = "desktop";
            waitForRendering(shell);
            var appContainer = findChild(shell, "appContainer");
            var launcher = findChild(shell, "launcher");
            var launcherPanel = findChild(launcher, "launcherPanel");

            var appSurfaceId = topLevelSurfaceList.nextId;
            var app = ApplicationManager.startApplication("music-app");
            waitUntilAppWindowIsFullyLoaded(appSurfaceId);
            var appDelegate = findChild(appContainer, "appDelegate_" + appSurfaceId);
            appDelegate.maximize();
            tryCompare(appDelegate, "visuallyMaximized", true);
            waitForRendering(shell);

            GSettingsController.setAutohideLauncher(true);
            tryCompare(launcherPanel, "x", -launcher.panelWidth)
            waitForRendering(shell)
            var hiddenSize = appDelegate.width;

            GSettingsController.setAutohideLauncher(false);
            tryCompare(launcherPanel, "x", 0)
            waitForRendering(shell)
            var shownSize = appDelegate.width;

            compare(shownSize + launcher.panelWidth, hiddenSize);
        }

        function test_fullscreenAppHidesLockedOutLauncher() {
            loadShell("desktop");
            shell.usageScenario = "desktop";

            var launcher = findChild(shell, "launcher");
            var launcherPanel = findChild(launcher, "launcherPanel");

            GSettingsController.setAutohideLauncher(false);
            waitForRendering(shell)

            tryCompare(launcher, "lockedVisible", true);

            var surfaceId = topLevelSurfaceList.nextId;
            var app = ApplicationManager.startApplication("gmail-webapp");

            waitUntilAppWindowIsFullyLoaded(surfaceId);

            // Sanity check: ensure the fake app we chose creates a surface the way
            // we expect it to.
            compare(app.surfaceList.get(0).shellChrome, Mir.NormalChrome);

            compare(launcher.lockedVisible, true);

            app.surfaceList.get(0).state = Mir.FullscreenState;

            tryCompare(launcher, "lockedVisible", false);
        }


        function test_inputEventsOnEdgesEndUpInAppSurface_data() {
            return [
                { tag: "phone" },
                { tag: "tablet" },
                { tag: "desktop" },
            ]
        }

        function test_inputEventsOnEdgesEndUpInAppSurface(data) {
            loadShell(data.tag);
            shell.usageScenario = data.tag;
            waitForRendering(shell);
            swipeAwayGreeter();

            // Let's open a fullscreen app
            var appSurfaceId = topLevelSurfaceList.nextId;
            var app = ApplicationManager.startApplication("camera-app");
            waitUntilAppWindowIsFullyLoaded(appSurfaceId);

            var appRepeater = findChild(shell, "appRepeater");
            var topmostAppDelegate = appRepeater.itemAt(0);
            verify(topmostAppDelegate);

            var topmostSurfaceItem = findChild(topmostAppDelegate, "surfaceItem");
            verify(topmostSurfaceItem);

            mouseClick(shell, 1, shell.height / 2);
            compare(topmostSurfaceItem.mousePressCount, 1);
            compare(topmostSurfaceItem.mouseReleaseCount, 1);

            mouseClick(shell, shell.width - 1, shell.height / 2);
            compare(topmostSurfaceItem.mousePressCount, 2);
            compare(topmostSurfaceItem.mouseReleaseCount, 2);

            tap(shell, 1, shell.height / 2);
            compare(topmostSurfaceItem.touchPressCount, 1);
            compare(topmostSurfaceItem.touchReleaseCount, 1);

            tap(shell, shell.width - 1, shell.height / 2);
            compare(topmostSurfaceItem.touchPressCount, 2);
            compare(topmostSurfaceItem.touchReleaseCount, 2);
        }

        function test_background_data() {
            return [
                {tag: "color",
                 accounts: Qt.resolvedUrl("data:image/svg+xml,<svg><rect width='100%' height='100%' fill='#dd4814'/></svg>"),
                 gsettings: "",
                 output: Qt.resolvedUrl("data:image/svg+xml,<svg><rect width='100%' height='100%' fill='#dd4814'/></svg>")},

                {tag: "empty", accounts: "", gsettings: "", output: "defaultBackground"},

                {tag: "as-specified",
                 accounts: Qt.resolvedUrl("../data/unity/backgrounds/blue.png"),
                 gsettings: "",
                 output: Qt.resolvedUrl("../data/unity/backgrounds/blue.png")},

                {tag: "gs-specified",
                 accounts: "",
                 gsettings: Qt.resolvedUrl("../data/unity/backgrounds/red.png"),
                 output: Qt.resolvedUrl("../data/unity/backgrounds/red.png")},

                {tag: "both-specified",
                 accounts: Qt.resolvedUrl("../data/unity/backgrounds/blue.png"),
                 gsettings: Qt.resolvedUrl("../data/unity/backgrounds/red.png"),
                 output: Qt.resolvedUrl("../data/unity/backgrounds/blue.png")},

                {tag: "invalid-as",
                 accounts: Qt.resolvedUrl("../data/unity/backgrounds/nope.png"),
                 gsettings: Qt.resolvedUrl("../data/unity/backgrounds/red.png"),
                 output: Qt.resolvedUrl("../data/unity/backgrounds/red.png")},

                {tag: "invalid-both",
                 accounts: Qt.resolvedUrl("../data/unity/backgrounds/nope.png"),
                 gsettings: Qt.resolvedUrl("../data/unity/backgrounds/stillnope.png"),
                 output: "defaultBackground"},
            ]
        }
        function test_background(data) {
            loadShell("phone");
            shell.usageScenario = "phone";
            waitForRendering(shell);

            AccountsService.backgroundFile = data.accounts;
            GSettingsController.setPictureUri(data.gsettings);

            var wallpaperResolver = findChild(shell, "wallpaperResolver");
            if (data.output === "defaultBackground") {
                tryCompare(wallpaperResolver, "background", wallpaperResolver.defaultBackground);
                verify(!wallpaperResolver.hasCustomBackground);
            } else {
                tryCompare(wallpaperResolver, "background", data.output);
                verify(wallpaperResolver.hasCustomBackground);
            }
        }

        function test_greeterModeBroadcastsApp() {
            setLightDMMockMode("single-pin");
            shellLoader.mode = "greeter";
            loadShell("phone");
            shell.usageScenario = "phone";
            waitForRendering(shell);

            dragLauncherIntoView();
            var appIcon = findChild(shell, "launcherDelegate0")
            tap(appIcon);

            tryCompare(broadcastUrlSpy, "count", 1);
            compare(broadcastUrlSpy.signalArguments[0][0], "application:///" + appIcon.appId + ".desktop");
            compare(ApplicationManager.count, 1); // confirm only dash is open, we didn't start new app

            var coverPage = findChild(shell, "coverPage");
            tryCompare(coverPage, "showProgress", 0);
        }

        function test_greeterModeBroadcastsHome() {
            setLightDMMockMode("single-pin");
            shellLoader.mode = "greeter";
            loadShell("phone");
            shell.usageScenario = "phone";
            waitForRendering(shell);

            var gallerySurfaceId = topLevelSurfaceList.nextId;
            var galleryApp = ApplicationManager.startApplication("gallery-app");
            waitUntilAppWindowIsFullyLoaded(gallerySurfaceId);
            compare(ApplicationManager.focusedApplicationId, "gallery-app");

            dragLauncherIntoView();
            tap(findChild(shell, "buttonShowDashHome"));

            tryCompare(broadcastHomeSpy, "count", 1);
            compare(ApplicationManager.focusedApplicationId, "gallery-app"); // confirm we didn't focus dash

            var coverPage = findChild(shell, "coverPage");
            tryCompare(coverPage, "showProgress", 0);
        }

        function test_greeterModeDispatchesURL() {
            setLightDMMockMode("single-pin");
            shellLoader.mode = "greeter";
            loadShell("phone");
            shell.usageScenario = "phone";
            waitForRendering(shell);

            var urlDispatcher = findInvisibleChild(shell, "urlDispatcher");
            verify(urlDispatcher.active);
            urlDispatcher.urlRequested("test:"); // force signal emission

            tryCompare(broadcastUrlSpy, "count", 1);
            compare(broadcastUrlSpy.signalArguments[0][0], "test:");
            compare(ApplicationManager.count, 1); // confirm only dash is open, we didn't start new app

            var coverPage = findChild(shell, "coverPage");
            tryCompare(coverPage, "showProgress", 0);
        }

        function test_switchKeymap() {
            // start with phone shell
            loadShell("phone");
            shell.usageScenario = "phone";
            waitForRendering(shell);
            swipeAwayGreeter();

            // configure keymaps
            AccountsService.keymaps = ["sk", "cz+qwerty", "fr"] // "configure" the keymaps for user

            // start some app
            var appSurfaceId = topLevelSurfaceList.nextId;
            var app = ApplicationManager.startApplication("dialer-app");
            waitUntilAppWindowIsFullyLoaded(appSurfaceId);
            var appSurface = app.surfaceList.get(0);

            // verify the initial keymap of the newly started app is the first one from the list
            tryCompare(appSurface, "keymap", "sk");

            // try to create a prompt surface, verify it also has the same keymap
            app.promptSurfaceList.createSurface();
            var promptSurface = app.promptSurfaceList.get(0);
            verify(promptSurface);
            tryCompare(appSurface, "keymap", promptSurface.keymap);
            // ... and that the controller's surface keymap is also the same
            tryCompare(MirFocusController.focusedSurface, "keymap", "sk");
            app.promptSurfaceList.get(0).close();

            // switch to next keymap, should go to "cz+qwerty"
            keyClick(Qt.Key_Space, Qt.MetaModifier);
            tryCompare(appSurface, "keymap", "cz+qwerty");

            // switch to next keymap, should go to "fr"
            keyClick(Qt.Key_Space, Qt.MetaModifier);
            tryCompare(appSurface, "keymap", "fr");

            // go to e.g. desktop stage
            loadShell("desktop");
            shell.usageScenario = "desktop";
            waitForRendering(shell);

            // start a second app, should get the last configured keyboard, "fr"
            var app2SurfaceId = topLevelSurfaceList.nextId;
            var app2 = ApplicationManager.startApplication("calendar-app");
            waitUntilAppWindowIsFullyLoaded(app2SurfaceId);
            var app2Surface = app2.surfaceList.get(0);
            tryCompare(app2Surface, "keymap", "fr");

            // focus our first app, make sure it also has the "fr" keymap
            ApplicationManager.requestFocusApplication("dialer-app");
            tryCompare(appSurface, "keymap", "fr");

            // switch to previous keymap, should be "cz+qwerty"
            keyClick(Qt.Key_Space, Qt.MetaModifier|Qt.ShiftModifier);
            tryCompare(appSurface, "keymap", "cz+qwerty");

            // go next twice to "sk", past the end
            keyClick(Qt.Key_Space, Qt.MetaModifier);
            keyClick(Qt.Key_Space, Qt.MetaModifier);
            tryCompare(appSurface, "keymap", "sk");

            // go back once to past the beginning, to "fr"
            keyClick(Qt.Key_Space, Qt.MetaModifier|Qt.ShiftModifier);
            tryCompare(appSurface, "keymap", "fr");

            // switch to app2, should also get "fr"
            ApplicationManager.requestFocusApplication("calendar-app");
            tryCompare(app2Surface, "keymap", "fr");
        }

        function test_dragPanelToRestoreMaximizedWindow() {
            loadShell("desktop");
            shell.usageScenario = "desktop";
            waitForRendering(shell);
            var panel = findChild(shell, "windowControlArea");
            verify(panel);

            var appSurfaceId = topLevelSurfaceList.nextId;
            var app = ApplicationManager.startApplication("dialer-app")
            waitUntilAppWindowIsFullyLoaded(appSurfaceId);

            // start dialer, maximize it
            var appContainer = findChild(shell, "appContainer");
            var appDelegate = findChild(appContainer, "appDelegate_" + appSurfaceId);
            verify(appDelegate);
            appDelegate.maximize();
            tryCompare(appDelegate, "state", "maximized");

            mouseDrag(panel, panel.width/3, panel.height/2, 0, shell.height/3, Qt.LeftButton, Qt.NoModifier, 500);
            tryCompare(appDelegate, "state", "normal");
        }

        function test_fullShellModeHasNoInitialGreeter() {
            setLightDMMockMode("single-pin");
            shellLoader.mode = "full-shell";
            loadShell("phone");
            shell.usageScenario = "phone";
            waitForRendering(shell);

            var greeter = findChild(shell, "greeter");
            verify(!greeter.shown);
            verify(!greeter.locked);

            showGreeter();

            verify(greeter.shown);
            verify(greeter.locked);
        }

        function test_closeFocusedDelegate_data() {
            return [
                        { tag: "phone" },
                        { tag: "tablet" },
                        { tag: "desktop" }
                    ]
        }

        function test_closeFocusedDelegate(data) {
            loadShell(data.tag);
            shell.usageScenario = data.tag;
            waitForRendering(shell);
            swipeAwayGreeter();

            var app2SurfaceId = topLevelSurfaceList.nextId;
            var app2 = ApplicationManager.startApplication("calendar-app");
            waitUntilAppWindowIsFullyLoaded(app2SurfaceId);

            var app1SurfaceId = topLevelSurfaceList.nextId;
            var app1 = ApplicationManager.startApplication("dialer-app")
            waitUntilAppWindowIsFullyLoaded(app1SurfaceId);

            var countBeforeClose = topLevelSurfaceList.count;

            keyClick(Qt.Key_F4, Qt.AltModifier);

            tryCompare(topLevelSurfaceList, "count", countBeforeClose - 1);
            tryCompareFunction(function() { return ApplicationManager.focusedApplicationId; }, "calendar-app");
        }

<<<<<<< HEAD
        function test_launcherEnabledSetting_data() {
            return [
                {tag: "launcher enabled", enabled: true},
                {tag: "launcher disabled", enabled: false}
            ]
        }

        function test_launcherEnabledSetting(data) {
            loadShell("phone");

            GSettingsController.setEnableLauncher(data.enabled);

            var launcher = findChild(shell, "launcher");
            compare(launcher.available, data.enabled);

            GSettingsController.setEnableLauncher(true);
=======
        function test_oskDisplacesWindow_data() {
            return [
                {tag: "no need to displace", windowHeight: units.gu(10), windowY: units.gu(5), targetDisplacement: units.gu(5), oskEnabled: true},
                {tag: "displace to top", windowHeight: units.gu(50), windowY: units.gu(10), targetDisplacement: PanelState.panelHeight, oskEnabled: true},
                {tag: "displace to top", windowHeight: units.gu(50), windowY: units.gu(10), targetDisplacement: PanelState.panelHeight, oskEnabled: true},
                {tag: "osk not on this screen", windowHeight: units.gu(40), windowY: units.gu(10), targetDisplacement: units.gu(10), oskEnabled: false},
            ]
        }

        function test_oskDisplacesWindow(data) {
            loadShell("desktop");
            shell.usageScenario = "desktop";
            waitForRendering(shell);
            swipeAwayGreeter();
            shell.oskEnabled = data.oskEnabled;

            var oldOSKState = SurfaceManager.inputMethodSurface.state;
            SurfaceManager.inputMethodSurface.state = Mir.RestoredState;
            var appRepeater = findChild(shell, "appRepeater");
            var dashAppDelegate = appRepeater.itemAt(0);
            verify(dashAppDelegate);
            dashAppDelegate.requestedHeight = data.windowHeight;
            dashAppDelegate.requestedY = data.windowY;
            SurfaceManager.inputMethodSurface.setInputBounds(Qt.rect(0, 0, 0, 0));
            var initialY = dashAppDelegate.y;
            print("intial", initialY, "panel", PanelState.panelHeight);
            verify(initialY > PanelState.panelHeight);

            SurfaceManager.inputMethodSurface.setInputBounds(Qt.rect(0, root.height / 2, root.width, root.height / 2));
            tryCompare(dashAppDelegate, "y", data.targetDisplacement);

            SurfaceManager.inputMethodSurface.setInputBounds(Qt.rect(0, 0, 0, 0));
            tryCompare(dashAppDelegate, "y", initialY);
            SurfaceManager.inputMethodSurface.state = oldOSKState;
        }

        function test_cursorHidingWithFullscreenApp() {
            loadShell("desktop");
            shell.usageScenario = "desktop";
            waitForRendering(shell);
            swipeAwayGreeter();

            // load some fullscreen app
            var cameraSurfaceId = topLevelSurfaceList.nextId;
            var cameraApp = ApplicationManager.startApplication("camera-app");
            waitUntilAppWindowIsFullyLoaded(cameraSurfaceId);

            var cursor = findChild(shell, "cursor");
            verify(cursor);
            tryCompare(cursor, "opacity", 1);

            // let the timer kick in and verify the cursor got hidden
            wait(3000);
            tryCompare(cursor, "opacity", 0);

            // simulate moving the mouse, check the cursor is visible again
            cursor.mouseMoved();
            tryCompare(cursor, "opacity", 1);

            // let the timer kick in again and verify the cursor got hidden
            wait(3000);
            tryCompare(cursor, "opacity", 0);
>>>>>>> e7d7bbb1
        }
    }
}<|MERGE_RESOLUTION|>--- conflicted
+++ resolved
@@ -2698,24 +2698,6 @@
             tryCompareFunction(function() { return ApplicationManager.focusedApplicationId; }, "calendar-app");
         }
 
-<<<<<<< HEAD
-        function test_launcherEnabledSetting_data() {
-            return [
-                {tag: "launcher enabled", enabled: true},
-                {tag: "launcher disabled", enabled: false}
-            ]
-        }
-
-        function test_launcherEnabledSetting(data) {
-            loadShell("phone");
-
-            GSettingsController.setEnableLauncher(data.enabled);
-
-            var launcher = findChild(shell, "launcher");
-            compare(launcher.available, data.enabled);
-
-            GSettingsController.setEnableLauncher(true);
-=======
         function test_oskDisplacesWindow_data() {
             return [
                 {tag: "no need to displace", windowHeight: units.gu(10), windowY: units.gu(5), targetDisplacement: units.gu(5), oskEnabled: true},
@@ -2778,7 +2760,24 @@
             // let the timer kick in again and verify the cursor got hidden
             wait(3000);
             tryCompare(cursor, "opacity", 0);
->>>>>>> e7d7bbb1
+        }
+
+        function test_launcherEnabledSetting_data() {
+            return [
+                {tag: "launcher enabled", enabled: true},
+                {tag: "launcher disabled", enabled: false}
+            ]
+        }
+
+        function test_launcherEnabledSetting(data) {
+            loadShell("phone");
+
+            GSettingsController.setEnableLauncher(data.enabled);
+
+            var launcher = findChild(shell, "launcher");
+            compare(launcher.available, data.enabled);
+
+            GSettingsController.setEnableLauncher(true);
         }
     }
 }
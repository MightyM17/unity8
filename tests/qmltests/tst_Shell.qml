/*
 * Copyright (C) 2013-2014 Canonical, Ltd.
 *
 * Authors:
 *   Daniel d'Andrada <daniel.dandrada@canonical.com>
 *
 * This program is free software; you can redistribute it and/or modify
 * it under the terms of the GNU General Public License as published by
 * the Free Software Foundation; version 3.
 *
 * This program is distributed in the hope that it will be useful,
 * but WITHOUT ANY WARRANTY; without even the implied warranty of
 * MERCHANTABILITY or FITNESS FOR A PARTICULAR PURPOSE.  See the
 * GNU General Public License for more details.
 *
 * You should have received a copy of the GNU General Public License
 * along with this program.  If not, see <http://www.gnu.org/licenses/>.
 */

import QtQuick 2.0
import QtTest 1.0
import GSettings 1.0
import LightDM 0.1 as LightDM
import Ubuntu.Components 1.1
import Ubuntu.Telephony 0.1 as Telephony
import Unity.Application 0.1
import Unity.Connectivity 0.1
import Unity.Notifications 1.0
import Unity.Test 0.1 as UT
import Powerd 0.1

import "../../qml"

Item {
    id: root
<<<<<<< HEAD
    width:  shellLoader.width + controlsRect.width
    height: shellLoader.height
=======
    width: units.gu(60)
    height: units.gu(71)

    Component.onCompleted: {
        // must set the mock mode before loading the Shell
        LightDM.Greeter.mockMode = "single";
        LightDM.Users.mockMode = "single";
        shellLoader.active = true;
    }

    QtObject {
        id: applicationArguments

        function hasGeometry() {
            return false;
        }

        function width() {
            return 0;
        }

        function height() {
            return 0;
        }
    }
>>>>>>> d86d3681

    Row {
        anchors.fill: parent
        Loader {
            id: shellLoader
<<<<<<< HEAD

            property bool tablet: false
            width: tablet ? units.gu(160) : units.gu(40)
            height: tablet ? units.gu(100) : units.gu(71)

=======
            active: false
>>>>>>> d86d3681
            property bool itemDestroyed: false
            sourceComponent: Component {
                Shell {
                    usageScenario: "phone"
                    orientation: Qt.PortraitOrientation
                    primaryOrientation: Qt.PortraitOrientation
                    nativeOrientation: Qt.PortraitOrientation
                    Component.onDestruction: {
                        shellLoader.itemDestroyed = true;
                    }
                }
            }
        }

        Rectangle {
            color: "white"
            id: controlsRect
            width: units.gu(30)
            height: shellLoader.height

            Column {
                anchors { left: parent.left; right: parent.right; top: parent.top; margins: units.gu(1) }
                spacing: units.gu(1)
                Row {
                    anchors { left: parent.left; right: parent.right }
                    Button {
                        text: "Show Greeter"
                        onClicked: {
                            if (shellLoader.status !== Loader.Ready)
                                return;

                            var greeter = testCase.findChild(shellLoader.item, "greeter");
                            if (!greeter.shown) {
                                greeter.show();
                            }
                        }
                    }
                }
            }
        }
    }

    Component {
        id: mockNotification

        QtObject {
            function invokeAction(actionId) {
                mockNotificationsModel.actionInvoked(actionId)
            }
        }
    }
    ListModel {
        id: mockNotificationsModel

        signal actionInvoked(string actionId)

        function getRaw(id) {
            return mockNotification.createObject(mockNotificationsModel)
        }

        onActionInvoked: {
            if(actionId == "ok_id") {
                mockNotificationsModel.clear()
            }
        }
    }

    SignalSpy {
        id: launcherShowDashHomeSpy
        signalName: "showDashHome"
    }

    SignalSpy {
        id: sessionSpy
        signalName: "sessionStarted"
    }

    SignalSpy {
        id: dashCommunicatorSpy
        signalName: "setCurrentScopeCalled"
    }

    SignalSpy {
        id: unlockAllModemsSpy
        target: Connectivity
        signalName: "unlockingAllModems"
    }

    SignalSpy {
        id: notificationActionSpy
        target: mockNotificationsModel
        signalName: "actionInvoked"
    }

    Telephony.CallEntry {
        id: phoneCall
        phoneNumber: "+447812221111"
    }

    UT.UnityTestCase {
        id: testCase
        name: "Shell"
        when: windowShown

        property Item shell: shellLoader.status === Loader.Ready ? shellLoader.item : null

        function init() {
            tryCompare(shell, "enabled", true); // enabled by greeter when ready

            swipeAwayGreeter();

            sessionSpy.target = findChild(shell, "greeter")
            dashCommunicatorSpy.target = findInvisibleChild(shell, "dashCommunicator");

            var launcher = findChild(shell, "launcher");
            launcherShowDashHomeSpy.target = launcher;
        }

        function cleanup() {
            tryCompare(shell, "enabled", true); // make sure greeter didn't leave us in disabled state
            launcherShowDashHomeSpy.target = null;

            shellLoader.itemDestroyed = false;

            shellLoader.active = false;

            tryCompare(shellLoader, "status", Loader.Null);
            tryCompare(shellLoader, "item", null);
            // Loader.status might be Loader.Null and Loader.item might be null but the Loader
            // item might still be alive. So if we set Loader.active back to true
            // again right now we will get the very same Shell instance back. So no reload
            // actually took place. Likely because Loader waits until the next event loop
            // iteration to do its work. So to ensure the reload, we will wait until the
            // Shell instance gets destroyed.
            tryCompare(shellLoader, "itemDestroyed", true);

            // kill all (fake) running apps
            killApps(ApplicationManager);

            unlockAllModemsSpy.clear()
            LightDM.Greeter.authenticate(""); // reset greeter

            // reload our test subject to get it in a fresh state once again
            shellLoader.active = true;

            tryCompare(shellLoader, "status", Loader.Ready);
            removeTimeConstraintsFromDirectionalDragAreas(shellLoader.item);
        }

        function killApps() {
            while (ApplicationManager.count > 1) {
                var appIndex = ApplicationManager.get(0).appId == "unity8-dash" ? 1 : 0
                ApplicationManager.stopApplication(ApplicationManager.get(appIndex).appId);
            }
            compare(ApplicationManager.count, 1)
        }

        function test_snapDecisionDismissalReturnsFocus() {
            var notifications = findChild(shell, "notificationList");
            var app = ApplicationManager.startApplication("camera-app");
            var stage = findChild(shell, "stage")
            // Open an application and focus
            waitUntilApplicationWindowIsFullyVisible(app);
            ApplicationManager.focusApplication(app);
            tryCompare(app.session.surface, "activeFocus", true);

            notifications.model = mockNotificationsModel;

            // FIXME: Hack: UnitySortFilterProxyModelQML doesn't work with QML ListModels which we use
            // for mocking here (RoleType can't be found in the QML model). As we only need to show
            // one SnapDecision lets just disable the filtering and make appear any notification as a
            // SnapDecision.
            var snapDecisionProxyModel = findInvisibleChild(shell, "snapDecisionProxyModel");
            snapDecisionProxyModel.filterRegExp = RegExp("");

            // Pop-up a notification
            addSnapDecisionNotification();
            waitForRendering(shell);

            // Make sure the notification really opened
            var notification = findChild(notifications, "notification" + (mockNotificationsModel.count - 1));
            verify(notification !== undefined && notification != null, "notification wasn't found");
            tryCompare(notification, "height", notification.implicitHeight)
            waitForRendering(notification);

            // Make sure activeFocus went away from the app window
            tryCompare(app.session.surface, "activeFocus", false);
            tryCompare(stage, "interactive", false);

            // Clicking the button should dismiss the notification and return focus
            var buttonAccept = findChild(notification, "notify_button0");
            mouseClick(buttonAccept);

            // Make sure we're back to normal
            tryCompare(app.session.surface, "activeFocus", true);
            compare(stage.interactive, true, "Stages not interactive again after modal notification has closed");
        }

        function addSnapDecisionNotification() {
            var n = {
                type: Notification.SnapDecision,
                hints: {"x-canonical-private-affirmative-tint": "true"},
                summary: "Tom Ato",
                body: "Lorem ipsum dolor sit amet, consetetur sadipscing elitr, sed diam nonumy eirmod tempor invidunt ut labore et dolore magna aliquyam erat, sed diam voluptua.",
                icon: "../graphics/avatars/funky.png",
                secondaryIcon: "../graphics/applicationIcons/facebook.png",
                actions: [{ id: "ok_id", label: "Ok"},
                    { id: "cancel_id", label: "Cancel"},
                    { id: "notreally_id", label: "Not really"},
                    { id: "noway_id", label: "messages:No way"},
                    { id: "nada_id", label: "messages:Nada"}]
            }

            mockNotificationsModel.append(n)
        }

        function test_leftEdgeDrag_data() {
            return [
                {tag: "without launcher", revealLauncher: false, swipeLength: units.gu(27), appHides: true, focusedApp: "dialer-app", launcherHides: true},
                {tag: "with launcher", revealLauncher: true, swipeLength: units.gu(27), appHides: true, focusedApp: "dialer-app", launcherHides: true},
                {tag: "small swipe", revealLauncher: false, swipeLength: units.gu(25), appHides: false, focusedApp: "dialer-app", launcherHides: false},
                {tag: "long swipe", revealLauncher: false, swipeLength: units.gu(27), appHides: true, focusedApp: "dialer-app", launcherHides: true},
                {tag: "long swipe", revealLauncher: false, swipeLength: units.gu(27), appHides: true, focusedApp: "unity8-dash", launcherHides: false}
            ];
        }

        function test_leftEdgeDrag(data) {
            dragLauncherIntoView();
            tapOnAppIconInLauncher();
            waitUntilApplicationWindowIsFullyVisible();
            ApplicationManager.focusApplication(data.focusedApp)
            waitUntilApplicationWindowIsFullyVisible();

            if (data.revealLauncher) {
                dragLauncherIntoView();
            }

            swipeFromLeftEdge(data.swipeLength);
            if (data.appHides) {
                waitUntilDashIsFocused();
            } else {
                waitUntilApplicationWindowIsFullyVisible();
            }

            var launcher = findChild(shell, "launcherPanel");
            tryCompare(launcher, "x", data.launcherHides ? -launcher.width : 0)

            // Make sure the helper for sliding out the launcher wasn't touched. We want to fade it out here.
            var animateTimer = findInvisibleChild(shell, "animateTimer");
            compare(animateTimer.nextState, "visible");
        }

        function test_suspend() {
            var greeter = findChild(shell, "greeter");

            // Launch an app from the launcher
            dragLauncherIntoView();
            tapOnAppIconInLauncher();
            waitUntilApplicationWindowIsFullyVisible();

            var mainAppId = ApplicationManager.focusedApplicationId;
            verify(mainAppId != "");
            var mainApp = ApplicationManager.findApplication(mainAppId);
            verify(mainApp);
            tryCompare(mainApp, "state", ApplicationInfoInterface.Running);

            // Suspend while call is active...
            callManager.foregroundCall = phoneCall;
            Powerd.status = Powerd.Off;
            tryCompare(greeter, "showProgress", 0);

            // Now try again after ending call
            callManager.foregroundCall = null;
            Powerd.status = Powerd.On;
            Powerd.status = Powerd.Off;
            tryCompare(greeter, "showProgress", 1);

            tryCompare(ApplicationManager, "suspended", true);
            compare(mainApp.state, ApplicationInfoInterface.Suspended);

            // And wake up
            Powerd.status = Powerd.On;
            tryCompare(greeter, "showProgress", 1);

            // Swipe away greeter to focus app
            swipeAwayGreeter();
            tryCompare(ApplicationManager, "suspended", false);
            compare(mainApp.state, ApplicationInfoInterface.Running);
            tryCompare(ApplicationManager, "focusedApplicationId", mainAppId);
        }

        function swipeAwayGreeter() {
            var greeter = findChild(shell, "greeter");
            tryCompare(greeter, "showProgress", 1);

            var touchX = shell.width - (shell.edgeSize / 2);
            var touchY = shell.height / 2;
            touchFlick(shell, touchX, touchY, shell.width * 0.1, touchY);

            // wait until the animation has finished
            tryCompare(greeter, "showProgress", 0);
            waitForRendering(greeter);
        }

        /*
          Regression test for bug https://bugs.launchpad.net/touch-preview-images/+bug/1193419

          When the user minimizes an application (left-edge swipe) he should always end up in the
          "Applications" scope view.

          Steps:
          - reveal launcher and launch an app that covers the dash
          - perform long left edge swipe to go minimize the app and go back to the dash.
          - verify the setCurrentScope() D-Bus call to the dash has been called for the correct scope id.
         */
        function test_minimizingAppTakesToDashApps() {
            dragLauncherIntoView();

            // Launch an app from the launcher
            tapOnAppIconInLauncher();

            waitUntilApplicationWindowIsFullyVisible();

            verify(ApplicationManager.focusedApplicationId !== "unity8-dash")

            dashCommunicatorSpy.clear();
            // Minimize the application we just launched
            swipeFromLeftEdge(units.gu(27));

            tryCompare(ApplicationManager, "focusedApplicationId", "unity8-dash");

            compare(dashCommunicatorSpy.count, 1);
            compare(dashCommunicatorSpy.signalArguments[0][0], 0);
        }

        function test_showInputMethod() {
            var item = findChild(shell, "inputMethod");
            var surface = SurfaceManager.inputMethodSurface();

            surface.setState(MirSurfaceItem.Minimized);
            tryCompare(item, "visible", false);

            surface.setState(MirSurfaceItem.Restored);
            tryCompare(item, "visible", true);

            surface.setState(MirSurfaceItem.Minimized);
            tryCompare(item, "visible", false);

            surface.setState(MirSurfaceItem.Maximized);
            tryCompare(item, "visible", true);

            surface.setState(MirSurfaceItem.Minimized);
            tryCompare(item, "visible", false);
        }

        // Wait until the ApplicationWindow for the given Application object is fully loaded
        // (ie, the real surface has replaced the splash screen)
        function waitUntilAppWindowIsFullyLoaded(app) {
            var appWindow = findChild(shell, "appWindow_" + app.appId);
            var appWindowStateGroup = findInvisibleChild(appWindow, "applicationWindowStateGroup");
            tryCompareFunction(function() { return appWindowStateGroup.state === "surface" }, true);
            waitUntilTransitionsEnd(appWindowStateGroup);
        }

        function test_surfaceLosesFocusWhilePanelIsOpen() {
            var app = ApplicationManager.startApplication("dialer-app");
            waitUntilAppWindowIsFullyLoaded(app);

            tryCompare(app.session.surface, "focus", true);

            // Drag the indicators panel half-open
            var touchX = shell.width / 2;
            var indicators = findChild(shell, "indicators");
            touchFlick(indicators,
                    touchX /* fromX */, indicators.minimizedPanelHeight * 0.5 /* fromY */,
                    touchX /* toX */, shell.height * 0.5 /* toY */,
                    true /* beginTouch */, false /* endTouch */);
            verify(indicators.partiallyOpened);

            tryCompare(app.session.surface, "focus", false);

            // And finish getting it open
            touchFlick(indicators,
                    touchX /* fromX */, shell.height * 0.5 /* fromY */,
                    touchX /* toX */, shell.height * 0.9 /* toY */,
                    false /* beginTouch */, true /* endTouch */);
            tryCompare(indicators, "fullyOpened", true);

            tryCompare(app.session.surface, "focus", false);

            dragToCloseIndicatorsPanel();

            tryCompare(app.session.surface, "focus", true);
        }

        // Wait for the whole UI to settle down
        function waitForUIToSettle() {
            var launcher = findChild(shell, "launcherPanel")
            tryCompareFunction(function() {return launcher.x === 0 || launcher.x === -launcher.width;}, true);
            if (launcher.x === 0) {
                mouseClick(shell)
            }
            tryCompare(launcher, "x", -launcher.width)

            waitForRendering(shell)
        }

        function dragToCloseIndicatorsPanel() {
            var indicators = findChild(shell, "indicators");

            var touchStartX = shell.width / 2;
            var touchStartY = shell.height - (indicators.minimizedPanelHeight * 0.5);
            touchFlick(shell,
                    touchStartX, touchStartY,
                    touchStartX, shell.height * 0.1);

            tryCompare(indicators, "fullyClosed", true);
        }

        function dragLauncherIntoView() {
            var launcherPanel = findChild(shell, "launcherPanel");
            verify(launcherPanel.x = - launcherPanel.width);

            var touchStartX = 2;
            var touchStartY = shell.height / 2;
            touchFlick(shell, touchStartX, touchStartY, launcherPanel.width + units.gu(1), touchStartY);

            tryCompare(launcherPanel, "x", 0);
        }

        function tapOnAppIconInLauncher() {
            var launcherPanel = findChild(shell, "launcherPanel");

            // pick the first icon, the one at the top.
            var appIcon = findChild(launcherPanel, "launcherDelegate0")
            tap(appIcon, appIcon.width / 2, appIcon.height / 2);
        }

        function showIndicators() {
            var indicators = findChild(shell, "indicators");
            indicators.show();
            tryCompare(indicators, "fullyOpened", true);
        }

        function hideIndicators() {
            var indicators = findChild(shell, "indicators");
            if (indicators.fullyOpened) {
                indicators.hide();
            }
        }

        function waitUntilApplicationWindowIsFullyVisible() {
            var appDelegate = findChild(shell, "appDelegate0")
            var surfaceContainer = findChild(appDelegate, "surfaceContainer");
            tryCompareFunction(function() { return surfaceContainer.surface !== null; }, true);
        }

        function waitUntilDashIsFocused() {
            tryCompare(ApplicationManager, "focusedApplicationId", "unity8-dash");
        }

        function swipeFromLeftEdge(swipeLength) {
            var touchStartX = 2;
            var touchStartY = shell.height / 2;
            touchFlick(shell, touchStartX, touchStartY, swipeLength, touchStartY);
        }

        function itemIsOnScreen(item) {
            var itemRectInShell = item.mapToItem(shell, 0, 0, item.width, item.height);

            return itemRectInShell.x >= 0
                && itemRectInShell.y >= 0
                && itemRectInShell.x + itemRectInShell.width <= shell.width
                && itemRectInShell.y + itemRectInShell.height <= shell.height;
        }

        function test_focusRequestedHidesGreeter() {
            var greeter = findChild(shell, "greeter");

            var app = ApplicationManager.startApplication("dialer-app");
            // wait until the app is fully loaded (ie, real surface replaces splash screen)
            tryCompareFunction(function() { return app.session !== null && app.session.surface !== null }, true);

            // Minimize the application we just launched
            swipeFromLeftEdge(units.gu(26) + 1);

            waitUntilDashIsFocused();

            greeter.show();
            tryCompare(greeter, "showProgress", 1);

            // The main point of this test
            ApplicationManager.requestFocusApplication("dialer-app");
            tryCompare(greeter, "showProgress", 0);
            waitForRendering(greeter);
        }

        function test_focusRequestedHidesIndicators() {
            var indicators = findChild(shell, "indicators");

            showIndicators();

            var oldCount = ApplicationManager.count;
            ApplicationManager.startApplication("camera-app");
            tryCompare(ApplicationManager, "count", oldCount + 1);

            tryCompare(indicators, "fullyClosed", true);
        }

        function test_showAndHideGreeterDBusCalls() {
            var greeter = findChild(shell, "greeter")
            tryCompare(greeter, "showProgress", 0)
            waitForRendering(greeter);
            LightDM.Greeter.showGreeter()
            waitForRendering(greeter)
            tryCompare(greeter, "showProgress", 1)
            LightDM.Greeter.hideGreeter()
            tryCompare(greeter, "showProgress", 0)
        }

        function test_login() {
            sessionSpy.clear()

            var greeter = findChild(shell, "greeter")
            waitForRendering(greeter)
            greeter.show()
            tryCompare(greeter, "showProgress", 1)

            tryCompare(sessionSpy, "count", 0)
            swipeAwayGreeter()
            tryCompare(sessionSpy, "count", 1)
        }

        function test_fullscreen() {
            var panel = findChild(shell, "panel");
            compare(panel.fullscreenMode, false);
            ApplicationManager.startApplication("camera-app");
            tryCompare(panel, "fullscreenMode", true);
            ApplicationManager.startApplication("dialer-app");
            tryCompare(panel, "fullscreenMode", false);
            ApplicationManager.requestFocusApplication("camera-app");
            tryCompare(panel, "fullscreenMode", true);
            ApplicationManager.requestFocusApplication("dialer-app");
            tryCompare(panel, "fullscreenMode", false);
        }

        function test_leftEdgeDragFullscreen() {
            var panel = findChild(shell, "panel");
            tryCompare(panel, "fullscreenMode", false)

            ApplicationManager.startApplication("camera-app");
            tryCompare(panel, "fullscreenMode", true)

            var touchStartX = 2;
            var touchStartY = shell.height / 2;

            touchFlick(shell, touchStartX, touchStartY, units.gu(2), touchStartY, true, false);

            compare(panel.fullscreenMode, true);

            touchFlick(shell, units.gu(2), touchStartY, units.gu(10), touchStartY, false, false);

            tryCompare(panel, "fullscreenMode", false);

            touchRelease(shell);
        }

        function test_unlockedProperties() {
            // Confirm that various properties have the correct values when unlocked
            tryCompare(shell, "locked", false)

            var launcher = findChild(shell, "launcher")
            tryCompare(launcher, "available", true)

            var indicators = findChild(shell, "indicators")
            tryCompare(indicators, "available", true)
        }

        function test_unlockAllModemsOnBoot() {
            tryCompare(unlockAllModemsSpy, "count", 1)
        }

        function test_leftEdgeDragOnGreeter_data() {
            return [
                {tag: "short swipe", targetX: shell.width / 3, unlocked: false},
                {tag: "long swipe", targetX: shell.width / 3 * 2, unlocked: true}
            ]
        }

        function test_leftEdgeDragOnGreeter(data) {
            var greeter = findChild(shell, "greeter");
            greeter.show();
            tryCompare(greeter, "showProgress", 1);

            var touchStartX = 2;
            var touchStartY = shell.height / 2;
            touchFlick(shell, touchStartX, touchStartY, data.targetX, touchStartY);

            tryCompare(greeter, "showProgress", data.unlocked ? 0 : 1);
        }

        function test_tapOnRightEdgeReachesApplicationSurface() {
            var topmostSpreadDelegate = findChild(shell, "appDelegate0");
            verify(topmostSpreadDelegate);

            waitUntilFocusedApplicationIsShowingItsSurface();

            var topmostSurface = findChild(topmostSpreadDelegate, "surfaceContainer").surface;
            verify(topmostSurface);

            var rightEdgeDragArea = findChild(shell, "spreadDragArea");
            topmostSurface.touchPressCount = 0;
            topmostSurface.touchReleaseCount = 0;

            var tapPoint = rightEdgeDragArea.mapToItem(shell, rightEdgeDragArea.width / 2,
                    rightEdgeDragArea.height / 2);

            tap(shell, tapPoint.x, tapPoint.y);

            tryCompare(topmostSurface, "touchPressCount", 1);
            tryCompare(topmostSurface, "touchReleaseCount", 1);
        }

        /*
            Perform a right edge drag over an application surface and check
            that no touch event was sent to it (ie, they were all consumed
            by the right-edge drag area)
         */
        function test_rightEdgeDragDoesNotReachApplicationSurface() {
            var topmostSpreadDelegate = findChild(shell, "appDelegate0");
            var topmostSurface = findChild(topmostSpreadDelegate, "surfaceContainer").surface;
            var rightEdgeDragArea = findChild(shell, "spreadDragArea");

            topmostSurface.touchPressCount = 0;
            topmostSurface.touchReleaseCount = 0;

            var gestureStartPoint = rightEdgeDragArea.mapToItem(shell, rightEdgeDragArea.width / 2,
                    rightEdgeDragArea.height / 2);

            touchFlick(shell,
                    gestureStartPoint.x /* fromX */, gestureStartPoint.y /* fromY */,
                    units.gu(1) /* toX */, gestureStartPoint.y /* toY */);

            tryCompare(topmostSurface, "touchPressCount", 0);
            tryCompare(topmostSurface, "touchReleaseCount", 0);
        }

        function waitUntilFocusedApplicationIsShowingItsSurface()
        {
            var spreadDelegate = findChild(shell, "appDelegate0");
            var appState = findInvisibleChild(spreadDelegate, "applicationWindowStateGroup");
            tryCompare(appState, "state", "surface");
            var transitions = appState.transitions;
            for (var i = 0; i < transitions.length; ++i) {
                var transition = transitions[i];
                tryCompare(transition, "running", false, 2000);
            }
        }

        function swipeFromRightEdgeToShowAppSpread()
        {
            // perform a right-edge drag to show the spread
            var touchStartX = shell.width - (shell.edgeSize / 2)
            var touchStartY = shell.height / 2;
            touchFlick(shell, touchStartX, touchStartY, units.gu(1) /* endX */, touchStartY /* endY */);

            // check if it's indeed showing the spread
            var stage = findChild(shell, "stage");
            var spreadView = findChild(stage, "spreadView");
            tryCompare(spreadView, "phase", 2);
        }

        function test_tapUbuntuIconInLauncherOverAppSpread() {

            waitUntilFocusedApplicationIsShowingItsSurface();

            swipeFromRightEdgeToShowAppSpread();

            var launcher = findChild(shell, "launcher");

            // ensure the launcher dimissal timer never gets triggered during the test run
            var dismissTimer = findInvisibleChild(launcher, "dismissTimer");
            dismissTimer.interval = 60 * 60 * 1000;

            dragLauncherIntoView();

            // Emulate a tap with a finger, where the touch position drifts during the tap.
            // This is to test the touch ownership changes. The tap is happening on the button
            // area but then drifting into the left edge drag area. This test makes sure
            // the touch ownership stays with the button and doesn't move over to the
            // left edge drag area.
            {
                var buttonShowDashHome = findChild(launcher, "buttonShowDashHome");
                var startPos = buttonShowDashHome.mapToItem(shell,
                        buttonShowDashHome.width * 0.8,
                        buttonShowDashHome.height * 0.2);
                var endPos = buttonShowDashHome.mapToItem(shell,
                        buttonShowDashHome.width * 0.2,
                        buttonShowDashHome.height * 0.8);
                touchFlick(shell, startPos.x, startPos.y, endPos.x, endPos.y);
            }

            compare(launcherShowDashHomeSpy.count, 1);

            // check that the stage has left spread mode.
            {
                var stage = findChild(shell, "stage");
                var spreadView = findChild(stage, "spreadView");
                tryCompare(spreadView, "phase", 0);
            }

            // check that the launcher got dismissed
            var launcherPanel = findChild(shell, "launcherPanel");
            tryCompare(launcherPanel, "x", -launcherPanel.width);
        }
    }
}<|MERGE_RESOLUTION|>--- conflicted
+++ resolved
@@ -33,12 +33,6 @@
 
 Item {
     id: root
-<<<<<<< HEAD
-    width:  shellLoader.width + controlsRect.width
-    height: shellLoader.height
-=======
-    width: units.gu(60)
-    height: units.gu(71)
 
     Component.onCompleted: {
         // must set the mock mode before loading the Shell
@@ -47,36 +41,19 @@
         shellLoader.active = true;
     }
 
-    QtObject {
-        id: applicationArguments
-
-        function hasGeometry() {
-            return false;
-        }
-
-        function width() {
-            return 0;
-        }
-
-        function height() {
-            return 0;
-        }
-    }
->>>>>>> d86d3681
+    width:  shellLoader.width + controlsRect.width
+    height: shellLoader.height
 
     Row {
         anchors.fill: parent
         Loader {
             id: shellLoader
-<<<<<<< HEAD
 
             property bool tablet: false
             width: tablet ? units.gu(160) : units.gu(40)
             height: tablet ? units.gu(100) : units.gu(71)
 
-=======
             active: false
->>>>>>> d86d3681
             property bool itemDestroyed: false
             sourceComponent: Component {
                 Shell {

/*
 * Copyright (C) 2013 Canonical, Ltd.
 *
 * Authors:
 *   Daniel d'Andrada <daniel.dandrada@canonical.com>
 *
 * This program is free software; you can redistribute it and/or modify
 * it under the terms of the GNU General Public License as published by
 * the Free Software Foundation; version 3.
 *
 * This program is distributed in the hope that it will be useful,
 * but WITHOUT ANY WARRANTY; without even the implied warranty of
 * MERCHANTABILITY or FITNESS FOR A PARTICULAR PURPOSE.  See the
 * GNU General Public License for more details.
 *
 * You should have received a copy of the GNU General Public License
 * along with this program.  If not, see <http://www.gnu.org/licenses/>.
 */

import QtQuick 2.0
import QtTest 1.0
import GSettings 1.0
import Unity.Application 0.1
import Unity.Test 0.1 as UT
import Powerd 0.1

import "../../qml"

Item {
    width: shell.width
    height: shell.height

    QtObject {
        id: applicationArguments

        function hasGeometry() {
            return false;
        }

        function width() {
            return 0;
        }

        function height() {
            return 0;
        }
    }

    Shell {
        id: shell
    }

    UT.UnityTestCase {
        name: "Shell"
        when: windowShown

        function initTestCase() {
            var ok = false;
            var attempts = 0;
            var maxAttempts = 1000;

            // Qt loads a qml scene asynchronously. So early on, some findChild() calls made in
            // tests may fail because the desired child item wasn't loaded yet.
            // Thus here we try to ensure the scene has been fully loaded before proceeding with the tests.
            // As I couldn't find an API in QQuickView & friends to tell me that the scene is 100% loaded
            // (all items instantiated, etc), I resort to checking the existence of some key items until
            // repeatedly until they're all there.
            do {
                var dashContentList = findChild(shell, "dashContentList");
                waitForRendering(dashContentList);
                var homeLoader = findChild(dashContentList, "home.scope loader");
                ok = homeLoader !== null
                    && homeLoader.item !== undefined;

                var dashHome = findChild(shell, "DashHome");
                ok &= dashHome !== null;

                var greeter = findChild(shell, "greeter");
                ok &= greeter !== null;

                var launcherPanel = findChild(shell, "launcherPanel");
                ok &= launcherPanel !== null;

                attempts++;
                if (!ok) {
                    console.log("Attempt " + attempts + " failed. Waiting a bit before trying again.");
                    // wait a bit before retrying
                    wait(100);
                } else {
                    console.log("All seem fine after " + attempts + " attempts.");
                }
            } while (!ok && attempts <= maxAttempts);

            verify(ok);

            swipeAwayGreeter();
        }

        function cleanup() {
            // If a test invoked the greeter, make sure we swipe it away again
            var greeter = findChild(shell, "greeter");
            if (greeter.shown) {
                swipeAwayGreeter();
            }

            // kill all (fake) running apps
            killApps(ApplicationManager);

            var dashHome = findChild(shell, "DashHome");
            swipeUntilScopeViewIsReached(dashHome);

            hideIndicators();

            var dashContent = findChild(shell, "dashContent");
            dashContent.previewOpen = false;
        }

        function killApps(apps) {
            if (!apps) return;
            while (apps.count > 0) {
                ApplicationManager.stopApplication(apps.get(0).appId);
            }
        }

        /*
           Test the effect of a right-edge drag on the dash in 3 situations:
           1 - when no application has been launched yet
           2 - when there's a minimized application
           3 - after the last running application has been closed/stopped

           The behavior of Dash on 3 should be the same as on 1.
         */
        function test_rightEdgeDrag() {
            checkRightEdgeDragWithNoRunningApps();

            dragLauncherIntoView();

            // Launch an app from the launcher
            tapOnAppIconInLauncher();
            waitUntilApplicationWindowIsFullyVisible();

            // Minimize the application we just launched
            swipeFromLeftEdge(units.gu(27));

            waitForUIToSettle();

            checkRightEdgeDragWithMinimizedApp();

            // Minimize that application once again
            swipeFromLeftEdge(units.gu(27));

            // Right edge behavior should now be the same as before that app,
            // was launched.  Manually cleanup beforehand to get to initial
            // state.
            cleanup();
            waitForUIToSettle();
            checkRightEdgeDragWithNoRunningApps();
        }

        function test_leftEdgeDrag_data() {
            return [
                {tag: "without launcher", revealLauncher: false, swipeLength: units.gu(27), appHides: true},
                {tag: "with launcher", revealLauncher: true, swipeLength: units.gu(27), appHides: true},
                {tag: "small swipe", revealLauncher: false, swipeLength: units.gu(25), appHides: false},
                {tag: "long swipe", revealLauncher: false, swipeLength: units.gu(27), appHides: true}
            ];
        }

        function test_leftEdgeDrag(data) {
            dragLauncherIntoView();
            tapOnAppIconInLauncher();
            waitUntilApplicationWindowIsFullyVisible();

            if (data.revealLauncher) {
                dragLauncherIntoView();
            }

            swipeFromLeftEdge(data.swipeLength);
            if (data.appHides)
                waitUntilApplicationWindowIsFullyHidden();
            else
                waitUntilApplicationWindowIsFullyVisible();
        }

        function test_suspend() {
            var greeter = findChild(shell, "greeter");

            // Launch an app from the launcher
            dragLauncherIntoView();
            tapOnAppIconInLauncher();
            waitUntilApplicationWindowIsFullyVisible();

            var mainApp = ApplicationManager.focusedApplicationId;
            verify(mainApp != "");

            // Try to suspend while proximity is engaged...
            Powerd.displayPowerStateChange(Powerd.Off, Powerd.UseProximity);
            tryCompare(greeter, "showProgress", 0);

            // Now really suspend
            Powerd.displayPowerStateChange(Powerd.Off, 0);
            tryCompare(greeter, "showProgress", 1);
            tryCompare(ApplicationManager, "focusedApplicationId", "");

            // And wake up
            Powerd.displayPowerStateChange(Powerd.On, 0);
            tryCompare(ApplicationManager, "focusedApplicationId", "");
            tryCompare(greeter, "showProgress", 1);

            // Swipe away greeter to focus app
            swipeAwayGreeter();
            tryCompare(ApplicationManager, "focusedApplicationId", mainApp);
        }

        function swipeAwayGreeter() {
            var greeter = findChild(shell, "greeter");
            tryCompare(greeter, "showProgress", 1);

            var touchX = shell.width - (shell.edgeSize / 2);
            var touchY = shell.height / 2;
            touchFlick(shell, touchX, touchY, shell.width * 0.1, touchY);

            // wait until the animation has finished
            tryCompare(greeter, "showProgress", 0);
        }

        /*
            Perform a right-edge drag when the Dash is being show and there are
            no running/minimized apps to be restored.

            The expected behavior is that an animation should be played to hint the
            user that his right-edge drag gesture has been successfully recognized
            but there is no application to be brought to foreground.
         */
        function checkRightEdgeDragWithNoRunningApps() {
            var touchX = shell.width - (shell.edgeSize / 2);
            var touchY = shell.height / 2;

            var dash = findChild(shell, "dash");
            // check that dash has normal scale and opacity
            tryCompare(dash, "contentScale", 1.0);
            tryCompare(dash, "opacity", 1.0);

            touchFlick(shell, touchX, touchY, shell.width * 0.1, touchY,
                       true /* beginTouch */, false /* endTouch */);

            // check that Dash has been scaled down and had its opacity reduced
            tryCompareFunction(function() { return dash.contentScale <= 0.9; }, true);
            tryCompareFunction(function() { return dash.opacity <= 0.5; }, true);

            touchRelease(shell, shell.width * 0.1, touchY);

            // and now everything should have gone back to normal
            tryCompare(dash, "contentScale", 1.0);
            tryCompare(dash, "opacity", 1.0);
        }

        /*
            Perform a right-edge drag when the Dash is being show and there is
            a running/minimized app to be restored.

            The expected behavior is that the dash should fade away and ultimately be
            made invisible once the gesture is finished as the restored app will now
            be on foreground.
         */
        function checkRightEdgeDragWithMinimizedApp() {
            var touchX = shell.width - (shell.edgeSize / 2);
            var touchY = shell.height / 2;

            var dash = findChild(shell, "dash");
            // check that dash has normal scale and opacity
            tryCompare(dash, "contentScale", 1.0);
            tryCompare(dash, "opacity", 1.0);

            touchFlick(shell, touchX, touchY, shell.width * 0.1, touchY,
                       true /* beginTouch */, false /* endTouch */);

            // check that Dash has been scaled down and had its opacity reduced
            tryCompareFunction(function() { return dash.contentScale <= 0.9; }, true);
            tryCompareFunction(function() { return dash.opacity <= 0.5; }, true);

            touchRelease(shell, shell.width * 0.1, touchY);

            // dash should have gone away, now that the app is on foreground
            tryCompare(dash, "visible", false);
        }

        /*
          Regression test for bug https://bugs.launchpad.net/touch-preview-images/+bug/1193419

          When the user minimizes an application (left-edge swipe) he should always end up in the "Running Apps"
          category of the "Applications" scope view.

          Steps:
          - go to apps lens
          - scroll to the bottom
          - reveal launcher and launch an app
          - perform long left edge swipe to go minimize the app and go back to the dash.

          Expected Results
          - apps lens shown and Running Apps visible on screen
         */
        function test_minimizingAppTakesToRunningApps() {
            var dashApps = findChild(shell, "DashApps");

            swipeUntilScopeViewIsReached(dashApps);

            // swipe finger up until the running/recent apps section (which we assume
            // it's the first one) is as far from view as possible.
            // We also assume that DashApps is tall enough that it's scrollable
            var appsCategoryListView = findChild(dashApps, "categoryListView");
            while (!appsCategoryListView.atYEnd) {
                swipeUpFromCenter();
                tryCompare(appsCategoryListView, "moving", false);
            }

            // Switch away from the Applications scope.
            swipeRightFromCenter();
            waitUntilItemStopsMoving(dashApps);
            verify(!itemIsOnScreen(dashApps));

            dragLauncherIntoView();

            // Launch an app from the launcher
            tapOnAppIconInLauncher();

            waitUntilApplicationWindowIsFullyVisible();

            // Dragging launcher into view with a little bit of gap (units.gu(1)) should switch to Apps scope
            dragLauncherIntoView();
            verify(itemIsOnScreen(dashApps));

            // Minimize the application we just launched
            swipeFromLeftEdge(units.gu(27));

            // Wait for the whole UI to settle down
            waitUntilApplicationWindowIsFullyHidden();
            waitUntilItemStopsMoving(dashApps);
            tryCompare(appsCategoryListView, "moving", false);

            verify(itemIsOnScreen(dashApps));

            var runningApplicationsGrid = findChild(appsCategoryListView, "recent");
            verify(runningApplicationsGrid);
            verify(itemIsOnScreen(runningApplicationsGrid));
        }

        // Wait for the whole UI to settle down
        function waitForUIToSettle() {
            waitUntilApplicationWindowIsFullyHidden();
            var dashContentList = findChild(shell, "dashContentList");
            tryCompare(dashContentList, "moving", false);
        }

        function dragLauncherIntoView() {
            var launcherPanel = findChild(shell, "launcherPanel");
            verify(launcherPanel.x = - launcherPanel.width);

            var touchStartX = 2;
            var touchStartY = shell.height / 2;
            touchFlick(shell, touchStartX, touchStartY, launcherPanel.width + units.gu(1), touchStartY);

            tryCompare(launcherPanel, "x", 0);
        }

        function tapOnAppIconInLauncher() {
            var launcherPanel = findChild(shell, "launcherPanel");

            // pick the first icon, the one at the bottom.
            var appIcon = findChild(launcherPanel, "launcherDelegate0")

            // Swipe upwards over the launcher to ensure that this icon
            // at the bottom is not folded and faded away.
            var touchStartX = launcherPanel.width / 2;
            var touchStartY = launcherPanel.height / 2;
            touchFlick(launcherPanel, touchStartX, touchStartY, touchStartX, 0);
            tryCompare(launcherPanel, "moving", false);

            // NB tapping (i.e., using touch events) doesn't activate the icon... go figure...
            mouseClick(appIcon, appIcon.width / 2, appIcon.height / 2);
        }

        function showIndicators() {
            var indicators = findChild(shell, "indicators");
            indicators.show();
            tryCompare(indicators, "fullyOpened", true);
        }

        function hideIndicators() {
            var indicators = findChild(shell, "indicators");
            if (indicators.fullyOpened) {
                indicators.hide();
            }
        }

        function waitUntilApplicationWindowIsFullyVisible() {
            var underlay = findChild(shell, "underlay");
            tryCompare(underlay, "visible", false);
        }

        function waitUntilApplicationWindowIsFullyHidden() {
            var stages = findChild(shell, "stages");
            tryCompare(stages, "fullyHidden", true);
        }

        function swipeUntilScopeViewIsReached(scopeView) {
            while (!itemIsOnScreen(scopeView)) {
                if (itemIsToLeftOfScreen(scopeView)) {
                    swipeRightFromCenter();
                } else {
                    swipeLeftFromCenter();
                }
                waitUntilItemStopsMoving(scopeView);
            }
        }

        function swipeFromLeftEdge(swipeLength) {
            var touchStartX = 2;
            var touchStartY = shell.height / 2;
            touchFlick(shell, touchStartX, touchStartY, swipeLength, touchStartY);
        }

        function swipeLeftFromCenter() {
            var touchStartX = shell.width / 2;
            var touchStartY = shell.height / 2;
            touchFlick(shell, touchStartX, touchStartY, 0, touchStartY);
        }

        function swipeRightFromCenter() {
            var touchStartX = shell.width / 2;
            var touchStartY = shell.height / 2;
            touchFlick(shell, touchStartX, touchStartY, shell.width, touchStartY);
        }

        function swipeUpFromCenter() {
            var touchStartX = shell.width / 2;
            var touchStartY = shell.height / 2;
            touchFlick(shell, touchStartX, touchStartY, touchStartX, 0);
        }

        function itemIsOnScreen(item) {
            var itemRectInShell = item.mapToItem(shell, 0, 0, item.width, item.height);

            return itemRectInShell.x >= 0
                && itemRectInShell.y >= 0
                && itemRectInShell.x + itemRectInShell.width <= shell.width
                && itemRectInShell.y + itemRectInShell.height <= shell.height;
        }

        function itemIsToLeftOfScreen(item) {
            var itemRectInShell = item.mapToItem(shell, 0, 0, item.width, item.height);
            return itemRectInShell.x < 0;
        }

        function waitUntilItemStopsMoving(item) {
            var itemRectInShell = item.mapToItem(shell, 0, 0, item.width, item.height);
            var previousX = itemRectInShell.x;
            var previousY = itemRectInShell.y;
            var isStill = false;

            do {
                wait(100);
                itemRectInShell = item.mapToItem(shell, 0, 0, item.width, item.height);
                if (itemRectInShell.x == previousX && itemRectInShell.y == previousY) {
                    isStill = true;
                } else {
                    previousX = itemRectInShell.x;
                    previousY = itemRectInShell.y;
                }
            } while (!isStill);
        }

        function test_background_data() {
            return [
                {tag: "red", url: Qt.resolvedUrl("../data/unity/backgrounds/red.png"), expectedUrl: "tests/data/unity/backgrounds/red.png"},
                {tag: "blue", url: Qt.resolvedUrl("../data/unity/backgrounds/blue.png"), expectedUrl: "tests/data/unity/backgrounds/blue.png"},
                {tag: "invalid", url: "invalid", expectedUrl: shell.defaultBackground},
                {tag: "empty", url: "", expectedUrl: shell.defaultBackground}
            ]
        }

        function test_background(data) {
            var backgroundImage = findChild(shell, "backgroundImage")
            GSettingsController.setPictureUri(data.url)
            tryCompareFunction(function() { return backgroundImage.source.toString().indexOf(data.expectedUrl) !== -1; }, true)
            tryCompare(backgroundImage, "status", Image.Ready)
        }

        function test_lockscreen_background() {
            var backgroundImage = findChild(shell, "backgroundImage")
            var lockscreen = findChild(shell, "lockscreen")
            var lockscreenBackground = findChild(lockscreen, "lockscreenBackground")
            var lockscreenBackgroundMapped = lockscreenBackground.mapToItem(shell, 0, 0)
            compare(backgroundImage.y, lockscreenBackgroundMapped.y)
        }

        function test_DashShown_data() {
            return [
                {tag: "in focus", greeter: false, app: false, launcher: false, indicators: false, expectedShown: true},
                {tag: "under greeter", greeter: true, app: false, launcher: false, indicators: false, expectedShown: false},
                {tag: "under app", greeter: false, app: true, launcher: false, indicators: false, expectedShown: false},
                {tag: "under launcher", greeter: false, app: false, launcher: true, indicators: false, expectedShown: true},
                {tag: "under indicators", greeter: false, app: false, launcher: false, indicators: true, expectedShown: true},
            ]
        }

        function test_DashShown(data) {

            if (data.greeter) {
                // Swipe the greeter in
                var greeter = findChild(shell, "greeter");
                Powerd.displayPowerStateChange(Powerd.Off, 0);
                tryCompare(greeter, "showProgress", 1);
            }

            if (data.app) {
                dragLauncherIntoView();
                tapOnAppIconInLauncher();
            }

            if (data.launcher) {
                dragLauncherIntoView();
            }

            if (data.indicators) {
                showIndicators();
            }

            var dash = findChild(shell, "dash");
            tryCompare(dash, "shown", data.expectedShown);
        }

        function test_searchIndicatorHidesOnAppFocus() {
            var searchIndicator = findChild(shell, "container")
            tryCompare(searchIndicator, "opacity", 1)
            dragLauncherIntoView();

            // Launch an app from the launcher
            tapOnAppIconInLauncher();
            waitUntilApplicationWindowIsFullyVisible();

            tryCompare(searchIndicator, "opacity", 0);
        }

        function test_searchIndicatorHidesOnGreeterShown() {
            var searchIndicator = findChild(shell, "container")
            var greeter = findChild(shell, "greeter");

            tryCompare(searchIndicator, "opacity", 1)

            greeter.show()
            tryCompare(greeter, "shown", true)
            tryCompare(searchIndicator, "opacity", 0)
        }

<<<<<<< HEAD
        function test_focusRequestedHidesGreeter() {
            var greeter = findChild(shell, "greeter")

            greeter.show()
            tryCompare(greeter, "showProgress", 1)

            ApplicationManager.focusRequested("notes-app")
            tryCompare(greeter, "showProgress", 0)
            waitUntilApplicationWindowIsFullyVisible()
=======
        function test_searchIndicatorHideOnPreviewShown() {
            var searchIndicator = findChild(shell, "container");
            var dashContent = findChild(shell, "dashContent");

            verify(dashContent != null);

            tryCompare(searchIndicator, "opacity", 1);

            dashContent.previewOpen = true;

            tryCompare(searchIndicator, "opacity", 0);
>>>>>>> df0623c2
        }
    }
}<|MERGE_RESOLUTION|>--- conflicted
+++ resolved
@@ -553,7 +553,19 @@
             tryCompare(searchIndicator, "opacity", 0)
         }
 
-<<<<<<< HEAD
+        function test_searchIndicatorHideOnPreviewShown() {
+            var searchIndicator = findChild(shell, "container");
+            var dashContent = findChild(shell, "dashContent");
+
+            verify(dashContent != null);
+
+            tryCompare(searchIndicator, "opacity", 1);
+
+            dashContent.previewOpen = true;
+
+            tryCompare(searchIndicator, "opacity", 0);
+        }
+
         function test_focusRequestedHidesGreeter() {
             var greeter = findChild(shell, "greeter")
 
@@ -563,19 +575,6 @@
             ApplicationManager.focusRequested("notes-app")
             tryCompare(greeter, "showProgress", 0)
             waitUntilApplicationWindowIsFullyVisible()
-=======
-        function test_searchIndicatorHideOnPreviewShown() {
-            var searchIndicator = findChild(shell, "container");
-            var dashContent = findChild(shell, "dashContent");
-
-            verify(dashContent != null);
-
-            tryCompare(searchIndicator, "opacity", 1);
-
-            dashContent.previewOpen = true;
-
-            tryCompare(searchIndicator, "opacity", 0);
->>>>>>> df0623c2
         }
     }
 }
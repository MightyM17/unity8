--- conflicted
+++ resolved
@@ -157,97 +157,35 @@
                 anchors { left: parent.left; right: parent.right; top: parent.top; margins: units.gu(1) }
                 spacing: units.gu(1)
 
-<<<<<<< HEAD
-        Column {
-            anchors { left: parent.left; right: parent.right; top: parent.top; margins: units.gu(1) }
-            spacing: units.gu(1)
-            Row {
-=======
->>>>>>> 0dd13b04
-                Button {
-                    text: "Show Greeter"
-                    activeFocusOnPress: false
-                    onClicked: {
-                        if (shellLoader.status !== Loader.Ready)
-                            return;
-
-                        var greeter = testCase.findChild(shellLoader.item, "greeter");
-                        if (!greeter.shown) {
-                            LightDM.Greeter.showGreeter();
+                Row {
+                    spacing: units.gu(1)
+                    Button {
+                        text: "Show Greeter"
+                        activeFocusOnPress: false
+                        onClicked: {
+                            if (shellLoader.status !== Loader.Ready)
+                                return;
+
+                            var greeter = testCase.findChild(shellLoader.item, "greeter");
+                            if (!greeter.shown) {
+                                LightDM.Greeter.showGreeter();
+                            }
                         }
                     }
+                    Button {
+                        text: "Hide Greeter"
+                        activeFocusOnPress: false
+                        onClicked: {
+                            if (shellLoader.status !== Loader.Ready)
+                                return;
+
+                            var greeter = testCase.findChild(shellLoader.item, "greeter");
+                            if (greeter.shown) {
+                                greeter.hide()
+                            }
+                        }
+                    }
                 }
-<<<<<<< HEAD
-                Button {
-                    text: "Hide Greeter"
-                    activeFocusOnPress: false
-                    onClicked: {
-                        if (shellLoader.status !== Loader.Ready)
-                            return;
-
-                        var greeter = testCase.findChild(shellLoader.item, "greeter");
-                        if (greeter.shown) {
-                            greeter.hide()
-                        }
-                    }
-                }
-            }
-            ListItem.ItemSelector {
-                anchors { left: parent.left; right: parent.right }
-                activeFocusOnPress: false
-                text: "LightDM mock mode"
-                model: ["single", "single-passphrase", "single-pin", "full"]
-                onSelectedIndexChanged: {
-                    shellLoader.active = false;
-                    LightDM.Greeter.mockMode = model[selectedIndex];
-                    LightDM.Users.mockMode = model[selectedIndex];
-                    shellLoader.active = true;
-                }
-            }
-            ListItem.ItemSelector {
-                anchors { left: parent.left; right: parent.right }
-                activeFocusOnPress: false
-                text: "Size"
-                model: ["phone", "tablet", "desktop"]
-                onSelectedIndexChanged: {
-                    shellLoader.active = false;
-                    shellLoader.state = model[selectedIndex];
-                    shellLoader.active = true;
-                }
-            }
-            MouseTouchEmulationCheckbox {
-                id: mouseEmulation
-                checked: true
-                color: "white"
-            }
-
-            Button {
-                anchors { left: parent.left; right: parent.right }
-                text: "Start all apps"
-                onClicked: {
-                    for (var i = 0; i < appRepeater.count; i++) {
-                        var appId = ApplicationManager.availableApplications[i]
-                        if (!ApplicationManager.findApplication(appId)) {
-                            ApplicationManager.startApplication(appId)
-                        }
-                    }
-                }
-            }
-
-            Column {
-                anchors { left: parent.left; right: parent.right }
-                spacing: units.gu(1)
-
-                Label { text: "Applications"; font.bold: true }
-
-                Repeater {
-                    id: appRepeater
-                    model: ApplicationManager.availableApplications
-                    ApplicationCheckBox {
-                        appId: modelData
-                    }
-                }
-=======
                 ListItem.ItemSelector {
                     anchors { left: parent.left; right: parent.right }
                     activeFocusOnPress: false
@@ -264,7 +202,7 @@
                     anchors { left: parent.left; right: parent.right }
                     activeFocusOnPress: false
                     text: "Size"
-                    model: ["phone", "tablet"]
+                    model: ["phone", "tablet", "desktop"]
                     onSelectedIndexChanged: {
                         shellLoader.active = false;
                         shellLoader.state = model[selectedIndex];
@@ -289,6 +227,17 @@
 
                 Label { text: "Applications"; font.bold: true }
 
+                Button {
+                    text: "Start all apps"
+                    width: parent.width
+                    onClicked: {
+                        for (var i = 0; i < ApplicationManager.availableApplications.length; i++) {
+                            var appId = ApplicationManager.availableApplications[i];
+                            ApplicationManager.startApplication(appId)
+                        }
+                    }
+                }
+
                 Repeater {
                     id: appRepeater
                     model: ApplicationManager.availableApplications
@@ -296,7 +245,6 @@
                         appId: modelData
                     }
                 }
->>>>>>> 0dd13b04
             }
         }
     }
@@ -825,17 +773,10 @@
 
         function test_launchedAppHasActiveFocus_data() {
             return [
-<<<<<<< HEAD
-                {tag: "phone", formFactor: "phone"},
-                {tag: "tablet", formFactor: "tablet"},
-                {tag: "desktop", formFactor: "desktop"}
-            ];
-=======
                 {tag: "phone", formFactor: "phone", usageMode: "Staged"},
                 {tag: "tablet", formFactor: "tablet", usageMode: "Staged"},
                 {tag: "desktop", formFactor: "tablet", usageMode: "Windowed"}
             ]
->>>>>>> 0dd13b04
         }
 
         function test_launchedAppHasActiveFocus(data) {
@@ -1368,44 +1309,21 @@
 
         function test_stageLoader_data() {
             return [
-<<<<<<< HEAD
-                {tag: "phone", source: "Stages/PhoneStage.qml"},
-                {tag: "tablet", source: "Stages/TabletStage.qml"},
-                {tag: "desktop", source: "Stages/DesktopStage.qml"}
-=======
                 {tag: "phone", source: "Stages/PhoneStage.qml", formFactor: "phone", usageMode: "Staged"},
                 {tag: "tablet", source: "Stages/TabletStage.qml", formFactor: "tablet", usageMode: "Staged"},
                 {tag: "desktop", source: "Stages/DesktopStage.qml", formFactor: "tablet", usageMode: "Windowed"}
->>>>>>> 0dd13b04
             ]
         }
 
         function test_stageLoader(data) {
-<<<<<<< HEAD
-            loadShell(data.tag);
-=======
             GSettingsController.setUsageMode(data.usageMode);
             loadShell(data.formFactor);
->>>>>>> 0dd13b04
             var stageLoader = findChild(shell, "applicationsDisplayLoader");
             verify(String(stageLoader.source).indexOf(data.source) >= 0);
         }
 
         function test_launcherInverted_data() {
             return [
-<<<<<<< HEAD
-                {tag: "phone", formFactor: "phone"},
-                {tag: "tablet", formFactor: "tablet"},
-                {tag: "desktop", formFactor: "desktop"}
-            ];
-        }
-
-        function test_launcherInverted(data) {
-            loadShell(data.formFactor);
-
-            var launcher = findChild(shell, "launcher");
-            compare(launcher.inverted, data.formFactor !== "desktop");
-=======
                 {tag: "phone", formFactor: "phone", usageMode: "Staged", launcherInverted: true},
                 {tag: "tablet", formFactor: "tablet", usageMode: "Staged", launcherInverted: true},
                 {tag: "desktop", formFactor: "tablet", usageMode: "Windowed", launcherInverted: false}
@@ -1418,7 +1336,6 @@
 
             var launcher = findChild(shell, "launcher");
             compare(launcher.inverted, data.launcherInverted);
->>>>>>> 0dd13b04
         }
     }
 }
--- conflicted
+++ resolved
@@ -77,12 +77,6 @@
                 var dashHome = findChild(shell, "DashHome");
                 ok &= dashHome !== null;
 
-<<<<<<< HEAD
-=======
-                var greeter = findChild(shell, "greeter");
-                ok &= greeter !== null;
-
->>>>>>> c87b241e
                 var launcherPanel = findChild(shell, "launcherPanel");
                 ok &= launcherPanel !== null;
 

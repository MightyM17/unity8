--- conflicted
+++ resolved
@@ -1713,8 +1713,6 @@
             keyRelease(Qt.Key_Control);
         }
 
-<<<<<<< HEAD
-=======
         // regression test for http://pad.lv/1443319
         function test_closeMaximizedAndRestart() {
             loadDesktopShellWithApps();
@@ -1785,7 +1783,6 @@
             tryCompare(panelButtons, "visible", true);
         }
 
->>>>>>> cae88d4e
         function test_lifecyclePolicy_data() {
             return [
                 {tag: "phone", formFactor: "phone", usageScenario: "phone", suspendsApps: true},

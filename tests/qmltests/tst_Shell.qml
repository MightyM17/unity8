--- conflicted
+++ resolved
@@ -1475,25 +1475,10 @@
             keyClick(Qt.Key_Tab, Qt.AltModifier)
             tryCompare(app2.session.lastSurface, "activeFocus", true)
 
-<<<<<<< HEAD
             // Press Alt+Tab
-            keyPress(Qt.Key_Control);
-            keyClick(Qt.Key_Tab);
-            keyRelease(Qt.Key_Control)
-=======
-            var desktopSpread = findChild(shell, "spread")
-
-            tryCompare(desktopSpread, "state", "")
-
-            // Just press Alt, make sure the spread comes up
             keyPress(Qt.Key_Alt);
             keyClick(Qt.Key_Tab);
-            tryCompare(desktopSpread, "state", "altTab")
-
-            // Release control, check if spread disappears
             keyRelease(Qt.Key_Alt)
-            tryCompare(desktopSpread, "state", "")
->>>>>>> 1d878e08
 
             // Focus should have switched back now
             tryCompare(app3.session.lastSurface, "activeFocus", true)

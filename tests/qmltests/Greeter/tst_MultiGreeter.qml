/*
 * Copyright 2013 Canonical Ltd.
 *
 * This program is free software; you can redistribute it and/or modify
 * it under the terms of the GNU General Public License as published by
 * the Free Software Foundation; version 3.
 *
 * This program is distributed in the hope that it will be useful,
 * but WITHOUT ANY WARRANTY; without even the implied warranty of
 * MERCHANTABILITY or FITNESS FOR A PARTICULAR PURPOSE.  See the
 * GNU General Public License for more details.
 *
 * You should have received a copy of the GNU General Public License
 * along with this program.  If not, see <http://www.gnu.org/licenses/>.
 */

import QtQuick 2.0
import QtQuick.Layouts 1.1
import QtTest 1.0
import ".."
import "../../../qml/Greeter"
import Ubuntu.Components 0.1
import LightDM 0.1 as LightDM
import Unity.Test 0.1 as UT

Item {
    id: root
    width: units.gu(140)
    height: units.gu(80)

<<<<<<< HEAD
    QtObject {
        id: fakeInputMethod
        property bool visible: fakeKeyboard.visible
        property var keyboardRectangle: QtObject {
            property real x: fakeKeyboard.x
            property real y: fakeKeyboard.y
            property real width: fakeKeyboard.width
            property real height: fakeKeyboard.height
        }
=======
    Binding {
        target: LightDM.Greeter
        property: "mockMode"
        value: "full"
    }
    Binding {
        target: LightDM.Users
        property: "mockMode"
        value: "full"
>>>>>>> 957d5744
    }

    Greeter {
        id: greeter
        width: units.gu(120)
        height: root.height
        inputMethod: fakeInputMethod
        locked: !LightDM.Greeter.authenticated
    }

    Component {
        id: greeterComponent
        Greeter {
            SignalSpy {
                objectName: "selectedSpy"
                target: parent
                signalName: "selected"
            }
        }
    }

    Rectangle {
        id: fakeKeyboard
        color: "green"
        opacity: 0.7
        anchors.bottom: root.bottom
        width: greeter.width
        height: greeter.height * 0.6
        visible: keyboardVisibleCheckbox.checked
        Text {
            text: "Keyboard Rectangle"
            color: "yellow"
            font.bold: true
            fontSizeMode: Text.Fit
            minimumPixelSize: 10; font.pixelSize: 200
            verticalAlignment: Text.AlignVCenter
            x: (parent.width - width) / 2
            y: (parent.height - height) / 2
            width: parent.width
            height: parent.height
        }
    }

    Item {
        anchors {
            top: root.top
            bottom: root.bottom
            left: greeter.right
            right: root.right
        }
        RowLayout {
            Layout.fillWidth: true
            CheckBox {
                id: keyboardVisibleCheckbox
            }
            Label { text: "Keyboard Visible"; anchors.verticalCenter: parent.verticalCenter }
        }
    }

    SignalSpy {
        id: unlockSpy
        target: greeter
        signalName: "unlocked"
    }

    SignalSpy {
        id: selectionSpy
        target: greeter
        signalName: "selected"
    }

    SignalSpy {
        id: tappedSpy
        target: greeter
        signalName: "tapped"
    }

    UT.UnityTestCase {
        name: "MultiGreeter"
        when: windowShown

        function cleanup() {
            keyboardVisibleCheckbox.checked = false;
        }

        function select_index(i) {
            // We could be anywhere in list; find target index to know which direction
            var userlist = findChild(greeter, "userList")
            if (userlist.currentIndex == i)
                keyClick(Qt.Key_Escape) // Reset state if we're not moving
            while (userlist.currentIndex != i) {
                var next = userlist.currentIndex + 1
                if (userlist.currentIndex > i) {
                    next = userlist.currentIndex - 1
                }
                var account = findChild(greeter, "username"+next)
                mouseClick(account, 1, 1)
                tryCompare(userlist, "currentIndex", next)
                tryCompare(userlist, "movingInternally", false)
            }
        }

        function select_user(name) {
            // We could be anywhere in list; find target index to know which direction
            for (var i = 0; i < greeter.model.count; i++) {
                if (greeter.model.data(i, LightDM.UserRoles.NameRole) == name) {
                    break
                }
            }
            if (i == greeter.model.count) {
                fail("Didn't find name")
                return -1
            }
            select_index(i)
            return i
        }

        function test_properties() {
            compare(greeter.multiUser, true)
            compare(greeter.narrowMode, false)
        }

        function test_cycle_data() {
            var data = new Array()
            for (var i = 0; i < greeter.model.count; i++) {
                data[i] = {tag: greeter.model.data(i, LightDM.UserRoles.NameRole), uid: i }
            }
            return data
        }

        function test_cycle(data) {
            selectionSpy.clear();
            var userList = findChild(greeter, "userList")
            var waitForSignal = data.uid != 0 && userList.currentIndex != data.uid
            select_index(data.uid)
            tryCompare(userList, "currentIndex", data.uid)
            tryCompare(greeter, "locked", data.tag !== "no-password")
            if (waitForSignal) {
                selectionSpy.wait()
                tryCompare(selectionSpy, "count", 1)
            }
        }

        function test_unlock_password() {
            select_user("no-password") // to guarantee a selected signal
            unlockSpy.clear()
            select_user("has-password")
            var passwordInput = findChild(greeter, "passwordInput")
            tryCompare(passwordInput, "opacity", 1)
            mouseClick(passwordInput, 1, 1)
            compare(unlockSpy.count, 0)
            typeString("password")
            keyClick(Qt.Key_Enter)
            unlockSpy.wait()
        }

        function test_unlock_wrong_password() {
            select_user("no-password") // to guarantee a selected signal
            unlockSpy.clear()
            select_user("has-password")
            wait(0) // spin event loop to start any pending animations
            var passwordInput = findChild(greeter, "passwordInput")
            tryCompare(passwordInput, "opacity", 1) // wait for opacity animation to be finished
            mouseClick(passwordInput, 1, 1)
            compare(unlockSpy.count, 0)
            typeString("wr0ng p4ssw0rd")
            keyClick(Qt.Key_Enter)
            compare(unlockSpy.count, 0)
        }

        function test_unlock_no_password() {
            unlockSpy.clear()
            select_user("no-password")
            var passwordInput = findChild(greeter, "passwordInput")
            tryCompare(passwordInput, "opacity", 1)
            mouseClick(passwordInput, 1, 1)
            unlockSpy.wait()
            compare(unlockSpy.count, 1)
        }

        function test_empty_name() {
            for (var i = 0; i < greeter.model.count; i++) {
                if (greeter.model.data(i, LightDM.UserRoles.NameRole) == "empty-name") {
                    compare(greeter.model.data(i, LightDM.UserRoles.RealNameRole), greeter.model.data(i, LightDM.UserRoles.NameRole))
                    return
                }
            }
            fail("Didn't find empty-name")
        }

        function test_auth_error() {
            select_user("auth-error")
            var passwordInput = findChild(greeter, "passwordInput")
            tryCompare(passwordInput, "placeholderText", "Retry")
        }

        function test_different_prompt() {
            select_user("different-prompt")
            var passwordInput = findChild(greeter, "passwordInput")
            tryCompare(passwordInput, "placeholderText", "Secret word")
        }

        function test_no_response() {
            unlockSpy.clear()
            select_user("no-response")
            var passwordInput = findChild(greeter, "passwordInput")
            tryCompare(passwordInput, "opacity", 1)
            mouseClick(passwordInput, 1, 1)
            compare(unlockSpy.count, 0)
            typeString("password")
            keyClick(Qt.Key_Enter)
            tryCompare(passwordInput, "enabled", false)
            keyClick(Qt.Key_Escape)
            tryCompare(passwordInput, "enabled", true)
            compare(unlockSpy.count, 0)
        }

        function test_two_factor_correct() {
            unlockSpy.clear()
            select_user("two-factor")
            var passwordInput = findChild(greeter, "passwordInput")
            tryCompare(passwordInput, "opacity", 1)
            tryCompare(passwordInput, "echoMode", TextInput.Password)
            tryCompare(passwordInput, "placeholderText", "Password")
            mouseClick(passwordInput, 1, 1)
            compare(unlockSpy.count, 0)
            typeString("password")
            keyClick(Qt.Key_Enter)
            tryCompare(passwordInput, "echoMode", TextInput.Normal)
            tryCompare(passwordInput, "placeholderText", "otp")
            tryCompare(passwordInput, "enabled", true)
            typeString("otp")
            keyClick(Qt.Key_Enter)
            unlockSpy.wait()
        }

        function test_two_factor_wrong1() {
            unlockSpy.clear()
            select_user("two-factor")
            var passwordInput = findChild(greeter, "passwordInput")
            tryCompare(passwordInput, "opacity", 1)
            tryCompare(passwordInput, "placeholderText", "Password")
            mouseClick(passwordInput, 1, 1)
            compare(unlockSpy.count, 0)
            typeString("wr0ng p4ssw0rd")
            keyClick(Qt.Key_Enter)
            tryCompare(passwordInput, "placeholderText", "Password")
            tryCompare(passwordInput, "enabled", true)
            compare(unlockSpy.count, 0)
        }

        function test_two_factor_wrong2() {
            unlockSpy.clear()
            select_user("two-factor")
            var passwordInput = findChild(greeter, "passwordInput")
            tryCompare(passwordInput, "opacity", 1)
            tryCompare(passwordInput, "placeholderText", "Password")
            mouseClick(passwordInput, 1, 1)
            compare(unlockSpy.count, 0)
            typeString("password")
            keyClick(Qt.Key_Enter)
            tryCompare(passwordInput, "placeholderText", "otp")
            tryCompare(passwordInput, "enabled", true)
            typeString("wr0ng p4ssw0rd")
            keyClick(Qt.Key_Enter)
            tryCompare(passwordInput, "placeholderText", "Password")
            tryCompare(passwordInput, "enabled", true)
            compare(unlockSpy.count, 0)
        }

        function test_unicode() {
            var index = select_user("unicode")
            var label = findChild(greeter, "username"+index)
            tryCompare(label, "text", "가나다라마")
        }

        function test_long_name() {
            var index = select_user("long-name")
            var label = findChild(greeter, "username"+index)
            tryCompare(label, "truncated", true)
        }

        function test_info_prompt() {
            select_user("info-prompt")
            var label = findChild(greeter, "infoLabel")
            tryCompare(label, "text", "Welcome to Unity Greeter")
            tryCompare(label, "opacity", 1)
            tryCompare(label, "clip", true)
            tryCompareFunction(function() {return label.contentWidth > label.width;}, false) // c.f. wide-info-prompt
            var passwordInput = findChild(greeter, "passwordInput")
            mouseClick(passwordInput, 1, 1)
            keyClick(Qt.Key_Escape)
        }

        function test_info_prompt_escape() {
            select_user("info-prompt")
            var passwordInput = findChild(greeter, "passwordInput")
            mouseClick(passwordInput, 1, 1)
            keyClick(Qt.Key_Escape)
            var label = findChild(greeter, "infoLabel")
            tryCompare(label, "text", "Welcome to Unity Greeter")
            tryCompare(label, "opacity", 1)
        }

        function test_wide_info_prompt() {
            select_user("wide-info-prompt")
            var label = findChild(greeter, "infoLabel")
            tryCompare(label, "clip", true)
            tryCompareFunction(function() {return label.contentWidth > label.width;}, true)
        }

        function test_html_info_prompt() {
            select_user("html-info-prompt")
            var label = findChild(greeter, "infoLabel")
            tryCompare(label, "text", "&lt;b&gt;&amp;&lt;/b&gt;")
        }

        function test_long_info_prompt() {
            select_user("long-info-prompt")
            var label = findChild(greeter, "infoLabel")
            tryCompare(label, "text", "Welcome to Unity Greeter<br><br>We like to annoy you with super ridiculously long messages.<br>Like this one<br><br>This is the last line of a multiple line message.")
            tryCompare(label, "textFormat", Text.StyledText) // for parsing above correctly
            tryCompare(label, "clip", true)
            tryCompareFunction(function() {return label.contentWidth > label.width;}, true)
        }

        function test_multi_info_prompt() {
            select_user("multi-info-prompt")
            var label = findChild(greeter, "infoLabel")
            tryCompare(label, "text", "Welcome to Unity Greeter<br><font color=\"#df382c\">This is an error</font><br>You should have seen three messages")
            tryCompare(label, "textFormat", Text.StyledText) // for parsing above correctly
        }

        function test_bg_color() {
            var index = select_user("color-background")
            compare(greeter.model.data(index, LightDM.UserRoles.BackgroundPathRole), "data:image/svg+xml,<svg><rect width='100%' height='100%' fill='#dd4814'/></svg>")
        }

        function test_bg_none() {
            var index = select_user("no-background")
            compare(greeter.model.data(index, LightDM.UserRoles.BackgroundPathRole), "")
        }

        function test_tappedSignal_data() {
            return [
                {tag: "left", posX: units.gu(2)},
                {tag: "right", posX: greeter.width - units.gu(2)}
            ]
        }

        function test_tappedSignal(data) {
            select_user("no-password");
            tappedSpy.clear();
            tap(greeter, data.posX, greeter.height - units.gu(1))
            tryCompare(tappedSpy, "count", 1)
        }

        function test_teaseLockedUnlocked_data() {
            return [
                {tag: "unlocked", locked: false, narrow: false},
                {tag: "locked", locked: true, narrow: false},
            ];
        }

        function test_teaseLockedUnlocked(data) {
            tappedSpy.clear()
            greeter.locked = data.locked;

            tap(greeter, greeter.width - units.gu(5), greeter.height - units.gu(1));

            if (!data.locked || data.narrow) {
                tappedSpy.wait()
                tryCompare(tappedSpy, "count", 1);
            } else {
                // waiting 100ms to make sure nothing happens
                wait(100);
                compare(tappedSpy.count, 0, "Greeter teasing not disabled even though it's locked.");
            }

            // Reset value
            greeter.locked = false;
        }

        function test_dbus_set_active_entry() {
            select_user("no-password") // to guarantee a selected signal
            selectionSpy.clear()
            LightDM.Greeter.requestAuthenticationUser("has-password")

            selectionSpy.wait()
            tryCompare(selectionSpy, "count", 1)

            var userlist = findChild(greeter, "userList")
            compare(greeter.model.data(userlist.currentIndex, LightDM.UserRoles.NameRole), "has-password")
        }

        function test_initial_selected_signal() {
            var greeterObj = greeterComponent.createObject(this)
            var spy = findChild(greeterObj, "selectedSpy")
            spy.wait()
            tryCompare(spy, "count", 1)
            greeterObj.destroy()
        }

        function test_login_list_not_covered_by_keyboard() {
            var loginList = findChild(greeter, "loginLoader").item;
            compare(loginList.height, greeter.height);

            // when the vkb shows up, loginList is moved up to remain fully uncovered

            keyboardVisibleCheckbox.checked = true;

            tryCompare(loginList, "height", greeter.height - fakeInputMethod.keyboardRectangle.height);
            tryCompareFunction( function() {
                var loginListRect = loginList.mapToItem(greeter, 0, 0, loginList.width, loginList.height);
                return loginListRect.y + loginListRect.height <= fakeInputMethod.keyboardRectangle.y;
            }, true);

            // once the vkb goes away, loginList goes back to its full height

            keyboardVisibleCheckbox.checked = false;

            tryCompare(loginList, "height", greeter.height);
        }
    }
}<|MERGE_RESOLUTION|>--- conflicted
+++ resolved
@@ -28,7 +28,6 @@
     width: units.gu(140)
     height: units.gu(80)
 
-<<<<<<< HEAD
     QtObject {
         id: fakeInputMethod
         property bool visible: fakeKeyboard.visible
@@ -38,7 +37,8 @@
             property real width: fakeKeyboard.width
             property real height: fakeKeyboard.height
         }
-=======
+    }
+
     Binding {
         target: LightDM.Greeter
         property: "mockMode"
@@ -48,7 +48,6 @@
         target: LightDM.Users
         property: "mockMode"
         value: "full"
->>>>>>> 957d5744
     }
 
     Greeter {

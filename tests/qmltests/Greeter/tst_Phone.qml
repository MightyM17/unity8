--- conflicted
+++ resolved
@@ -143,24 +143,6 @@
             AccountsService.statsWelcomeScreen = true
             tryCompare(LightDM.Infographic, "username", "single")
         }
-<<<<<<< HEAD
-=======
-
-        function test_background_data() {
-            return [
-                {tag: "set", accounts: Qt.resolvedUrl("../../data/unity/backgrounds/blue.png"), expected: "blue.png"},
-                {tag: "unset", accounts: "", expected: "background.jpg"},
-                {tag: "invalid", accounts: "invalid", expected: "background.jpg"},
-            ]
-        }
-
-        function test_background(data) {
-            var loader = findChild(greeter, "greeterContentLoader")
-            var background = findChild(loader.item, "greeterBackground")
-            AccountsService.backgroundFile = data.accounts
-            tryCompareFunction(function() { return background.source.toString().indexOf(data.expected) !== -1; }, true)
-            tryCompare(background, "status", Image.Ready)
-        }
 
         function test_initial_selected_signal() {
             var greeterObj = greeterComponent.createObject(this)
@@ -169,6 +151,5 @@
             tryCompare(spy, "count", 1)
             greeterObj.destroy()
         }
->>>>>>> 8851f0e3
     }
 }
--- conflicted
+++ resolved
@@ -33,11 +33,8 @@
         height: parent.height
         x: 0; y: 0
 
-<<<<<<< HEAD
-=======
-        defaultBackground: Qt.resolvedUrl("../../../qml/graphics/phone_background.jpg")
+        background: Qt.resolvedUrl("../../../qml/graphics/phone_background.jpg")
 
->>>>>>> 51ec53ab
         property int minX: 0
 
         onXChanged: {
@@ -135,24 +132,5 @@
             AccountsService.statsWelcomeScreen = true
             tryCompare(LightDM.Infographic, "username", "single")
         }
-<<<<<<< HEAD
-=======
-
-        function test_background_data() {
-            return [
-                {tag: "set", accounts: Qt.resolvedUrl("../../data/unity/backgrounds/blue.png"), expected: "blue.png"},
-                {tag: "unset", accounts: "", expected: "background.jpg"},
-                {tag: "invalid", accounts: "invalid", expected: "background.jpg"},
-            ]
-        }
-
-        function test_background(data) {
-            var loader = findChild(greeter, "greeterContentLoader")
-            var background = findChild(loader.item, "greeterBackground")
-            AccountsService.backgroundFile = data.accounts
-            tryCompareFunction(function() { return background.source.toString().indexOf(data.expected) !== -1; }, true)
-            tryCompare(background, "status", Image.Ready)
-        }
->>>>>>> 51ec53ab
     }
 }
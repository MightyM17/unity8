--- conflicted
+++ resolved
@@ -18,11 +18,8 @@
 import QtTest 1.0
 import ".."
 import "../../../Greeter"
-<<<<<<< HEAD
-=======
 import AccountsService 0.1
 import LightDM 0.1 as LightDM
->>>>>>> b6b64c93
 import Ubuntu.Components 0.1
 import Unity.Test 0.1 as UT
 
@@ -110,8 +107,6 @@
             // Wait until we're back to 0
             tryCompareFunction(function() { return greeter.x;},  0);
         }
-<<<<<<< HEAD
-=======
 
         function test_statsWelcomeScreen() {
             // Test logic in greeter that turns statsWelcomeScreen setting into infographic changes
@@ -122,22 +117,5 @@
             AccountsService.statsWelcomeScreen = true
             tryCompare(LightDM.Infographic, "username", "single")
         }
-
-        function test_wallpaper_data() {
-            return [
-                {tag: "set", accounts: "../tests/data/unity/backgrounds/blue.png", expected: "blue.png"},
-                {tag: "unset", accounts: "", expected: "background.jpg"},
-                {tag: "invalid", accounts: "invalid", expected: "background.jpg"},
-            ]
-        }
-
-        function test_wallpaper(data) {
-            var loader = findChild(greeter, "greeterContentLoader")
-            var wallpaper = findChild(loader.item, "wallpaper")
-            AccountsService.backgroundFile = data.accounts
-            tryCompareFunction(function() { return wallpaper.source.toString().indexOf(data.expected) !== -1; }, true)
-            tryCompare(wallpaper, "status", Image.Ready)
-        }
->>>>>>> b6b64c93
     }
 }
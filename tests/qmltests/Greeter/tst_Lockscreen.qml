--- conflicted
+++ resolved
@@ -175,28 +175,17 @@
 
         function test_unlock_data() {
             return [
-<<<<<<< HEAD
-                {tag: "numeric", alphanumeric: false, username: "has-pin", password: "1234"},
-                {tag: "alphanumeric",  alphanumeric: true, username: "has-password", password: "password"},
-                {tag: "numeric (wrong)",  alphanumeric: false, username: "has-pin", password: "4321"},
-                {tag: "alphanumeric (wrong)",  alphanumeric: true, username: "has-password", password: "drowssap"},
-=======
                 {tag: "numeric", alphanumeric: false, username: "has-pin", password: "1234", unlockedSignal: true, pinLength: 4},
                 {tag: "alphanumeric",  alphanumeric: true, username: "has-password", password: "password", unlockedSignal: true, pinLength: -1},
                 {tag: "numeric (wrong)",  alphanumeric: false, username: "has-pin", password: "4321", unlockedSignal: false, pinLength: 4},
                 {tag: "alphanumeric (wrong)",  alphanumeric: true, username: "has-password", password: "drowssap", unlockedSignal: false, pinLength: -1},
                 {tag: "flexible length",  alphanumeric: false, username: "has-pin", password: "1234", unlockedSignal: true, pinLength: -1},
->>>>>>> aebbd117
             ]
         }
 
         function test_unlock(data) {
-<<<<<<< HEAD
-            enteredLabel.text = ""
-=======
             unlockedCheckBox.checked = false
             pinLengthTextField.text = data.pinLength
->>>>>>> aebbd117
             LightDM.Greeter.authenticate(data.username)
             waitForRendering(lockscreen)
 
@@ -216,34 +205,11 @@
                     mouseClick(pinPadButtonErase, units.gu(1), units.gu(1));
                 }
             }
-<<<<<<< HEAD
-            tryCompare(enteredLabel, "text", data.password)
-        }
-
-        function test_clear_data() {
-            return [
-                {tag: "animated PIN", animation: true, alphanumeric: false},
-                {tag: "not animated PIN", animation: false, alphanumeric: false},
-                {tag: "animated passphrase", animation: true, alphanumeric: true},
-                {tag: "not animated passphrase", animation: false, alphanumeric: true}
-            ];
-        }
-
-        function test_clear(data) {
-            pinPadCheckBox.checked = data.alphanumeric
-            waitForRendering(lockscreen)
-
-            var inputField = findChild(lockscreen, "pinentryField")
-            if (data.alphanumeric) {
-                mouseClick(inputField, units.gu(1), units.gu(1))
-                typeString("1")
-=======
 
             tryCompare(unlockedCheckBox, "checked", data.unlockedSignal)
             if (!data.unlockedSignal) {
                 // make sure the input is cleared on wrong input
                 tryCompareFunction(function() {return inputField.text.length == 0}, true)
->>>>>>> aebbd117
             } else {
                 var button = findChild(lockscreen, "pinPadButton1")
                 mouseClick(button, units.gu(1), units.gu(1))

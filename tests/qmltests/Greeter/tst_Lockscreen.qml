/*
 * Copyright 2013 Canonical Ltd.
 *
 * This program is free software; you can redistribute it and/or modify
 * it under the terms of the GNU General Public License as published by
 * the Free Software Foundation; version 3.
 *
 * This program is distributed in the hope that it will be useful,
 * but WITHOUT ANY WARRANTY; without even the implied warranty of
 * MERCHANTABILITY or FITNESS FOR A PARTICULAR PURPOSE.  See the
 * GNU General Public License for more details.
 *
 * You should have received a copy of the GNU General Public License
 * along with this program.  If not, see <http://www.gnu.org/licenses/>.
 */

import QtQuick 2.0
import QtTest 1.0
import ".."
import "../../../Greeter"
import Ubuntu.Components 0.1
import LightDM 0.1 as LightDM
import Unity.Test 0.1 as UT

Rectangle {
    width: units.gu(60)
    height: units.gu(80)
    color: "orange"

    Lockscreen {
        id: lockscreen
        anchors.fill: parent
        anchors.rightMargin: units.gu(18)
        placeholderText: "Please enter your PIN"
        alphaNumeric: pinPadCheckBox.checked
        pinLength: pinLengthTextField.text
        username: "Lola"
    }

    Connections {
        target: lockscreen

        onEmergencyCall: emergencyCheckBox.checked = true
        onEntered: enteredLabel.text = passphrase
    }

    Connections {
        target: LightDM.Greeter

        onShowPrompt: {
            if (text.indexOf("PIN") >= 0) {
                lockscreen.alphaNumeric = false
            } else {
                lockscreen.alphaNumeric = true
            }
            lockscreen.placeholderText = text;
        }
    }

    Rectangle {
        anchors.fill: parent
        anchors.leftMargin: lockscreen.width
        color: "lightgray"

        Column {
            anchors.fill: parent
            anchors.margins: units.gu(1)

            Row {
                CheckBox {
                    id: pinPadCheckBox
                }
                Label {
                    text: "Alphanumeric"
                    anchors.verticalCenter: parent.verticalCenter
                }
            }
            Row {
                CheckBox {
                    id: emergencyCheckBox
                }
                Label {
                    text: "Emergency Call"
                    anchors.verticalCenter: parent.verticalCenter
                }
            }
            Row {
                TextField {
                    id: pinLengthTextField
                    width: units.gu(7)
                    text: "4"
                }
                Label {
                    text: "PIN length"
                }
            }
            Label {
                id: pinLabel
                anchors.verticalCenter: parent.verticalCenter
            }
            Row {
                Label {
                    text: "Entered:"
                }
                Label {
                    id: enteredLabel
                }
            }
            Button {
                text: "start auth (1234)"
                onClicked: LightDM.Greeter.authenticate("has-pin")
            }
            Button {
                text: "start auth (password)"
                onClicked: LightDM.Greeter.authenticate("has-password")
            }
        }
    }

    UT.UnityTestCase {
        name: "Lockscreen"
        when: windowShown

        function test_loading_data() {
            return [
                {tag: "numeric", alphanumeric: false, pinPadAvailable: true },
                {tag: "alphanumeric", alphanumeric: true, pinPadAvailable: false }
            ]
        }

        function test_loading(data) {
            lockscreen.alphaNumeric = data.alphanumeric
            waitForRendering(lockscreen)
            if (data.pinPadAvailable) {
                compare(findChild(lockscreen, "pinPadButton8").text, "8", "Could not find number 8 on PinPad")
            } else {
                compare(findChild(lockscreen, "pinPadButton8"), undefined, "Could find number 8 on PinPad even though it should be only OSK")
            }
        }

        function test_emergency_call_data() {
            return [
                {tag: "numeric", alphanumeric: false },
                {tag: "alphanumeric", alphanumeric: true }
            ]
        }

        function test_emergency_call(data) {
            emergencyCheckBox.checked = false
            lockscreen.alphaNumeric = data.alphanumeric
            waitForRendering(lockscreen)
            var emergencyButton = findChild(lockscreen, "emergencyCallIcon")
            mouseClick(emergencyButton, units.gu(1), units.gu(1))
            tryCompare(emergencyCheckBox, "checked", true)

        }

        function test_labels_data() {
            return [
                {tag: "numeric", alphanumeric: false, placeholderText: "Please enter your PIN", username: "foobar" },
                {tag: "alphanumeric", alphanumeric: true, placeholderText: "Please enter your password", username: "Lola" }
            ]
        }

        function test_labels(data) {
            lockscreen.alphaNumeric = data.alphanumeric
            lockscreen.placeholderText = data.placeholderText
            waitForRendering(lockscreen)
            compare(findChild(lockscreen, "pinentryField").placeholderText, data.placeholderText, "Placeholdertext is not what it should be")
            if (data.alphanumeric) {
                compare(findChild(lockscreen, "greeterLabel").text, "Hello " + data.username, "Greeter is not set correctly")
            }
        }


        function test_unlock_data() {
            return [
<<<<<<< HEAD
                {tag: "numeric", alphanumeric: false, username: "has-pin", password: "1234"},
                {tag: "alphanumeric",  alphanumeric: true, username: "has-password", password: "password"},
                {tag: "numeric (wrong)",  alphanumeric: false, username: "has-pin", password: "4321"},
                {tag: "alphanumeric (wrong)",  alphanumeric: true, username: "has-password", password: "drowssap"},
=======
                {tag: "numeric", alphanumeric: false, username: "has-pin", password: "1234", unlockedSignal: true, pinLength: 4},
                {tag: "alphanumeric",  alphanumeric: true, username: "has-password", password: "password", unlockedSignal: true, pinLength: -1},
                {tag: "numeric (wrong)",  alphanumeric: false, username: "has-pin", password: "4321", unlockedSignal: false, pinLength: 4},
                {tag: "alphanumeric (wrong)",  alphanumeric: true, username: "has-password", password: "drowssap", unlockedSignal: false, pinLength: -1},
                {tag: "flexible length",  alphanumeric: false, username: "has-pin", password: "1234", unlockedSignal: true, pinLength: -1},
>>>>>>> 95427df5
            ]
        }

        function test_unlock(data) {
<<<<<<< HEAD
            enteredLabel.text = ""
=======
            unlockedCheckBox.checked = false
            pinLengthTextField.text = data.pinLength
>>>>>>> 95427df5
            LightDM.Greeter.authenticate(data.username)
            waitForRendering(lockscreen)

            var inputField = findChild(lockscreen, "pinentryField")
            if (data.alphanumeric) {
                mouseClick(inputField, units.gu(1), units.gu(1))
                typeString(data.password)
                keyClick(Qt.Key_Enter)
            } else {
                for (var i = 0; i < data.password.length; ++i) {
                    var character = data.password.charAt(i)
                    var button = findChild(lockscreen, "pinPadButton" + character)
                    mouseClick(button, units.gu(1), units.gu(1))
                }
                if (data.pinLength == -1) {
                    var pinPadButtonErase = findChild(lockscreen, "pinPadButtonErase");
                    mouseClick(pinPadButtonErase, units.gu(1), units.gu(1));
                }
            }
<<<<<<< HEAD
            tryCompare(enteredLabel, "text", data.password)
        }

        function test_clear_data() {
            return [
                {tag: "animated PIN", animation: true, alphanumeric: false},
                {tag: "not animated PIN", animation: false, alphanumeric: false},
                {tag: "animated passphrase", animation: true, alphanumeric: true},
                {tag: "not animated passphrase", animation: false, alphanumeric: true}
            ];
        }

        function test_clear(data) {
            pinPadCheckBox.checked = data.alphanumeric
            waitForRendering(lockscreen)

            var inputField = findChild(lockscreen, "pinentryField")
            if (data.alphanumeric) {
                mouseClick(inputField, units.gu(1), units.gu(1))
                typeString("1")
=======

            tryCompare(unlockedCheckBox, "checked", data.unlockedSignal)
            if (!data.unlockedSignal) {
                // make sure the input is cleared on wrong input
                tryCompareFunction(function() {return inputField.text.length == 0}, true)
>>>>>>> 95427df5
            } else {
                var button = findChild(lockscreen, "pinPadButton1")
                mouseClick(button, units.gu(1), units.gu(1))
            }

            var animation = findInvisibleChild(lockscreen, "wrongPasswordAnimation")

            tryCompare(inputField, "text", "1")

            lockscreen.clear(data.animation)
            tryCompare(inputField, "text", "")

            wait(0) // Trigger event loop to make sure the animation would start running
            compare(animation.running, data.animation)

            // wait for animation to finish to not disturb other tests
            tryCompare(animation, "running", false)
        }

        function test_backspace_data() {
            return [
                {tag: "fixed length", pinLength: 4},
                {tag: "variable length", pinLength: -1}
            ];
        }

        function test_backspace(data) {
            LightDM.Greeter.authenticate("has-pin");
            pinLengthTextField.text = data.pinLength
            waitForRendering(lockscreen);

            var pinPadButtonErase = findChild(lockscreen, "pinPadButtonErase");
            var backspaceIcon = findChild(lockscreen, "backspaceIcon");
            var pinEntryField = findChild(lockscreen, "pinentryField");

            compare(pinPadButtonErase.iconName, data.pinLength == -1 ? "" : "erase");
            compare(backspaceIcon.visible, data.pinLength == -1);

            var pinPadButton5 = findChild(lockscreen, "pinPadButton5");
            mouseClick(pinPadButton5, units.gu(1), units.gu(1));
            compare(pinEntryField.text, "5");

            if (data.pinLength == -1) {
                mouseClick(backspaceIcon, units.gu(1), units.gu(1));
            } else {
                mouseClick(pinPadButtonErase, units.gu(1), units.gu(1));
            }
            compare(pinEntryField.text, "");
        }
    }
}<|MERGE_RESOLUTION|>--- conflicted
+++ resolved
@@ -175,28 +175,17 @@
 
         function test_unlock_data() {
             return [
-<<<<<<< HEAD
-                {tag: "numeric", alphanumeric: false, username: "has-pin", password: "1234"},
-                {tag: "alphanumeric",  alphanumeric: true, username: "has-password", password: "password"},
-                {tag: "numeric (wrong)",  alphanumeric: false, username: "has-pin", password: "4321"},
-                {tag: "alphanumeric (wrong)",  alphanumeric: true, username: "has-password", password: "drowssap"},
-=======
-                {tag: "numeric", alphanumeric: false, username: "has-pin", password: "1234", unlockedSignal: true, pinLength: 4},
-                {tag: "alphanumeric",  alphanumeric: true, username: "has-password", password: "password", unlockedSignal: true, pinLength: -1},
-                {tag: "numeric (wrong)",  alphanumeric: false, username: "has-pin", password: "4321", unlockedSignal: false, pinLength: 4},
-                {tag: "alphanumeric (wrong)",  alphanumeric: true, username: "has-password", password: "drowssap", unlockedSignal: false, pinLength: -1},
-                {tag: "flexible length",  alphanumeric: false, username: "has-pin", password: "1234", unlockedSignal: true, pinLength: -1},
->>>>>>> 95427df5
+                {tag: "numeric", alphanumeric: false, username: "has-pin", password: "1234", pinLength: 4},
+                {tag: "alphanumeric",  alphanumeric: true, username: "has-password", password: "password", pinLength: -1},
+                {tag: "numeric (wrong)",  alphanumeric: false, username: "has-pin", password: "4321", pinLength: 4},
+                {tag: "alphanumeric (wrong)",  alphanumeric: true, username: "has-password", password: "drowssap", pinLength: -1},
+                {tag: "flexible length",  alphanumeric: false, username: "has-pin", password: "1234", pinLength: -1},
             ]
         }
 
         function test_unlock(data) {
-<<<<<<< HEAD
             enteredLabel.text = ""
-=======
-            unlockedCheckBox.checked = false
             pinLengthTextField.text = data.pinLength
->>>>>>> 95427df5
             LightDM.Greeter.authenticate(data.username)
             waitForRendering(lockscreen)
 
@@ -216,7 +205,6 @@
                     mouseClick(pinPadButtonErase, units.gu(1), units.gu(1));
                 }
             }
-<<<<<<< HEAD
             tryCompare(enteredLabel, "text", data.password)
         }
 
@@ -237,13 +225,6 @@
             if (data.alphanumeric) {
                 mouseClick(inputField, units.gu(1), units.gu(1))
                 typeString("1")
-=======
-
-            tryCompare(unlockedCheckBox, "checked", data.unlockedSignal)
-            if (!data.unlockedSignal) {
-                // make sure the input is cleared on wrong input
-                tryCompareFunction(function() {return inputField.text.length == 0}, true)
->>>>>>> 95427df5
             } else {
                 var button = findChild(lockscreen, "pinPadButton1")
                 mouseClick(button, units.gu(1), units.gu(1))
@@ -271,7 +252,7 @@
         }
 
         function test_backspace(data) {
-            LightDM.Greeter.authenticate("has-pin");
+            pinPadCheckBox.checked = false
             pinLengthTextField.text = data.pinLength
             waitForRendering(lockscreen);
 

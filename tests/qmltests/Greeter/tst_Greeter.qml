--- conflicted
+++ resolved
@@ -590,8 +590,6 @@
             resetLoader();
             verifySelected(LightDM.Users.data(0, LightDM.UserRoles.NameRole));
         }
-<<<<<<< HEAD
-=======
 
         function test_fingerprintSuccess() {
             var index = selectUser("has-password");
@@ -744,6 +742,5 @@
             verify(biometryd.operation);
             verify(biometryd.operation.running);
         }
->>>>>>> 03d5035b
     }
 }
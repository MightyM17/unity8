--- conflicted
+++ resolved
@@ -33,11 +33,7 @@
     property var infographicModel
     readonly property bool fullyShown: _fullyShown
     readonly property bool required: _required
-<<<<<<< HEAD
-    readonly property bool animating: false
-=======
     readonly property bool animating: _animating
->>>>>>> 03d5035b
 
     property bool _fullyShown: true
     property bool _required: true

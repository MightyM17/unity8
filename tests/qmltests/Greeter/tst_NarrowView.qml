/*
 * Copyright 2014 Canonical Ltd.
 *
 * This program is free software; you can redistribute it and/or modify
 * it under the terms of the GNU General Public License as published by
 * the Free Software Foundation; version 3.
 *
 * This program is distributed in the hope that it will be useful,
 * but WITHOUT ANY WARRANTY; without even the implied warranty of
 * MERCHANTABILITY or FITNESS FOR A PARTICULAR PURPOSE.  See the
 * GNU General Public License for more details.
 *
 * You should have received a copy of the GNU General Public License
 * along with this program.  If not, see <http://www.gnu.org/licenses/>.
 */

import QtQuick 2.4
import QtTest 1.0
import ".."
import "../../../qml/Greeter"
import LightDM.IntegratedLightDM 0.1 as LightDM
import Ubuntu.Components 1.3
import Unity.Test 0.1 as UT

Item {
    id: root
    width: units.gu(90)
    height: units.gu(80)

    Component.onCompleted: theme.name = "Ubuntu.Components.Themes.SuruDark" // use the same theme as the real shell

    Row {
        anchors.fill: parent
        Loader {
            id: loader
            width: root.width - controls.width
            height: parent.height

            property bool itemDestroyed: false
            sourceComponent: Component {
                NarrowView {
                    background: Qt.resolvedUrl("../../../qml/graphics/phone_background.jpg")
                    userModel: LightDM.Users
                    infographicModel: LightDM.Infographic

                    launcherOffset: parseFloat(launcherOffsetField.text)
                    currentIndex: parseInt(currentIndexField.text, 10)
                    delayMinutes: parseInt(delayMinutesField.text, 10)
                    backgroundTopMargin: parseFloat(backgroundTopMarginField.text)
                    locked: lockedCheckBox.checked
                    alphanumeric: alphanumericCheckBox.checked

                    Component.onDestruction: {
                        loader.itemDestroyed = true
                    }

                    onSelected: {
                        currentIndexField.text = index;
                    }
                }
            }
        }

        Rectangle {
            id: controls
            color: theme.palette.normal.background
            width: units.gu(40)
            height: parent.height

            Column {
                anchors { left: parent.left; right: parent.right; top: parent.top; margins: units.gu(1) }
                spacing: units.gu(1)

                Row {
                    Button {
                        text: "Show Last Chance"
                        onClicked: loader.item.showLastChance()
                    }
                }
                Row {
                    Button {
                        text: "Hide"
                        onClicked: loader.item.hide()
                    }
                }
                Row {
                    Button {
                        text: "Reset"
                        onClicked: loader.item.reset()
                    }
                }
                Row {
                    Button {
                        text: "Show Message"
                        onClicked: loader.item.showMessage(messageField.text)
                    }
                    TextField {
                        id: messageField
                        width: units.gu(10)
                        text: ""
                    }
                }
                Row {
                    Button {
                        text: "Show Prompt"
                        onClicked: loader.item.showPrompt(promptField.text, isSecretCheckBox.checked, isDefaultPromptCheckBox.checked)
                    }
                    TextField {
                        id: promptField
                        width: units.gu(10)
                        text: ""
                    }
                    CheckBox {
                        id: isSecretCheckBox
                    }
                    Label {
                        text: "secret"
                    }
                    CheckBox {
                        id: isDefaultPromptCheckBox
                    }
                    Label {
                        text: "default"
                    }
                }
                Row {
                    Button {
<<<<<<< HEAD
                        text: "Auth Failed"
                        onClicked: loader.item.notifyAuthenticationFailed()
=======
                        text: "Authenticated"
                        onClicked: {
                            if (successCheckBox.checked) {
                                loader.item.notifyAuthenticationSucceeded(fakePasswordCheckBox.checked);
                            } else {
                                loader.item.notifyAuthenticationFailed();
                            }
                        }
                    }
                    CheckBox {
                        id: successCheckBox
                    }
                    Label {
                        text: "success"
>>>>>>> c38e359b
                    }
                    CheckBox {
                        id: fakePasswordCheckBox
                    }
                    Label {
                        text: "fake password"
                    }
                }
                Row {
                    Button {
                        text: "Try To Unlock"
                        onClicked: loader.item.tryToUnlock(toTheRightCheckBox.checked)
                    }
                    CheckBox {
                        id: toTheRightCheckBox
                    }
                    Label {
                        text: "toTheRight"
                    }
                }
                Row {
                    TextField {
                        id: launcherOffsetField
                        width: units.gu(10)
                        text: "0"
                    }
                    Label {
                        text: "launcherOffset"
                    }
                }
                Row {
                    TextField {
                        id: currentIndexField
                        width: units.gu(10)
                        text: "0"
                    }
                    Label {
                        text: "currentIndex"
                    }
                }
                Row {
                    TextField {
                        id: delayMinutesField
                        width: units.gu(10)
                        text: "0"
                    }
                    Label {
                        text: "delayMinutes"
                    }
                }
                Row {
                    TextField {
                        id: backgroundTopMarginField
                        width: units.gu(10)
                        text: "0"
                    }
                    Label {
                        text: "backgroundTopMargin"
                    }
                }
                Row {
                    CheckBox {
                        id: lockedCheckBox
                    }
                    Label {
                        text: "locked"
                    }
                }
                Row {
                    CheckBox {
                        id: alphanumericCheckBox
                    }
                    Label {
                        text: "alphanumeric"
                    }
                }
                Row {
                    Label {
                        text: "selected: " + selectedSpy.count
                    }
                }
                Row {
                    Label {
                        text: "responded: " + respondedSpy.count
                    }
                }
                Row {
                    Label {
                        text: "teased: " + teaseSpy.count
                    }
                }
                Row {
                    Label {
                        text: "emergency: " + emergencySpy.count
                    }
                }
                Row {
                    Button {
                        text: "Reload View"
                        onClicked: {
                            loader.active = false;
                            loader.active = true;
                        }
                    }
                }
            }
        }
    }

    Binding {
        target: LightDM.Infographic
        property: "username"
        value: "single"
    }

    SignalSpy {
        id: selectedSpy
        target: loader.item
        signalName: "selected"
    }

    SignalSpy {
        id: respondedSpy
        target: loader.item
        signalName: "responded"
    }

    SignalSpy {
        id: teaseSpy
        target: loader.item
        signalName: "tease"
    }

    SignalSpy {
        id: emergencySpy
        target: loader.item
        signalName: "emergencyCall"
    }

    SignalSpy {
        id: infographicDataChangedSpy
        target: LightDM.Infographic
        signalName: "dataChanged"
    }

    UT.UnityTestCase {
        name: "NarrowView"
        when: windowShown

        property Item view: loader.status === Loader.Ready ? loader.item : null

        function init() {
            view.currentIndex = 0; // break binding with text field

            selectedSpy.clear();
            respondedSpy.clear();
            teaseSpy.clear();
            emergencySpy.clear();
            infographicDataChangedSpy.clear();
        }

        function cleanup() {
            loader.itemDestroyed = false;
            loader.active = false;
            tryCompare(loader, "status", Loader.Null);
            tryCompare(loader, "item", null);
            tryCompare(loader, "itemDestroyed", true);
            loader.active = true;
            tryCompare(loader, "status", Loader.Ready);
            removeTimeConstraintsFromSwipeAreas(loader.item);
        }

        function swipeAwayCover(toTheRight) {
            if (toTheRight === undefined) {
                toTheRight = false;
            }

            tryCompare(view, "fullyShown", true);
            var touchY = view.height / 2;
            if (toTheRight) {
                touchFlick(view, 0, touchY, view.width, touchY);
            } else {
                touchFlick(view, view.width, touchY, 0, touchY);
            }
            var coverPage = findChild(view, "coverPage");
            tryCompare(coverPage, "showProgress", 0);
            waitForRendering(view);
        }

        function enterPin(pin) {
            for (var i = 0; i < pin.length; ++i) {
                var character = pin.charAt(i);
                var button = findChild(view, "pinPadButton" + character);
                tap(button);
            }
        }

        function test_tease_data() {
            return [
                {tag: "left", x: 0, offset: 0, count: 1},
                {tag: "leftWithOffsetPass", x: 10, offset: 10, count: 1},
                {tag: "leftWithOffsetFail", x: 9, offset: 10, count: 0},
                {tag: "right", x: view.width, offset: 0, count: 1},
            ]
        }
        function test_tease(data) {
            view.dragHandleLeftMargin = data.offset;
            tap(view, data.x, 0);
            compare(teaseSpy.count, data.count);
        }

        function test_respondedWithPin() {
            view.locked = true;
            swipeAwayCover();
            enterPin("1234");
            compare(respondedSpy.count, 1);
            compare(respondedSpy.signalArguments[0][0], "1234");
        }

        function test_respondedWithPassphrase() {
            view.locked = true;
            view.alphanumeric = true;
            swipeAwayCover();
            typeString("test");
            keyClick(Qt.Key_Enter);
            compare(respondedSpy.count, 1);
            compare(respondedSpy.signalArguments[0][0], "test");
        }

        function test_respondedWithSwipe_data() {
            return [
                {tag: "left", toTheRight: false, hiddenX: -view.width},
                {tag: "right", toTheRight: true, hiddenX: view.width},
            ];
        }
        function test_respondedWithSwipe(data) {
            swipeAwayCover(data.toTheRight);
            var coverPage = findChild(view, "coverPage");
            compare(coverPage.x, data.hiddenX);
            compare(respondedSpy.count, 1);
            compare(respondedSpy.signalArguments[0][0], "");
        }

        function test_emergencyCall() {
            view.locked = true;
            swipeAwayCover();
            var emergencyCallLabel = findChild(view, "emergencyCallLabel");
            tap(emergencyCallLabel);
            compare(emergencySpy.count, 1);
        }

        function test_fullyShown() {
            tryCompare(view, "fullyShown", true);
            swipeAwayCover();
            tryCompare(view, "fullyShown", false);
            view.locked = true;
            tryCompare(view, "fullyShown", true);
            view.locked = false;
            tryCompare(view, "fullyShown", false);
        }

        function test_required() {
            tryCompare(view, "required", true);
            swipeAwayCover();
            tryCompare(view, "required", false);
            view.locked = true;
            tryCompare(view, "required", true);
            view.locked = false;
            tryCompare(view, "required", false);
        }

        function test_tryToUnlock() {
            var coverPage = findChild(view, "coverPage");
            tryCompare(coverPage, "showProgress", 1);
            compare(view.tryToUnlock(false), true);
            tryCompare(coverPage, "showProgress", 0);
            compare(view.tryToUnlock(false), false);
        }

        /*
            Regression test for https://bugs.launchpad.net/ubuntu/+source/unity8/+bug/1388359
            "User metrics can no longer be changed by double tap"
        */
        function test_doubleTapSwitchesToNextInfographic() {
            var infographicPrivate = findInvisibleChild(view, "infographicPrivate");
            verify(infographicPrivate);

            // wait for the UI to settle down before double tapping it
            tryCompare(infographicPrivate, "animating", false);

            var dataCircle = findChild(view, "dataCircle");
            verify(dataCircle);

            tap(dataCircle);
            wait(1);
            tap(dataCircle);

            tryCompare(infographicDataChangedSpy, "count", 1);
        }

        function test_movesBackIntoPlaceWhenNotDraggedFarEnough() {
            var coverPage = findChild(view, "coverPage");

            var dragEvaluator = findInvisibleChild(coverPage, "edgeDragEvaluator");
            verify(dragEvaluator);

            // Make it easier to get a rejection/rollback. Otherwise would have to inject
            // a fake timer into dragEvaluator.
            // Afterall, we are testing if the CoverPage indeed moves back on a
            // rollback decision, not the drag evaluation itself.
            dragEvaluator.minDragDistance = dragEvaluator.maxDragDistance / 2;

            // it starts as fully shown
            compare(coverPage.x, 0);

            // then we drag it a bit
            var startX = coverPage.width - 1;
            var touchY = coverPage.height / 2;
            var dragXDelta = -(dragEvaluator.minDragDistance * 0.3);
            touchFlick(coverPage,
                       startX , touchY, // start pos
                       startX + dragXDelta, touchY, // end pos
                       true /* beginTouch */, false /* endTouch  */);

            // which should make it move a bit
            tryCompareFunction(function() {return coverPage.x < 0;}, true);

            // then we release it
            touchRelease(coverPage, startX + dragXDelta, touchY);

            // which should make it move back into its original position as it didn't move
            // far enough to have it hidden
            tryCompare(coverPage, "x", 0);
        }

        function test_dragToHide_data() {
            return [
                {tag: "left", startX: view.width * 0.95, endX: view.width * 0.1, hiddenX: -view.width},
                {tag: "right", startX: view.width * 0.1, endX: view.width * 0.95, hiddenX: view.width},
            ];
        }
        function test_dragToHide(data) {
            var coverPage = findChild(view, "coverPage");
            compare(coverPage.x, 0);
            compare(coverPage.visible, true);
            compare(coverPage.shown, true);
            compare(coverPage.showProgress, 1);
            compare(view.fullyShown, true);

            touchFlick(view,
                    data.startX, view.height / 2, // start pos
                    data.endX, view.height / 2); // end pos

            tryCompare(coverPage, "x", data.hiddenX);
            tryCompare(coverPage, "visible", false);
            tryCompare(coverPage, "shown", false);
            tryCompare(coverPage, "showProgress", 0);
            compare(view.fullyShown, false);
        }

        function test_hiddenViewRemainsHiddenAfterResize_data() {
            return [
                {tag: "left", startX: view.width * 0.95, endX: view.width * 0.1},
                {tag: "right", startX: view.width * 0.1, endX: view.width * 0.95},
            ];
        }
        function test_hiddenViewRemainsHiddenAfterResize(data) {
            touchFlick(view,
                    data.startX, view.height / 2, // start pos
                    data.endX, view.height / 2); // end pos

            var coverPage = findChild(view, "coverPage");
            tryCompare(coverPage, "x", data.tag == "left" ? -view.width : view.width);
            tryCompare(coverPage, "visible", false);
            tryCompare(coverPage, "shown", false);
            tryCompare(coverPage, "showProgress", 0);

            // flip dimensions to simulate an orientation change
            view.width = loader.height;
            view.height = loader.width;

            // All properties should remain consistent
            tryCompare(coverPage, "x", data.tag == "left" ? -view.width : view.width);
            tryCompare(coverPage, "visible", false);
            tryCompare(coverPage, "shown", false);
            tryCompare(coverPage, "showProgress", 0);
        }

        // Make sure that if user has a mouse, they can still get rid of cover page
        function test_mouseClickHidesCoverPage() {
            var coverPage = findChild(view, "coverPage");

            verify(coverPage.shown);
            mouseClick(coverPage, coverPage.width/2, coverPage.height - units.gu(2));
            verify(!coverPage.shown);
        }

        function test_showErrorMessage() {
            var coverPage = findChild(view, "coverPage");
            var swipeHint = findChild(coverPage, "swipeHint");
            var errorMessageAnimation = findInvisibleChild(coverPage, "errorMessageAnimation");

            view.showErrorMessage("hello");
            compare(swipeHint.text, "《    hello    》");
            verify(errorMessageAnimation.running);
            verify(swipeHint.opacityAnimation.running);

            errorMessageAnimation.complete();
            swipeHint.opacityAnimation.complete();
            tryCompare(swipeHint, "text", "《    " + i18n.tr("Unlock") + "    》");
        }
    }
}<|MERGE_RESOLUTION|>--- conflicted
+++ resolved
@@ -125,10 +125,6 @@
                 }
                 Row {
                     Button {
-<<<<<<< HEAD
-                        text: "Auth Failed"
-                        onClicked: loader.item.notifyAuthenticationFailed()
-=======
                         text: "Authenticated"
                         onClicked: {
                             if (successCheckBox.checked) {
@@ -143,7 +139,6 @@
                     }
                     Label {
                         text: "success"
->>>>>>> c38e359b
                     }
                     CheckBox {
                         id: fakePasswordCheckBox

--- conflicted
+++ resolved
@@ -81,14 +81,10 @@
         name: "MenuBar"
         when: windowShown
 
-        function cleanup() {
+        function init() {
             menuBar.dismiss();
             activatedSpy.clear();
-<<<<<<< HEAD
-            menuBackend.modelData = null;
-=======
             waitForRendering(menuBar);
->>>>>>> 244905e7
         }
 
         function test_mouseNavigation() {

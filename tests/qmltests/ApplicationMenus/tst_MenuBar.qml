--- conflicted
+++ resolved
@@ -180,7 +180,6 @@
             tryCompare(priv, "currentItem", menuItem);
         }
 
-<<<<<<< HEAD
         function test_menuActivateClosesMenu() {
             menuBackend.modelData = appMenuData.generateTestData(3,3,0,0,"menu");
             var priv = findInvisibleChild(menuBar, "d");
@@ -214,7 +213,8 @@
             mouseClick(actionItem);
 
             compare(priv.currentItem, null, "CurrentItem should be null");
-=======
+        }
+
         function test_openAppMenuShortcut() {
             var priv = findInvisibleChild(menuBar, "d");
 
@@ -226,7 +226,6 @@
 
             keyClick(Qt.Key_F10, Qt.AltModifier);
             compare(priv.currentItem, menuItem1, "First enabled item should be opened");
->>>>>>> c2efa54a
         }
     }
 }
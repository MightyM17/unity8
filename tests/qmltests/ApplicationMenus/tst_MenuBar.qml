/*
 * Copyright (C) 2016 Canonical, Ltd.
 *
 * This program is free software; you can redistribute it and/or modify
 * it under the terms of the GNU General Public License as published by
 * the Free Software Foundation; version 3.
 *
 * This program is distributed in the hope that it will be useful,
 * but WITHOUT ANY WARRANTY; without even the implied warranty of
 * MERCHANTABILITY or FITNESS FOR A PARTICULAR PURPOSE.  See the
 * GNU General Public License for more details.
 *
 * You should have received a copy of the GNU General Public License
 * along with this program.  If not, see <http://www.gnu.org/licenses/>.
 */

import QtQuick 2.4
import QtTest 1.0
import Ubuntu.Components 1.3
import Ubuntu.Components.ListItems 1.3
import Unity.Application 0.1
import QMenuModel 0.1
import Unity.Test 0.1
import Utils 0.1

import "../../../qml/ApplicationMenus"
import ".."

Item {
    id: root
    width:  units.gu(120)
    height:  units.gu(70)

    Component.onCompleted: {
        QuickUtils.keyboardAttached = true;
        theme.name = "Ubuntu.Components.Themes.SuruDark"
    }

    Binding {
        target: MouseTouchAdaptor
        property: "enabled"
        value: false
    }

    SurfaceManager { id: sMgr }
    ApplicationMenuDataLoader {
        id: appMenuData
        surfaceManager: sMgr
    }

    Rectangle {
        anchors {
            left: parent.left
            top: parent.top
            margins: units.gu(1)
        }
        height: units.gu(3)
        width: parent.width * 2/3
        color: "grey"

        MenuBar {
            id: menuBar
            anchors.fill: parent
            enableKeyFilter: true

            unityMenuModel: UnityMenuModel {
                id: menuBackend
                modelData: appMenuData.generateTestData(10,5,2,3)
            }
        }
    }

    SignalSpy {
        id: activatedSpy
        target: menuBackend
        signalName: "activated"
    }

    UnityTestCase {
        id: testCase
        name: "MenuBar"
        when: windowShown

        function init() {
            menuBar.dismiss();
            menuBackend.modelData = appMenuData.generateTestData(5,5,2,3, "menu")
            activatedSpy.clear();
        }

        function test_mouseNavigation() {
            menuBackend.modelData = appMenuData.generateTestData(3,3,0,0, "menu");
            wait(50) // wait for row to build
            var priv = findInvisibleChild(menuBar, "d");

            var menuItem0 = findChild(menuBar, "menuBar-item0"); verify(menuItem0);
            var menuItem1 = findChild(menuBar, "menuBar-item1"); verify(menuItem1);
            var menuItem2 = findChild(menuBar, "menuBar-item2"); verify(menuItem2);

            menuItem0.show();
            compare(priv.currentItem, menuItem0, "CurrentItem should be set to item 0");
            compare(priv.currentItem.popupVisible, true, "Popup should be visible");

            mouseMove(menuItem1, menuItem1.width/2, menuItem1.height/2);
            tryCompare(priv, "currentItem", menuItem1, undefined, "CurrentItem should have moved to item 1");
            compare(menuItem1.popupVisible, true, "Popup should be visible");

            mouseMove(menuItem2, menuItem2.width/2, menuItem2.height/2);
            tryCompare(priv, "currentItem", menuItem2, undefined, "CurrentItem should have moved to item 2");
            compare(menuItem2.popupVisible, true, "Popup should be visible");

            mouseMove(menuItem0, menuItem0.width/2, menuItem0.height/2);
            tryCompare(priv, "currentItem", menuItem0, undefined, "CurrentItem should have moved to item 0");
            compare(menuItem0.popupVisible, true, "Popup should be visible");
        }

        function test_keyboardNavigation_RightKeySelectsNextMenuItem(data) {
            menuBackend.modelData = appMenuData.generateTestData(3,3,0,0, "menu");
            var priv = findInvisibleChild(menuBar, "d");

            var menuItem0 = findChild(menuBar, "menuBar-item0"); verify(menuItem0);
            var menuItem1 = findChild(menuBar, "menuBar-item1"); verify(menuItem1);
            var menuItem2 = findChild(menuBar, "menuBar-item2"); verify(menuItem2);

            menuItem0.show();
            compare(priv.currentItem, menuItem0, "CurrentItem should be set to item 0");
            compare(priv.currentItem.popupVisible, true, "Popup should be visible");

            keyClick(Qt.Key_Right, Qt.NoModifier);
            compare(priv.currentItem, menuItem1, "CurrentItem should have moved to item 1");
            compare(menuItem1.popupVisible, true, "Popup should be visible");

            keyClick(Qt.Key_Right, Qt.NoModifier);
            compare(priv.currentItem, menuItem2, "CurrentItem should have moved to item 2");
            compare(menuItem2.popupVisible, true, "Popup should be visible");

            keyClick(Qt.Key_Right, Qt.NoModifier);
            compare(priv.currentItem, menuItem0, "CurrentItem should have moved back to item 0");
            compare(menuItem0.popupVisible, true, "Popup should be visible");
        }

        function test_keyboardNavigation_LeftKeySelectsPreviousMenuItem(data) {
            menuBackend.modelData = appMenuData.generateTestData(3,3,0,0, "menu");
            var priv = findInvisibleChild(menuBar, "d");

            var menuItem0 = findChild(menuBar, "menuBar-item0"); verify(menuItem0);
            var menuItem1 = findChild(menuBar, "menuBar-item1"); verify(menuItem1);
            var menuItem2 = findChild(menuBar, "menuBar-item2"); verify(menuItem2);

            menuItem0.show();
            compare(priv.currentItem, menuItem0, "CurrentItem should be set to item 0");
            compare(priv.currentItem.popupVisible, true, "Popup should be visible");

            keyClick(Qt.Key_Left, Qt.NoModifier);
            compare(priv.currentItem, menuItem2, "CurrentItem should have moved to item 2");
            compare(menuItem2.popupVisible, true, "Popup should be visible");

            keyClick(Qt.Key_Left, Qt.NoModifier);
            compare(priv.currentItem, menuItem1, "CurrentItem should have moved to item 1");
            compare(menuItem1.popupVisible, true, "Popup should be visible");

            keyClick(Qt.Key_Left, Qt.NoModifier);
            compare(priv.currentItem, menuItem0, "CurrentItem should have moved back to item 0");
            compare(menuItem0.popupVisible, true, "Popup should be visible");
        }

        function test_mnemonics_data() {
            return [
                { tag: "a", expectedItem: "menuBar-item0" },
                { tag: "c", expectedItem: "menuBar-item2" },
            ]
        }

        function test_mnemonics(data) {
            menuBackend.modelData = appMenuData.generateTestData(3,3,0,0,"menu");
            var priv = findInvisibleChild(menuBar, "d");

            var menuItem = findChild(menuBar, data.expectedItem); verify(menuItem);

            keyPress(data.tag, Qt.AltModifier, 100);
            tryCompare(priv, "currentItem", menuItem);
        }

        function test_openAppMenuShortcut() {
            var priv = findInvisibleChild(menuBar, "d");

            var menuItem0 = findChild(menuBar, "menuBar-item0"); verify(menuItem0);
            menuItem0.enabled = false;

            var menuItem1 = findChild(menuBar, "menuBar-item1"); verify(menuItem1);
            verify(priv.currentItem === null);

            keyClick(Qt.Key_F10, Qt.AltModifier);
            compare(priv.currentItem, menuItem1, "First enabled item should be opened");
        }

<<<<<<< HEAD
        function test_overfow() {
            menuBackend.modelData = appMenuData.generateTestData(5,2,0,0,"menu");

            var overflow = findChild(menuBar, "overflow");
            compare(overflow.visible, false, "Overflow should not be visible");

            var menu = { "rowData": { "label": "Short" } };
            tryCompareFunction(function() {
                menuBackend.insertRow(0, menu);
                wait(1);
                if (overflow.visible) {
                    return true;
                }
                return false;
            }, true);

            tryCompareFunction(function() {
                menuBackend.removeRow(0);
                wait(1);
                if (!overflow.visible) {
                    return true;
                }
                return false;
            }, true);
=======
        function test_clickOpenMenuClosesMenu() {
            menuBackend.modelData = appMenuData.generateTestData(3,3,0,0,"menu");
            var priv = findInvisibleChild(menuBar, "d");

            var menuItem = findChild(menuBar, "menuBar-item0");
            waitForRendering(menuItem);
            mouseClick(menuItem);
            compare(priv.currentItem, menuItem, "CurrentItem should be set to item 0");
            compare(priv.currentItem.popupVisible, true, "Popup should be visible");

            waitForRendering(menuItem);
            mouseClick(menuItem);
            compare(priv.currentItem, null, "CurrentItem should be null");
>>>>>>> 903a55cb
        }
    }
}<|MERGE_RESOLUTION|>--- conflicted
+++ resolved
@@ -193,7 +193,21 @@
             compare(priv.currentItem, menuItem1, "First enabled item should be opened");
         }
 
-<<<<<<< HEAD
+        function test_clickOpenMenuClosesMenu() {
+            menuBackend.modelData = appMenuData.generateTestData(3,3,0,0,"menu");
+            var priv = findInvisibleChild(menuBar, "d");
+
+            var menuItem = findChild(menuBar, "menuBar-item0");
+            waitForRendering(menuItem);
+            mouseClick(menuItem);
+            compare(priv.currentItem, menuItem, "CurrentItem should be set to item 0");
+            compare(priv.currentItem.popupVisible, true, "Popup should be visible");
+
+            waitForRendering(menuItem);
+            mouseClick(menuItem);
+            compare(priv.currentItem, null, "CurrentItem should be null");
+        }
+
         function test_overfow() {
             menuBackend.modelData = appMenuData.generateTestData(5,2,0,0,"menu");
 
@@ -218,21 +232,6 @@
                 }
                 return false;
             }, true);
-=======
-        function test_clickOpenMenuClosesMenu() {
-            menuBackend.modelData = appMenuData.generateTestData(3,3,0,0,"menu");
-            var priv = findInvisibleChild(menuBar, "d");
-
-            var menuItem = findChild(menuBar, "menuBar-item0");
-            waitForRendering(menuItem);
-            mouseClick(menuItem);
-            compare(priv.currentItem, menuItem, "CurrentItem should be set to item 0");
-            compare(priv.currentItem.popupVisible, true, "Popup should be visible");
-
-            waitForRendering(menuItem);
-            mouseClick(menuItem);
-            compare(priv.currentItem, null, "CurrentItem should be null");
->>>>>>> 903a55cb
         }
     }
 }
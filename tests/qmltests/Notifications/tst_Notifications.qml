--- conflicted
+++ resolved
@@ -272,36 +272,6 @@
         function test_NotificationRenderer_data() {
             return [
             {
-<<<<<<< HEAD
-=======
-                tag: "Snap Decision with secondary icon and button-tint",
-                type: Notification.SnapDecision,
-                hints: {"x-canonical-private-affirmative-tint": "true"},
-                summary: "Tom Ato",
-                body: "Lorem ipsum dolor sit amet, consetetur sadipscing elitr, sed diam nonumy eirmod tempor invidunt ut labore et dolore magna aliquyam erat, sed diam voluptua.",
-                icon: "../graphics/avatars/funky.png",
-                secondaryIcon: "../graphics/applicationIcons/facebook.png",
-                actions: [{ id: "ok_id", label: "Ok"},
-                          { id: "cancel_id", label: "Cancel"},
-                          { id: "notreally_id", label: "Not really"},
-                          { id: "noway_id", label: "messages:No way"},
-                          { id: "nada_id", label: "messages:Nada"}],
-                summaryVisible: true,
-                bodyVisible: true,
-                iconVisible: true,
-                centeredIconVisible: false,
-                shaped: true,
-                nonShaped: false,
-                secondaryIconVisible: true,
-                buttonRowVisible: true,
-                buttonTinted: true,
-                hasSound: false,
-                valueVisible: false,
-                valueLabelVisible: false,
-                valueTinted: false
-            },
-            {
->>>>>>> f8306862
                 tag: "2-over-1 Snap Decision with button-tint",
                 type: Notification.SnapDecision,
                 hints: {"x-canonical-private-affirmative-tint": "true"},

--- conflicted
+++ resolved
@@ -76,13 +76,8 @@
                 hints: {"x-canonical-snap-decisions-swipe": "true"},
                 summary: "Incoming call",
                 body: "Frank Zappa\n+44 (0)7736 027340",
-<<<<<<< HEAD
                 icon: Qt.resolvedUrl("../../graphics/avatars/amanda.png"),
-                secondaryIcon: "incoming-call",
-=======
-                icon: "../../tests/graphics/avatars/amanda.png",
                 secondaryIcon: "image://theme/incoming-call",
->>>>>>> e66b43a0
                 actions: [{ id: "ok_id", label: "Ok"},
                     { id: "cancel_id", label: "Cancel"},
                     { id: "foo_id", label: "Foo"},

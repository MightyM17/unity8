--- conflicted
+++ resolved
@@ -38,22 +38,15 @@
             property alias minHeight: windowResizeArea.minHeight
             x: units.gu(20)
             y: units.gu(20)
-<<<<<<< HEAD
             width: requestedWidth
             height: requestedHeight
             property real requestedWidth
             property real requestedHeight
-=======
-            height: units.gu(20)
-            width: units.gu(20)
-            property int windowHeight: height
-            property int windowWidth: width
             state: "normal"
 
             function maximize() {
                 state = "maximized"
             }
->>>>>>> d527f6be
 
             WindowResizeArea {
                 id: windowResizeArea

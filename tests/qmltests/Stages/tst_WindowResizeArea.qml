/*
 * Copyright 2014-2015 Canonical Ltd.
 *
 * This program is free software; you can redistribute it and/or modify
 * it under the terms of the GNU General Public License as published by
 * the Free Software Foundation; version 3.
 *
 * This program is distributed in the hope that it will be useful,
 * but WITHOUT ANY WARRANTY; without even the implied warranty of
 * MERCHANTABILITY or FITNESS FOR A PARTICULAR PURPOSE.  See the
 * GNU General Public License for more details.
 *
 * You should have received a copy of the GNU General Public License
 * along with this program.  If not, see <http://www.gnu.org/licenses/>.
 */

import QtQuick 2.4
import QtQuick.Layouts 1.1
import QtTest 1.0
import Unity.Test 0.1
import ".."
import "../../../qml/Components/PanelState"
import "../../../qml/Stages"
import Ubuntu.Components 1.3
import Ubuntu.Components.ListItems 1.3 as ListItem
import Unity.Application 0.1

Item {
    id: root
    height: units.gu(60)
    width: units.gu(60)

<<<<<<< HEAD
=======
    property var fakeWindow: windowLoader.item

    Binding {
        target: PanelState
        property: "panelHeight"
        value: units.gu(2)
    }

>>>>>>> b03c9e34
    Component {
        id: fakeWindowComponent

        Item {
            id: fakeWindow
            property alias minWidth: windowResizeArea.minWidth
            property alias minHeight: windowResizeArea.minHeight
            x: units.gu(20)
            y: units.gu(20)
            width: requestedWidth
            height: requestedHeight
            property real requestedWidth
            property real requestedHeight
            state: "normal"

            function maximize() {
                state = "maximized"
            }

            WindowResizeArea {
                id: windowResizeArea
                target: fakeWindow
                borderThickness: units.gu(2)
                minWidth: units.gu(15)
                minHeight: units.gu(10)
                defaultWidth: units.gu(20)
                defaultHeight: units.gu(20)
                windowId: "test-window-id"
                screenWidth: root.width
                screenHeight: root.height
            }

            Rectangle {
                anchors.fill: windowResizeArea
                color: "red"
            }

            Rectangle {
                anchors.fill: fakeWindow
                color: "blue"
                MouseArea {
                    anchors.fill: parent
                    hoverEnabled: true
                }
            }
        }
    }

    Loader {
        id: windowLoader
        sourceComponent: fakeWindowComponent
        active: windowLoaderCheckbox.checked
    }

    Column {
        MouseTouchEmulationCheckbox {
            checked: false
            color: "black"
        }
        RowLayout {
            Layout.fillWidth: true
            CheckBox {
                id: windowLoaderCheckbox
                checked: true
                activeFocusOnPress: false
            }
            Label {
                id: label
                color: "black"
                text: "Window loader active"
                anchors.verticalCenter: parent.verticalCenter
            }
        }
    }

    UnityTestCase {
        name: "WindowResizeArea"
        when: windowShown

        property var fakeWindow: windowLoader.item

        function init() {
            fakeWindow.x = units.gu(20)
            fakeWindow.y = units.gu(20)
            fakeWindow.requestedWidth = units.gu(20)
            fakeWindow.requestedHeight = units.gu(20)
        }

        function test_resizeWindowRightBottom_data() {
            return [
                { tag: "width", dx: units.gu(10), dy: 0 },
                { tag: "height", dx: 0, dy: units.gu(10) },
                { tag: "both", dx: units.gu(10), dy: units.gu(10) },
                { tag: "smaller than minimum size", dx: -units.gu(15), dy: -units.gu(15) }
            ]
        }

        function test_resizeWindowRightBottom(data) {
            var initialWindowX = fakeWindow.x;
            var initialWindowY = fakeWindow.y;
            var initialWindowWidth = fakeWindow.width
            var initialWindowHeight = fakeWindow.height

            var startDragX = initialWindowX + initialWindowWidth + 1
            var startDragY = initialWindowY + initialWindowHeight + 1
            mouseFlick(root, startDragX, startDragY, startDragX + data.dx, startDragY + data.dy, true, true, units.gu(.5), 10);

            tryCompare(fakeWindow, "width", Math.max(initialWindowWidth + data.dx, fakeWindow.minWidth));
            tryCompare(fakeWindow, "height", Math.max(initialWindowHeight + data.dy, fakeWindow.minHeight));

            compare(fakeWindow.x, initialWindowX);
            compare(fakeWindow.y, initialWindowY);
        }

        function test_resizeWindowLeftTop_data() {
            return [
                { tag: "width", dx: -units.gu(10), dy: 0 },
                { tag: "height", dx: 0, dy: -units.gu(10) },
                { tag: "both", dx: -units.gu(10), dy: -units.gu(10) },
                { tag: "smaller than minimum size", dx: units.gu(15), dy: units.gu(15) }
            ]
        }

        function test_resizeWindowLeftTop(data) {
            var initialWindowX = fakeWindow.x;
            var initialWindowY = fakeWindow.y;
            var initialWindowWidth = fakeWindow.width
            var initialWindowHeight = fakeWindow.height

            var startDragX = initialWindowX - 1
            var startDragY = initialWindowY - 1
            mouseFlick(root, startDragX, startDragY, startDragX + data.dx, startDragY + data.dy, true, true, units.gu(.5), 10);

            tryCompare(fakeWindow, "width", Math.max(initialWindowWidth - data.dx, fakeWindow.minWidth));
            tryCompare(fakeWindow, "height", Math.max(initialWindowHeight - data.dy, fakeWindow.minHeight));

            var maxMoveX = initialWindowWidth - fakeWindow.minWidth;
            var maxMoveY = initialWindowHeight - fakeWindow.minHeight;
            compare(fakeWindow.x, Math.min(initialWindowX + data.dx, initialWindowX + maxMoveX));
            compare(fakeWindow.y, Math.min(initialWindowY + data.dy, initialWindowY + maxMoveY));
        }

        function test_saveRestoreSize() {
            var initialWindowX = fakeWindow.x;
            var initialWindowY = fakeWindow.y;
            var initialWindowWidth = fakeWindow.width
            var initialWindowHeight = fakeWindow.height

            var resizeDelta = units.gu(5)
            var startDragX = initialWindowX + initialWindowWidth + 1
            var startDragY = initialWindowY + initialWindowHeight + 1
            mouseFlick(root, startDragX, startDragY, startDragX + resizeDelta, startDragY + resizeDelta, true, true, units.gu(.5), 10);

            tryCompare(fakeWindow, "width", Math.max(initialWindowWidth + resizeDelta, fakeWindow.minWidth));
            tryCompare(fakeWindow, "height", Math.max(initialWindowHeight + resizeDelta, fakeWindow.minHeight));

            // This will destroy the window and recreate it
            windowLoader.active = false;
            waitForRendering(root);
            windowLoader.active = true;

            // Make sure its size is again the same as before
            tryCompare(fakeWindow, "width", Math.max(initialWindowWidth + resizeDelta, fakeWindow.minWidth));
            tryCompare(fakeWindow, "height", Math.max(initialWindowHeight + resizeDelta, fakeWindow.minHeight));
        }

        // This tests if dragging smaller than minSize and then larger again, will keep the edge sticking
        // to the mouse, instead of immediately making the window grow again when switching direction
        function test_resizeSmallerAndLarger_data() {
            return [
                { tag: "topLeft", startX: -1, startY: -1, dx: units.gu(15), dy: units.gu(15) },
                { tag: "bottomRight", startX: units.gu(20) + 1, startY: units.gu(20) + 1, dx: -units.gu(15), dy: -units.gu(15) }
            ]
        }

        function test_resizeSmallerAndLarger(data) {
            var initialWindowX = fakeWindow.x;
            var initialWindowY = fakeWindow.y;
            var initialWindowWidth = fakeWindow.width
            var initialWindowHeight = fakeWindow.height

            var startDragX = initialWindowX + data.startX
            var startDragY = initialWindowY + data.startY
            mouseFlick(root, startDragX, startDragY, startDragX + data.dx, startDragY + data.dy, true, false, units.gu(.05), 10);
            tryCompare(fakeWindow, "width", Math.max(initialWindowWidth - Math.abs(data.dx), fakeWindow.minWidth));
            tryCompare(fakeWindow, "height", Math.max(initialWindowHeight - Math.abs(data.dy), fakeWindow.minHeight));
            mouseFlick(root, startDragX + data.dx, startDragY + data.dy, startDragX, startDragY, false, true, units.gu(.05), 10);
            tryCompare(fakeWindow, "width", initialWindowWidth);
            tryCompare(fakeWindow, "height", initialWindowHeight);
        }

        function test_saveRestoreMaximized() {
            var initialWindowX = fakeWindow.x;
            var initialWindowY = fakeWindow.y;

            var moveDelta = units.gu(5);

            fakeWindow.x = initialWindowX + moveDelta
            fakeWindow.y = initialWindowY + moveDelta

            // Now change the state to maximized. The window should not keep updating the stored values
            fakeWindow.state = "maximized"
            fakeWindow.x = 31415 // 0 is too risky to pass the test even when broken
            fakeWindow.y = 31415

            // This will destroy the window and recreate it
            windowLoader.active = false;
            waitForRendering(root);
            windowLoader.active = true;

            // Make sure it's again where we left it in normal state before destroying
            tryCompare(fakeWindow, "x", initialWindowX + moveDelta)
            tryCompare(fakeWindow, "y", initialWindowX + moveDelta)

            // Make sure maximize() has been called after restoring
            tryCompare(fakeWindow, "state", "maximized")

            // clean up
            fakeWindow.state = "normal"
        }


        function test_restoreMovesIntoBounds_data() {
            return [
                        {tag: "left off", x: -units.gu(5), y: units.gu(5), w: units.gu(10), h: units.gu(10)},
                        {tag: "top off", x: units.gu(5), y: -units.gu(5), w: units.gu(10), h: units.gu(10)},
                        {tag: "right off", x: root.width - units.gu(5), y: units.gu(5), w: units.gu(10), h: units.gu(10)},
                        {tag: "bottom off", x: units.gu(5), y: root.height - units.gu(5), w: units.gu(10), h: units.gu(10)},
                        {tag: "width too large", x: units.gu(5), y: units.gu(5), w: root.width * 2, h: units.gu(10)},
                        {tag: "height too large", x: units.gu(5), y: units.gu(5), w: units.gu(10), h: root.height * 2}
                ]
        }

        function test_restoreMovesIntoBounds(data) {
            fakeWindow.x = data.x;
            fakeWindow.y = data.y;
            fakeWindow.width = data.w;
            fakeWindow.height = data.h;
            waitForRendering(root);

            // This will destroy the window and recreate it
            windowLoader.active = false;
            waitForRendering(root);
            windowLoader.active = true;
            waitForRendering(root)

            // Make sure it's again where we left it in normal state before destroying
            compare(fakeWindow.x >= 0, true)
            compare(fakeWindow.y >= PanelState.panelHeight, true)
            compare(fakeWindow.x + fakeWindow.width <= root.width, true)
            compare(fakeWindow.y + fakeWindow.height <= root.height, true)

            waitForRendering(root)
        }
    }
}<|MERGE_RESOLUTION|>--- conflicted
+++ resolved
@@ -30,17 +30,12 @@
     height: units.gu(60)
     width: units.gu(60)
 
-<<<<<<< HEAD
-=======
-    property var fakeWindow: windowLoader.item
-
     Binding {
         target: PanelState
         property: "panelHeight"
         value: units.gu(2)
     }
 
->>>>>>> b03c9e34
     Component {
         id: fakeWindowComponent
 

--- conflicted
+++ resolved
@@ -96,26 +96,8 @@
         Label {
             id: appIdLabel
             text: root.appId
-            color: "white"
             anchors.verticalCenter: parent.verticalCenter
         }
-<<<<<<< HEAD
-    }
-    Label {
-        id: appIdLabel
-        text: root.appId
-        anchors.verticalCenter: parent.verticalCenter
-    }
-    Rectangle {
-        color: {
-            if (d.application) {
-                if (d.application.state === ApplicationInfoInterface.Starting) {
-                    return "yellow";
-                } else if (d.application.state === ApplicationInfoInterface.Running) {
-                    return "green";
-                } else if (d.application.state === ApplicationInfoInterface.Suspended) {
-                    return "blue";
-=======
         Rectangle {
             color: {
                 if (d.application) {
@@ -128,7 +110,6 @@
                     } else {
                         return "darkred";
                     }
->>>>>>> 7c4428e2
                 } else {
                     return "darkred";
                 }

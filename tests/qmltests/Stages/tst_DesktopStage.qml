/*
 * Copyright (C) 2013,2014 Canonical, Ltd.
 *
 * This program is free software; you can redistribute it and/or modify
 * it under the terms of the GNU General Public License as published by
 * the Free Software Foundation; version 3.
 *
 * This program is distributed in the hope that it will be useful,
 * but WITHOUT ANY WARRANTY; without even the implied warranty of
 * MERCHANTABILITY or FITNESS FOR A PARTICULAR PURPOSE.  See the
 * GNU General Public License for more details.
 *
 * You should have received a copy of the GNU General Public License
 * along with this program.  If not, see <http://www.gnu.org/licenses/>.
 */

import QtQuick 2.0
import QtTest 1.0
import Ubuntu.Components 1.1
import Ubuntu.Components.ListItems 1.0 as ListItem
import Unity.Application 0.1
import Unity.Test 0.1
import Utils 0.1

import "../../../qml/Stages"

Rectangle {
    id: root
    color: "darkblue"
    width:  desktopStageLoader.width + controls.width
    height: desktopStageLoader.height

    Binding {
        target: MouseTouchAdaptor
        property: "enabled"
        value: false
    }

    Component.onCompleted: {
        // ensures apps which are tested decorations are in view.
        WindowStateStorage.geometry = {
            'unity8-dash': Qt.rect(0, units.gu(3), units.gu(50), units.gu(40)),
            'dialer-app': Qt.rect(units.gu(51), units.gu(3), units.gu(50), units.gu(40)),
            'camera-app': Qt.rect(0, units.gu(44), units.gu(50), units.gu(40)),
        }
    }

    Loader {
        id: desktopStageLoader
        x: ((root.width - controls.width) - width) / 2
        y: (root.height - height) / 2
        width: units.gu(160*0.9)
        height: units.gu(100*0.9)

        focus: true

        property bool itemDestroyed: false
        sourceComponent: Component {
            DesktopStage {
                anchors.fill: parent
                Component.onDestruction: {
                    desktopStageLoader.itemDestroyed = true;
                }
                focus: true
            }
        }
    }

    Rectangle {
        id: controls
        color: "darkgrey"
        width: units.gu(30)
        anchors {
            top: parent.top
            bottom: parent.bottom
            right: parent.right
        }

        Column {
            anchors { left: parent.left; right: parent.right; top: parent.top; margins: units.gu(1) }
            spacing: units.gu(1)
            Repeater {
                model: ApplicationManager.availableApplications
                ApplicationCheckBox {
                    appId: modelData
                }
            }
        }
    }

    UnityTestCase {
        id: testCase
        name: "DesktopStage"
        when: windowShown

        property Item desktopStage: desktopStageLoader.status === Loader.Ready ? desktopStageLoader.item : null

        function cleanup() {
            desktopStageLoader.itemDestroyed = false;
            desktopStageLoader.active = false;

            tryCompare(desktopStageLoader, "status", Loader.Null);
            tryCompare(desktopStageLoader, "item", null);
            // Loader.status might be Loader.Null and Loader.item might be null but the Loader
            // actually took place. Likely because Loader waits until the next event loop
            // iteration to do its work. So to ensure the reload, we will wait until the
            // Shell instance gets destroyed.
            tryCompare(desktopStageLoader, "itemDestroyed", true);

            killAllRunningApps();

            desktopStageLoader.active = true;
            tryCompare(desktopStageLoader, "status", Loader.Ready);
        }

        function killAllRunningApps() {
            while (ApplicationManager.count > 1) {
                var appIndex = ApplicationManager.get(0).appId == "unity8-dash" ? 1 : 0
                ApplicationManager.stopApplication(ApplicationManager.get(appIndex).appId);
            }
            compare(ApplicationManager.count, 1)
        }

        function waitUntilAppSurfaceShowsUp(appId) {
            var appWindow = findChild(desktopStage, "appWindow_" + appId);
            verify(appWindow);
            var appWindowStates = findInvisibleChild(appWindow, "applicationWindowStateGroup");
            verify(appWindowStates);
            tryCompare(appWindowStates, "state", "surface");
        }

        function startApplication(appId) {
            var app = ApplicationManager.findApplication(appId);
            if (!app) {
                app = ApplicationManager.startApplication(appId);
            }
            verify(app);
            waitUntilAppSurfaceShowsUp(appId);
            verify(app.session.surface);
            return app;
        }

        function test_appFocusSwitch_data() {
            return [
                {tag: "dash", apps: [ "unity8-dash", "dialer-app", "camera-app" ], focusfrom: 0, focusTo: 1 },
                {tag: "dash", apps: [ "unity8-dash", "dialer-app", "camera-app" ], focusfrom: 1, focusTo: 0 },
            ]
        }
<<<<<<< HEAD

        function test_appFocusSwitch(data) {
            var i;
            for (i = 0; i < data.apps.length; i++) {
                startApplication(data.apps[i]);
            }

            ApplicationManager.requestFocusApplication(data.apps[data.focusfrom]);
            tryCompare(ApplicationManager.findApplication(data.apps[data.focusfrom]).session.surface, "activeFocus", true);

            ApplicationManager.requestFocusApplication(data.apps[data.focusTo]);
            tryCompare(ApplicationManager.findApplication(data.apps[data.focusTo]).session.surface, "activeFocus", true);
        }

        function test_decorationPressFocusesApplication_data() {
            return [
                {tag: "dash", apps: [ "unity8-dash", "dialer-app", "camera-app" ], focusfrom: 0, focusTo: 1 },
                {tag: "dash", apps: [ "unity8-dash", "dialer-app", "camera-app" ], focusfrom: 1, focusTo: 0 },
            ]
        }

        function test_decorationPressFocusesApplication(data) {
=======

        function test_appFocusSwitch(data) {
            var i;
            for (i = 0; i < data.apps.length; i++) {
                startApplication(data.apps[i]);
            }

            ApplicationManager.requestFocusApplication(data.apps[data.focusfrom]);
            tryCompare(ApplicationManager.findApplication(data.apps[data.focusfrom]).session.surface, "activeFocus", true);

            ApplicationManager.requestFocusApplication(data.apps[data.focusTo]);
            tryCompare(ApplicationManager.findApplication(data.apps[data.focusTo]).session.surface, "activeFocus", true);
        }

        function test_tappingOnWindowChangesFocusedApp_data() {
            return [
                {tag: "dash", apps: [ "unity8-dash", "dialer-app", "camera-app" ], focusfrom: 0, focusTo: 1 },
                {tag: "dash", apps: [ "unity8-dash", "dialer-app", "camera-app" ], focusfrom: 1, focusTo: 0 },
            ]
        }

        function test_tappingOnWindowChangesFocusedApp(data) {
            var i;
            for (i = 0; i < data.apps.length; i++) {
                startApplication(data.apps[i]);
            }

            var fromAppWindow = findChild(desktopStage, "appWindow_" + data.apps[data.focusfrom]);
            verify(fromAppWindow);
            tap(fromAppWindow);
            compare(fromAppWindow.application.session.surface.activeFocus, true);

            var toAppWindow = findChild(desktopStage, "appWindow_" + data.apps[data.focusTo]);
            verify(toAppWindow);
            tap(toAppWindow);
            compare(toAppWindow.application.session.surface.activeFocus, true);
        }

        function test_tappingOnDecorationFocusesApplication_data() {
            return [
                {tag: "dash", apps: [ "unity8-dash", "dialer-app", "camera-app" ], focusfrom: 0, focusTo: 1 },
                {tag: "dash", apps: [ "unity8-dash", "dialer-app", "camera-app" ], focusfrom: 1, focusTo: 0 },
            ]
        }

        function test_tappingOnDecorationFocusesApplication(data) {
>>>>>>> 0dd13b04
            var i;
            for (i = 0; i < data.apps.length; i++) {
                startApplication(data.apps[i]);
            }

            var fromAppDecoration = findChild(desktopStage, "appWindowDecoration_" + data.apps[data.focusfrom]);
            verify(fromAppDecoration);
<<<<<<< HEAD
            mouseClick(fromAppDecoration);
=======
            tap(fromAppDecoration);
>>>>>>> 0dd13b04
            tryCompare(ApplicationManager.findApplication(data.apps[data.focusfrom]).session.surface, "activeFocus", true);

            var toAppDecoration = findChild(desktopStage, "appWindowDecoration_" + data.apps[data.focusTo]);
            verify(toAppDecoration);
<<<<<<< HEAD
            mouseClick(toAppDecoration);
=======
            tap(toAppDecoration);
>>>>>>> 0dd13b04
            tryCompare(ApplicationManager.findApplication(data.apps[data.focusTo]).session.surface, "activeFocus", true);
        }
    }
}<|MERGE_RESOLUTION|>--- conflicted
+++ resolved
@@ -1,5 +1,5 @@
 /*
- * Copyright (C) 2013,2014 Canonical, Ltd.
+ * Copyright (C) 2015 Canonical, Ltd.
  *
  * This program is free software; you can redistribute it and/or modify
  * it under the terms of the GNU General Public License as published by
@@ -146,30 +146,6 @@
                 {tag: "dash", apps: [ "unity8-dash", "dialer-app", "camera-app" ], focusfrom: 1, focusTo: 0 },
             ]
         }
-<<<<<<< HEAD
-
-        function test_appFocusSwitch(data) {
-            var i;
-            for (i = 0; i < data.apps.length; i++) {
-                startApplication(data.apps[i]);
-            }
-
-            ApplicationManager.requestFocusApplication(data.apps[data.focusfrom]);
-            tryCompare(ApplicationManager.findApplication(data.apps[data.focusfrom]).session.surface, "activeFocus", true);
-
-            ApplicationManager.requestFocusApplication(data.apps[data.focusTo]);
-            tryCompare(ApplicationManager.findApplication(data.apps[data.focusTo]).session.surface, "activeFocus", true);
-        }
-
-        function test_decorationPressFocusesApplication_data() {
-            return [
-                {tag: "dash", apps: [ "unity8-dash", "dialer-app", "camera-app" ], focusfrom: 0, focusTo: 1 },
-                {tag: "dash", apps: [ "unity8-dash", "dialer-app", "camera-app" ], focusfrom: 1, focusTo: 0 },
-            ]
-        }
-
-        function test_decorationPressFocusesApplication(data) {
-=======
 
         function test_appFocusSwitch(data) {
             var i;
@@ -216,7 +192,6 @@
         }
 
         function test_tappingOnDecorationFocusesApplication(data) {
->>>>>>> 0dd13b04
             var i;
             for (i = 0; i < data.apps.length; i++) {
                 startApplication(data.apps[i]);
@@ -224,20 +199,12 @@
 
             var fromAppDecoration = findChild(desktopStage, "appWindowDecoration_" + data.apps[data.focusfrom]);
             verify(fromAppDecoration);
-<<<<<<< HEAD
-            mouseClick(fromAppDecoration);
-=======
             tap(fromAppDecoration);
->>>>>>> 0dd13b04
             tryCompare(ApplicationManager.findApplication(data.apps[data.focusfrom]).session.surface, "activeFocus", true);
 
             var toAppDecoration = findChild(desktopStage, "appWindowDecoration_" + data.apps[data.focusTo]);
             verify(toAppDecoration);
-<<<<<<< HEAD
-            mouseClick(toAppDecoration);
-=======
             tap(toAppDecoration);
->>>>>>> 0dd13b04
             tryCompare(ApplicationManager.findApplication(data.apps[data.focusTo]).session.surface, "activeFocus", true);
         }
     }

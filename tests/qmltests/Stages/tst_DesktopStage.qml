--- conflicted
+++ resolved
@@ -61,12 +61,11 @@
 
         focus: true
 
+        property bool itemDestroyed: false
         sourceComponent: Component {
             DesktopStage {
                 color: "darkblue"
                 anchors.fill: parent
-<<<<<<< HEAD
-=======
 
                 Component.onCompleted: {
                     edgeBarrierControls.target = testCase.findChild(this, "edgeBarrierController");
@@ -74,7 +73,6 @@
                 Component.onDestruction: {
                     desktopStageLoader.itemDestroyed = true;
                 }
->>>>>>> a3c57371
                 orientations: Orientations {}
             }
         }
@@ -132,10 +130,16 @@
         property Item desktopStage: desktopStageLoader.status === Loader.Ready ? desktopStageLoader.item : null
 
         function cleanup() {
+            desktopStageLoader.itemDestroyed = false;
             desktopStageLoader.active = false;
 
             tryCompare(desktopStageLoader, "status", Loader.Null);
             tryCompare(desktopStageLoader, "item", null);
+            // Loader.status might be Loader.Null and Loader.item might be null but the Loader
+            // actually took place. Likely because Loader waits until the next event loop
+            // iteration to do its work. So to ensure the reload, we will wait until the
+            // Shell instance gets destroyed.
+            tryCompare(desktopStageLoader, "itemDestroyed", true);
 
             killAllRunningApps();
 
@@ -236,13 +240,8 @@
 
         function test_tappingOnDecorationFocusesApplication_data() {
             return [
-<<<<<<< HEAD
-                {tag: "dash to dialer", apps: [ "unity8-dash", "dialer-app", "camera-app" ], focusfrom: 0, focusTo: 1 },
-                {tag: "dialer to dash", apps: [ "unity8-dash", "dialer-app", "camera-app" ], focusfrom: 1, focusTo: 0 },
-=======
                 {tag: "dash to dialer", apps: [ "unity8-dash", "dialer-app", "gmail-webapp"], focusfrom: 0, focusTo: 1 },
                 {tag: "dialer to dash", apps: [ "unity8-dash", "dialer-app", "gmail-webapp"], focusfrom: 1, focusTo: 0 }
->>>>>>> a3c57371
             ]
         }
 
@@ -282,27 +281,6 @@
             tryCompare(ApplicationManager.findApplication(data.apps[data.focusTo]).session.surface, "activeFocus", true);
         }
 
-<<<<<<< HEAD
-        function test_clickingOnDecorationFocusesApplication_data() {
-            return test_tappingOnDecorationFocusesApplication_data(); // reuse test data
-        }
-
-        function test_clickingOnDecorationFocusesApplication(data) {
-            data.apps.forEach(startApplication);
-
-            var fromAppDecoration = findChild(desktopStage, "appWindowDecoration_" + data.apps[data.focusfrom]);
-            verify(fromAppDecoration);
-            mouseClick(fromAppDecoration);
-            tryCompare(ApplicationManager.findApplication(data.apps[data.focusfrom]).session.surface, "activeFocus", true);
-
-            var toAppDecoration = findChild(desktopStage, "appWindowDecoration_" + data.apps[data.focusTo]);
-            verify(toAppDecoration);
-            mouseClick(toAppDecoration);
-            tryCompare(ApplicationManager.findApplication(data.apps[data.focusTo]).session.surface, "activeFocus", true);
-        }
-
-=======
->>>>>>> a3c57371
         function test_windowMaximize() {
             var apps = ["unity8-dash", "dialer-app", "camera-app"];
             apps.forEach(startApplication);
@@ -408,13 +386,8 @@
             verify(dashDelegate);
             var dialerDelegate = findChild(desktopStage, "appDelegate_dialer-app");
             verify(dialerDelegate);
-<<<<<<< HEAD
-            var cameraDelegate = findChild(desktopStage, "appDelegate_camera-app");
-            verify(cameraDelegate);
-=======
             var gmailDelegate = findChild(desktopStage, "appDelegate_gmail-webapp");
             verify(gmailDelegate);
->>>>>>> a3c57371
 
             // maximize
             dialerDelegate.maximize();
@@ -438,17 +411,6 @@
             var dialerDelegate = findChild(desktopStage, "appDelegate_dialer-app");
             verify(dialerDelegate);
 
-<<<<<<< HEAD
-            var cameraApp = startApplication("camera-app");
-            var cameraDelegate = findChild(desktopStage, "appDelegate_camera-app");
-            verify(cameraDelegate);
-            findChild(dialerDelegate, "decoratedWindow").maximize();
-
-            var galleryApp = startApplication("gallery-app");
-            var galleryDelegate = findChild(desktopStage, "appDelegate_gallery-app");
-            verify(galleryDelegate);
-            findChild(galleryDelegate, "decoratedWindow").maximize();
-=======
             var dialerMaximizeButton = findChild(dialerDelegate, "maximizeWindowButton");
             verify(dialerMaximizeButton);
             mouseClick(dialerMaximizeButton);
@@ -464,7 +426,6 @@
             var gmailMaximizeButton = findChild(gmailDelegate, "maximizeWindowButton");
             verify(gmailMaximizeButton);
             mouseClick(gmailMaximizeButton);
->>>>>>> a3c57371
 
             tryCompare(dialerDelegate, "visuallyMaximized", true);
             tryCompare(gmailDelegate, "visuallyMaximized", true);

/*
 * Copyright (C) 2015 Canonical, Ltd.
 *
 * This program is free software; you can redistribute it and/or modify
 * it under the terms of the GNU General Public License as published by
 * the Free Software Foundation; version 3.
 *
 * This program is distributed in the hope that it will be useful,
 * but WITHOUT ANY WARRANTY; without even the implied warranty of
 * MERCHANTABILITY or FITNESS FOR A PARTICULAR PURPOSE.  See the
 * GNU General Public License for more details.
 *
 * You should have received a copy of the GNU General Public License
 * along with this program.  If not, see <http://www.gnu.org/licenses/>.
 */

import QtQuick 2.4
import QtTest 1.0
import Ubuntu.Components 1.3
import Ubuntu.Components.ListItems 1.3 as ListItem
import Unity.Application 0.1
import Unity.Test 0.1
import Utils 0.1

import "../../../qml/Stages"
import "../../../qml/Components"

Item {
    id: root
    width:  desktopStageLoader.width + controls.width
    height: desktopStageLoader.height

    property var greeter: { fullyShown: true }

    Binding {
        target: MouseTouchAdaptor
        property: "enabled"
        value: false
    }

    Component.onCompleted: resetGeometry()

    function resetGeometry() {
        // ensures apps which are tested decorations are in view.
        WindowStateStorage.clear();
        WindowStateStorage.geometry = {
            'unity8-dash': Qt.rect(0, units.gu(3), units.gu(50), units.gu(40)),
            'dialer-app': Qt.rect(units.gu(51), units.gu(3), units.gu(50), units.gu(40)),
            'camera-app': Qt.rect(0, units.gu(44), units.gu(50), units.gu(40)),
            'gallery-app': Qt.rect(units.gu(51), units.gu(44), units.gu(50), units.gu(40))
        }
    }

    Loader {
        id: desktopStageLoader
        x: ((root.width - controls.width) - width) / 2
        y: (root.height - height) / 2
        width: units.gu(160*0.9)
        height: units.gu(100*0.9)

        focus: true

        sourceComponent: Component {
            DesktopStage {
                color: "darkblue"
                anchors.fill: parent
<<<<<<< HEAD
=======
                Component.onDestruction: {
                    desktopStageLoader.itemDestroyed = true;
                }
                orientations: Orientations {}
>>>>>>> d527f6be
            }
        }
    }

    Rectangle {
        id: controls
        color: "darkgrey"
        width: units.gu(30)
        anchors {
            top: parent.top
            bottom: parent.bottom
            right: parent.right
        }

        Column {
            anchors { left: parent.left; right: parent.right; top: parent.top; margins: units.gu(1) }
            spacing: units.gu(1)
            Repeater {
                model: ApplicationManager.availableApplications
                ApplicationCheckBox {
                    appId: modelData
                }
            }
        }
    }

    UnityTestCase {
        id: testCase
        name: "DesktopStage"
        when: windowShown

        property Item desktopStage: desktopStageLoader.status === Loader.Ready ? desktopStageLoader.item : null

        function cleanup() {
            desktopStageLoader.active = false;

            tryCompare(desktopStageLoader, "status", Loader.Null);
            tryCompare(desktopStageLoader, "item", null);

            killAllRunningApps();

            desktopStageLoader.active = true;
            tryCompare(desktopStageLoader, "status", Loader.Ready);
            root.resetGeometry();
        }

        function killAllRunningApps() {
            while (ApplicationManager.count > 0) {
                ApplicationManager.stopApplication(ApplicationManager.get(0).appId);
            }
<<<<<<< HEAD
            compare(ApplicationManager.count, 1);
=======
            compare(ApplicationManager.count, 0)
>>>>>>> d527f6be
        }

        function waitUntilAppSurfaceShowsUp(appId) {
            var appWindow = findChild(desktopStage, "appWindow_" + appId);
            verify(appWindow);
            var appWindowStates = findInvisibleChild(appWindow, "applicationWindowStateGroup");
            verify(appWindowStates);
            tryCompare(appWindowStates, "state", "surface");
        }

        function startApplication(appId) {
            var app = ApplicationManager.findApplication(appId);
            if (!app) {
                app = ApplicationManager.startApplication(appId);
            }
            verify(app);
            waitUntilAppSurfaceShowsUp(appId);
            verify(app.session.surface);
            return app;
        }

        function test_appFocusSwitch_data() {
            return [
                {tag: "dash to dialer", apps: [ "unity8-dash", "dialer-app", "camera-app" ], focusfrom: 0, focusTo: 1 },
                {tag: "dialer to dash", apps: [ "unity8-dash", "dialer-app", "camera-app" ], focusfrom: 1, focusTo: 0 },
            ]
        }

        function test_appFocusSwitch(data) {
            data.apps.forEach(startApplication);

            ApplicationManager.requestFocusApplication(data.apps[data.focusfrom]);
            tryCompare(ApplicationManager.findApplication(data.apps[data.focusfrom]).session.surface, "activeFocus", true);

            ApplicationManager.requestFocusApplication(data.apps[data.focusTo]);
            tryCompare(ApplicationManager.findApplication(data.apps[data.focusTo]).session.surface, "activeFocus", true);
        }

        function test_tappingOnWindowChangesFocusedApp_data() {
            return [
                {tag: "dash to dialer", apps: [ "unity8-dash", "dialer-app", "camera-app" ], focusfrom: 0, focusTo: 1 },
                {tag: "dialer to dash", apps: [ "unity8-dash", "dialer-app", "camera-app" ], focusfrom: 1, focusTo: 0 },
            ]
        }

        function test_tappingOnWindowChangesFocusedApp(data) {
            data.apps.forEach(startApplication);
            var fromAppId = data.apps[data.focusfrom];
            var toAppId = data.apps[data.focusTo]

            var fromAppWindow = findChild(desktopStage, "appWindow_" + fromAppId);
            verify(fromAppWindow);
            tap(fromAppWindow);
            compare(fromAppWindow.application.session.surface.activeFocus, true);
            compare(ApplicationManager.focusedApplicationId, fromAppId);

            var toAppWindow = findChild(desktopStage, "appWindow_" + toAppId);
            verify(toAppWindow);
            tap(toAppWindow);
            compare(toAppWindow.application.session.surface.activeFocus, true);
            compare(ApplicationManager.focusedApplicationId, toAppId);
        }

        function test_clickingOnWindowChangesFocusedApp_data() {
            return test_tappingOnWindowChangesFocusedApp_data(); // reuse test data
        }

        function test_clickingOnWindowChangesFocusedApp(data) {
            data.apps.forEach(startApplication);
            var fromAppId = data.apps[data.focusfrom];
            var toAppId = data.apps[data.focusTo]

            var fromAppWindow = findChild(desktopStage, "appWindow_" + fromAppId);
            verify(fromAppWindow);
            mouseClick(fromAppWindow);
            compare(fromAppWindow.application.session.surface.activeFocus, true);
            compare(ApplicationManager.focusedApplicationId, fromAppId);

            var toAppWindow = findChild(desktopStage, "appWindow_" + toAppId);
            verify(toAppWindow);
            mouseClick(toAppWindow);
            compare(toAppWindow.application.session.surface.activeFocus, true);
            compare(ApplicationManager.focusedApplicationId, toAppId);
        }

        function test_tappingOnDecorationFocusesApplication_data() {
            return [
                {tag: "dash to dialer", apps: [ "unity8-dash", "dialer-app", "camera-app" ], focusfrom: 0, focusTo: 1 },
                {tag: "dialer to dash", apps: [ "unity8-dash", "dialer-app", "camera-app" ], focusfrom: 1, focusTo: 0 },
            ]
        }

        function test_tappingOnDecorationFocusesApplication(data) {
            data.apps.forEach(startApplication);

            var fromAppDecoration = findChild(desktopStage, "appWindowDecoration_" + data.apps[data.focusfrom]);
            verify(fromAppDecoration);
            tap(fromAppDecoration);
            tryCompare(ApplicationManager.findApplication(data.apps[data.focusfrom]).session.surface, "activeFocus", true);

            var toAppDecoration = findChild(desktopStage, "appWindowDecoration_" + data.apps[data.focusTo]);
            verify(toAppDecoration);
            tap(toAppDecoration);
            tryCompare(ApplicationManager.findApplication(data.apps[data.focusTo]).session.surface, "activeFocus", true);
        }

<<<<<<< HEAD
        function test_clickingOnDecorationFocusesApplication_data() {
            return test_tappingOnDecorationFocusesApplication_data(); // reuse test data
        }

        function test_clickingOnDecorationFocusesApplication(data) {
            data.apps.forEach(startApplication);

            var fromAppDecoration = findChild(desktopStage, "appWindowDecoration_" + data.apps[data.focusfrom]);
            verify(fromAppDecoration);
            mouseClick(fromAppDecoration);
            tryCompare(ApplicationManager.findApplication(data.apps[data.focusfrom]).session.surface, "activeFocus", true);

            var toAppDecoration = findChild(desktopStage, "appWindowDecoration_" + data.apps[data.focusTo]);
            verify(toAppDecoration);
            mouseClick(toAppDecoration);
            tryCompare(ApplicationManager.findApplication(data.apps[data.focusTo]).session.surface, "activeFocus", true);
        }

        function test_windowMaximize() {
            var apps = ["unity8-dash", "dialer-app", "camera-app"];
            apps.forEach(startApplication);
            var appName = "dialer-app";
            var appDelegate = findChild(desktopStage, "appDelegate_" + appName);
            verify(appDelegate);
            ApplicationManager.focusApplication(appName);
            keyClick(Qt.Key_Up, Qt.MetaModifier|Qt.ControlModifier); // Ctrl+Super+Up shortcut to maximize
            tryCompare(appDelegate, "maximized", true);
            tryCompare(appDelegate, "minimized", false);
        }

        function test_windowMaximizeLeft() {
            var apps = ["unity8-dash", "dialer-app", "camera-app"];
            apps.forEach(startApplication);
            var appName = "dialer-app";
            var appDelegate = findChild(desktopStage, "appDelegate_" + appName);
            verify(appDelegate);
            ApplicationManager.focusApplication(appName);
            keyClick(Qt.Key_Left, Qt.MetaModifier|Qt.ControlModifier); // Ctrl+Super+Left shortcut to maximizeLeft
            tryCompare(appDelegate, "maximized", false);
            tryCompare(appDelegate, "minimized", false);
            tryCompare(appDelegate, "maximizedLeft", true);
            tryCompare(appDelegate, "maximizedRight", false);
        }

        function test_windowMaximizeRight() {
            var apps = ["unity8-dash", "dialer-app", "camera-app"];
            apps.forEach(startApplication);
            var appName = "dialer-app";
            var appDelegate = findChild(desktopStage, "appDelegate_" + appName);
            verify(appDelegate);
            ApplicationManager.focusApplication(appName);
            keyClick(Qt.Key_Right, Qt.MetaModifier|Qt.ControlModifier); // Ctrl+Super+Right shortcut to maximizeRight
            tryCompare(appDelegate, "maximized", false);
            tryCompare(appDelegate, "minimized", false);
            tryCompare(appDelegate, "maximizedLeft", false);
            tryCompare(appDelegate, "maximizedRight", true);
        }

        function test_windowMinimize() {
            var apps = ["unity8-dash", "dialer-app", "camera-app"];
            apps.forEach(startApplication);
            var appName = "dialer-app";
            var appDelegate = findChild(desktopStage, "appDelegate_" + appName);
            verify(appDelegate);
            ApplicationManager.focusApplication(appName);
            keyClick(Qt.Key_Down, Qt.MetaModifier|Qt.ControlModifier); // Ctrl+Super+Down shortcut to minimize
            tryCompare(appDelegate, "maximized", false);
            tryCompare(appDelegate, "minimized", true);
            verify(ApplicationManager.focusedApplicationId != ""); // verify we don't lose focus when minimizing an app
        }

        function test_windowMinimizeAll() {
            var apps = ["unity8-dash", "dialer-app", "camera-app"];
            apps.forEach(startApplication);
            verify(ApplicationManager.count == 3);
            keyClick(Qt.Key_D, Qt.MetaModifier|Qt.ControlModifier); // Ctrl+Super+D shortcut to minimize all
            tryCompare(ApplicationManager, "focusedApplicationId", ""); // verify no app is focused
        }

        function test_windowClose() {
            var apps = ["unity8-dash", "dialer-app", "camera-app"];
            apps.forEach(startApplication);
            verify(ApplicationManager.count == 3);
            var appName = "dialer-app";
            var appDelegate = findChild(desktopStage, "appDelegate_" + appName);
            verify(appDelegate);
            ApplicationManager.focusApplication(appName);
            keyClick(Qt.Key_F4, Qt.AltModifier); // Alt+F4 shortcut to close
            verify(ApplicationManager.count == 2); // verify the app is gone
            verify(ApplicationManager.findApplication(appName) === null); // and it's not in running apps
        }

        function test_smashCursorKeys() {
            var apps = ["unity8-dash", "dialer-app", "camera-app"];
            apps.forEach(startApplication);
            verify(ApplicationManager.count == 3);
            keyClick(Qt.Key_D, Qt.MetaModifier|Qt.ControlModifier); // Ctrl+Super+D shortcut to minimize all
            tryCompare(ApplicationManager, "focusedApplicationId", ""); // verify no app is focused

            // now try pressing all 4 arrow keys + ctrl + meta
            keyClick(Qt.Key_Up | Qt.Key_Down | Qt.Key_Left | Qt.Key_Right, Qt.MetaModifier|Qt.ControlModifier); // smash it!!!
            tryCompare(ApplicationManager, "focusedApplicationId", ""); // verify still no app is focused
=======
        function test_minimizeApplicationHidesSurface() {
            var dashApp = startApplication("unity8-dash");

            var dashDelegate = findChild(desktopStage, "stageDelegate_unity8-dash");
            verify(dashDelegate);

            findChild(dashDelegate, "decoratedWindow").minimize();
            tryCompare(dashApp.session.surface, "visible", false);
        }

        function test_maximizeApplicationHidesSurfacesBehindIt() {
            var dashApp = startApplication("unity8-dash");
            var dialerApp = startApplication("dialer-app");
            var cameraApp = startApplication("camera-app");

            var dashDelegate = findChild(desktopStage, "stageDelegate_unity8-dash");
            verify(dashDelegate);
            var dialerDelegate = findChild(desktopStage, "stageDelegate_dialer-app");
            verify(dialerDelegate);
            var cameraDelegate = findChild(desktopStage, "stageDelegate_camera-app");
            verify(cameraDelegate);

            // maximize
            findChild(dialerDelegate, "decoratedWindow").maximize();
            tryCompare(dialerDelegate, "visuallyMaximized", true);

            tryCompare(dashApp.session.surface, "visible", false);
            compare(cameraApp.session.surface.visible, true);

            // restore
            findChild(dialerDelegate, "decoratedWindow").maximize();
            compare(dashApp.session.surface.visible, true);
            compare(cameraApp.session.surface.visible, true);
        }

        function test_applicationsBecomeVisibleWhenOccludingAppRemoved() {
            var dashApp = startApplication("unity8-dash");
            var dashDelegate = findChild(desktopStage, "stageDelegate_unity8-dash");
            verify(dashDelegate);

            var dialerApp = startApplication("dialer-app");
            var dialerDelegate = findChild(desktopStage, "stageDelegate_dialer-app");
            verify(dialerDelegate);

            var cameraApp = startApplication("camera-app");
            var cameraDelegate = findChild(desktopStage, "stageDelegate_camera-app");
            verify(cameraDelegate);
            findChild(dialerDelegate, "decoratedWindow").maximize();

            var galleryApp = startApplication("gallery-app");
            var galleryDelegate = findChild(desktopStage, "stageDelegate_gallery-app");
            verify(galleryDelegate);
            findChild(galleryDelegate, "decoratedWindow").maximize();

            tryCompare(dialerDelegate, "visuallyMaximized", true);
            tryCompare(galleryDelegate, "visuallyMaximized", true);

            tryCompare(dashApp.session.surface, "visible", false);
            tryCompare(dialerApp.session.surface, "visible", false);
            tryCompare(cameraApp.session.surface, "visible", false);

            ApplicationManager.stopApplication("gallery-app");

            compare(cameraApp.session.surface.visible, true);
            tryCompare(dialerApp.session.surface, "visible", true);
            tryCompare(dashApp.session.surface, "visible", false); // still occluded by maximised dialer
>>>>>>> d527f6be
        }
    }
}<|MERGE_RESOLUTION|>--- conflicted
+++ resolved
@@ -64,13 +64,7 @@
             DesktopStage {
                 color: "darkblue"
                 anchors.fill: parent
-<<<<<<< HEAD
-=======
-                Component.onDestruction: {
-                    desktopStageLoader.itemDestroyed = true;
-                }
                 orientations: Orientations {}
->>>>>>> d527f6be
             }
         }
     }
@@ -121,11 +115,7 @@
             while (ApplicationManager.count > 0) {
                 ApplicationManager.stopApplication(ApplicationManager.get(0).appId);
             }
-<<<<<<< HEAD
-            compare(ApplicationManager.count, 1);
-=======
             compare(ApplicationManager.count, 0)
->>>>>>> d527f6be
         }
 
         function waitUntilAppSurfaceShowsUp(appId) {
@@ -232,7 +222,6 @@
             tryCompare(ApplicationManager.findApplication(data.apps[data.focusTo]).session.surface, "activeFocus", true);
         }
 
-<<<<<<< HEAD
         function test_clickingOnDecorationFocusesApplication_data() {
             return test_tappingOnDecorationFocusesApplication_data(); // reuse test data
         }
@@ -335,11 +324,12 @@
             // now try pressing all 4 arrow keys + ctrl + meta
             keyClick(Qt.Key_Up | Qt.Key_Down | Qt.Key_Left | Qt.Key_Right, Qt.MetaModifier|Qt.ControlModifier); // smash it!!!
             tryCompare(ApplicationManager, "focusedApplicationId", ""); // verify still no app is focused
-=======
+        }
+
         function test_minimizeApplicationHidesSurface() {
             var dashApp = startApplication("unity8-dash");
 
-            var dashDelegate = findChild(desktopStage, "stageDelegate_unity8-dash");
+            var dashDelegate = findChild(desktopStage, "appDelegate_unity8-dash");
             verify(dashDelegate);
 
             findChild(dashDelegate, "decoratedWindow").minimize();
@@ -351,11 +341,11 @@
             var dialerApp = startApplication("dialer-app");
             var cameraApp = startApplication("camera-app");
 
-            var dashDelegate = findChild(desktopStage, "stageDelegate_unity8-dash");
+            var dashDelegate = findChild(desktopStage, "appDelegate_unity8-dash");
             verify(dashDelegate);
-            var dialerDelegate = findChild(desktopStage, "stageDelegate_dialer-app");
+            var dialerDelegate = findChild(desktopStage, "appDelegate_dialer-app");
             verify(dialerDelegate);
-            var cameraDelegate = findChild(desktopStage, "stageDelegate_camera-app");
+            var cameraDelegate = findChild(desktopStage, "appDelegate_camera-app");
             verify(cameraDelegate);
 
             // maximize
@@ -373,20 +363,20 @@
 
         function test_applicationsBecomeVisibleWhenOccludingAppRemoved() {
             var dashApp = startApplication("unity8-dash");
-            var dashDelegate = findChild(desktopStage, "stageDelegate_unity8-dash");
+            var dashDelegate = findChild(desktopStage, "appDelegate_unity8-dash");
             verify(dashDelegate);
 
             var dialerApp = startApplication("dialer-app");
-            var dialerDelegate = findChild(desktopStage, "stageDelegate_dialer-app");
+            var dialerDelegate = findChild(desktopStage, "appDelegate_dialer-app");
             verify(dialerDelegate);
 
             var cameraApp = startApplication("camera-app");
-            var cameraDelegate = findChild(desktopStage, "stageDelegate_camera-app");
+            var cameraDelegate = findChild(desktopStage, "appDelegate_camera-app");
             verify(cameraDelegate);
             findChild(dialerDelegate, "decoratedWindow").maximize();
 
             var galleryApp = startApplication("gallery-app");
-            var galleryDelegate = findChild(desktopStage, "stageDelegate_gallery-app");
+            var galleryDelegate = findChild(desktopStage, "appDelegate_gallery-app");
             verify(galleryDelegate);
             findChild(galleryDelegate, "decoratedWindow").maximize();
 
@@ -402,7 +392,6 @@
             compare(cameraApp.session.surface.visible, true);
             tryCompare(dialerApp.session.surface, "visible", true);
             tryCompare(dashApp.session.surface, "visible", false); // still occluded by maximised dialer
->>>>>>> d527f6be
         }
     }
 }
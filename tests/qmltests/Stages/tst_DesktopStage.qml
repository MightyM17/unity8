/*
 * Copyright (C) 2015 Canonical, Ltd.
 *
 * This program is free software; you can redistribute it and/or modify
 * it under the terms of the GNU General Public License as published by
 * the Free Software Foundation; version 3.
 *
 * This program is distributed in the hope that it will be useful,
 * but WITHOUT ANY WARRANTY; without even the implied warranty of
 * MERCHANTABILITY or FITNESS FOR A PARTICULAR PURPOSE.  See the
 * GNU General Public License for more details.
 *
 * You should have received a copy of the GNU General Public License
 * along with this program.  If not, see <http://www.gnu.org/licenses/>.
 */

import QtQuick 2.4
import QtTest 1.0
import Ubuntu.Components 1.3
import Ubuntu.Components.ListItems 1.3
import Unity.Application 0.1
import Unity.Test 0.1
import Utils 0.1

import ".." // For EdgeBarrierControls
import "../../../qml/Stages"
import "../../../qml/Components"

Item {
    id: root
    width:  desktopStageLoader.width + controls.width
    height: desktopStageLoader.height

    property var greeter: { fullyShown: true }

    Binding {
        target: MouseTouchAdaptor
        property: "enabled"
        value: false
    }

    Component.onCompleted: resetGeometry()

    function resetGeometry() {
        // ensures apps which are tested decorations are in view.
        WindowStateStorage.clear();
        WindowStateStorage.geometry = {
            'unity8-dash': Qt.rect(0, units.gu(3), units.gu(50), units.gu(40)),
            'dialer-app': Qt.rect(units.gu(51), units.gu(3), units.gu(50), units.gu(40)),
            'gmail-webapp': Qt.rect(0, units.gu(44), units.gu(50), units.gu(40)),
            'twitter-webapp': Qt.rect(units.gu(51), units.gu(44), units.gu(50), units.gu(40))
        }
    }

    Loader {
        id: desktopStageLoader
        x: ((root.width - controls.width) - width) / 2
        y: (root.height - height) / 2
        width: units.gu(160*0.9)
        height: units.gu(100*0.9)

        focus: true

        property bool itemDestroyed: false
        sourceComponent: Component {
            DesktopStage {
                color: "darkblue"
                anchors.fill: parent

                Component.onCompleted: {
                    edgeBarrierControls.target = testCase.findChild(this, "edgeBarrierController");
                }
                Component.onDestruction: {
                    desktopStageLoader.itemDestroyed = true;
                }
                orientations: Orientations {}
            }
        }
    }

    Rectangle {
        id: controls
        color: "darkgrey"
        width: units.gu(30)
        anchors {
            top: parent.top
            bottom: parent.bottom
            right: parent.right
        }

<<<<<<< HEAD
        Flickable {
            anchors.fill: parent
            contentHeight: controlsColumn.height
            Column {
                id: controlsColumn
                spacing: units.gu(1)

                Button {
                    color: "white"
                    text: "Make surface slow to resize"
                    activeFocusOnPress: false
                    onClicked: {
                        if (ApplicationManager.focusedApplicationId) {
                            var surface = ApplicationManager.findApplication(ApplicationManager.focusedApplicationId).session.surface;
                            surface.slowToResize = true;
                        }
=======
        Column {
            anchors { left: parent.left; right: parent.right; top: parent.top; margins: units.gu(1) }
            spacing: units.gu(1)

            Button {
                color: "white"
                text: "Make surface slow to resize"
                activeFocusOnPress: false
                onClicked: {
                    if (ApplicationManager.focusedApplicationId) {
                        var surface = ApplicationManager.findApplication(ApplicationManager.focusedApplicationId).session.lastSurface;
                        surface.slowToResize = true;
>>>>>>> e9f921be
                    }
                }

                EdgeBarrierControls {
                    id: edgeBarrierControls
                    text: "Drag here to pull out spread"
                    backgroundColor: "blue"
                    onDragged: { desktopStageLoader.item.pushRightEdge(amount); }
                }

                Divider {}

                Repeater {
                    model: ApplicationManager.availableApplications
                    ApplicationCheckBox {
                        appId: modelData
                    }
                }

                SurfaceManagerControls { textColor: "white" }
            }
        }
    }

    UnityTestCase {
        id: testCase
        name: "DesktopStage"
        when: windowShown

        property Item desktopStage: desktopStageLoader.status === Loader.Ready ? desktopStageLoader.item : null

        function cleanup() {
            desktopStageLoader.itemDestroyed = false;
            desktopStageLoader.active = false;

            tryCompare(desktopStageLoader, "status", Loader.Null);
            tryCompare(desktopStageLoader, "item", null);
            // Loader.status might be Loader.Null and Loader.item might be null but the Loader
            // actually took place. Likely because Loader waits until the next event loop
            // iteration to do its work. So to ensure the reload, we will wait until the
            // Shell instance gets destroyed.
            tryCompare(desktopStageLoader, "itemDestroyed", true);

            killAllRunningApps();

            desktopStageLoader.active = true;
            tryCompare(desktopStageLoader, "status", Loader.Ready);
            root.resetGeometry();
        }

        function killAllRunningApps() {
            while (ApplicationManager.count > 0) {
                ApplicationManager.stopApplication(ApplicationManager.get(0).appId);
            }
            compare(ApplicationManager.count, 0)
        }

        function waitUntilAppSurfaceShowsUp(appId) {
            var appWindow = findChild(desktopStage, "appWindow_" + appId);
            verify(appWindow);
            var appWindowStates = findInvisibleChild(appWindow, "applicationWindowStateGroup");
            verify(appWindowStates);
            tryCompare(appWindowStates, "state", "surface");
        }

        function startApplication(appId) {
            var app = ApplicationManager.findApplication(appId);
            if (!app) {
                app = ApplicationManager.startApplication(appId);
            }
            verify(app);
            waitUntilAppSurfaceShowsUp(appId);
            verify(app.session.lastSurface);
            return app;
        }

        function test_appFocusSwitch_data() {
            return [
                {tag: "dash to dialer", apps: [ "unity8-dash", "dialer-app", "camera-app" ], focusfrom: 0, focusTo: 1 },
                {tag: "dialer to dash", apps: [ "unity8-dash", "dialer-app", "camera-app" ], focusfrom: 1, focusTo: 0 },
            ]
        }

        function test_appFocusSwitch(data) {
            data.apps.forEach(startApplication);

            ApplicationManager.requestFocusApplication(data.apps[data.focusfrom]);
            tryCompare(ApplicationManager.findApplication(data.apps[data.focusfrom]).session.lastSurface, "activeFocus", true);

            ApplicationManager.requestFocusApplication(data.apps[data.focusTo]);
            tryCompare(ApplicationManager.findApplication(data.apps[data.focusTo]).session.lastSurface, "activeFocus", true);
        }

        function test_tappingOnWindowChangesFocusedApp_data() {
            return [
                {tag: "dash to dialer", apps: [ "unity8-dash", "dialer-app", "gmail-webapp"], focusfrom: 0, focusTo: 1 },
                {tag: "dialer to dash", apps: [ "unity8-dash", "dialer-app", "gmail-webapp"], focusfrom: 1, focusTo: 0 }
            ]
        }

        function test_tappingOnWindowChangesFocusedApp(data) {
            data.apps.forEach(startApplication);
            var fromAppId = data.apps[data.focusfrom];
            var toAppId = data.apps[data.focusTo]

            var fromAppWindow = findChild(desktopStage, "appWindow_" + fromAppId);
            verify(fromAppWindow);
            tap(fromAppWindow);
            compare(fromAppWindow.application.session.lastSurface.activeFocus, true);
            compare(ApplicationManager.focusedApplicationId, fromAppId);

            var toAppWindow = findChild(desktopStage, "appWindow_" + toAppId);
            verify(toAppWindow);
            tap(toAppWindow);
            compare(toAppWindow.application.session.lastSurface.activeFocus, true);
            compare(ApplicationManager.focusedApplicationId, toAppId);
        }

        function test_clickingOnWindowChangesFocusedApp_data() {
            return test_tappingOnWindowChangesFocusedApp_data(); // reuse test data
        }

        function test_clickingOnWindowChangesFocusedApp(data) {
            data.apps.forEach(startApplication);
            var fromAppId = data.apps[data.focusfrom];
            var toAppId = data.apps[data.focusTo]

            var fromAppWindow = findChild(desktopStage, "appWindow_" + fromAppId);
            verify(fromAppWindow);
            mouseClick(fromAppWindow);
            compare(fromAppWindow.application.session.lastSurface.activeFocus, true);
            compare(ApplicationManager.focusedApplicationId, fromAppId);

            var toAppWindow = findChild(desktopStage, "appWindow_" + toAppId);
            verify(toAppWindow);
            mouseClick(toAppWindow);
            compare(toAppWindow.application.session.lastSurface.activeFocus, true);
            compare(ApplicationManager.focusedApplicationId, toAppId);
        }

        function test_tappingOnDecorationFocusesApplication_data() {
            return [
                {tag: "dash to dialer", apps: [ "unity8-dash", "dialer-app", "gmail-webapp"], focusfrom: 0, focusTo: 1 },
                {tag: "dialer to dash", apps: [ "unity8-dash", "dialer-app", "gmail-webapp"], focusfrom: 1, focusTo: 0 }
            ]
        }

        function test_tappingOnDecorationFocusesApplication(data) {
            data.apps.forEach(startApplication);

            var fromAppDecoration = findChild(desktopStage, "appWindowDecoration_" + data.apps[data.focusfrom]);
            verify(fromAppDecoration);
            tap(fromAppDecoration);

            var fromApp = ApplicationManager.findApplication(data.apps[data.focusfrom]);
            verify(fromApp);
            tryCompare(fromApp.session.lastSurface, "activeFocus", true);

            var toAppDecoration = findChild(desktopStage, "appWindowDecoration_" + data.apps[data.focusTo]);
            verify(toAppDecoration);
            tap(toAppDecoration);

            var toApp = ApplicationManager.findApplication(data.apps[data.focusTo]);
            verify(toApp);
            tryCompare(toApp.session.lastSurface, "activeFocus", true);
        }

        function test_clickingOnDecorationFocusesApplication_data() {
            return test_tappingOnDecorationFocusesApplication_data(); // reuse test data
        }

        function test_clickingOnDecorationFocusesApplication(data) {
            data.apps.forEach(startApplication);

            var fromAppDecoration = findChild(desktopStage, "appWindowDecoration_" + data.apps[data.focusfrom]);
            verify(fromAppDecoration);
            mouseClick(fromAppDecoration);
            tryCompare(ApplicationManager.findApplication(data.apps[data.focusfrom]).session.lastSurface, "activeFocus", true);

            var toAppDecoration = findChild(desktopStage, "appWindowDecoration_" + data.apps[data.focusTo]);
            verify(toAppDecoration);
            mouseClick(toAppDecoration);
            tryCompare(ApplicationManager.findApplication(data.apps[data.focusTo]).session.lastSurface, "activeFocus", true);
        }

        function test_windowMaximize() {
            var apps = ["unity8-dash", "dialer-app", "camera-app"];
            apps.forEach(startApplication);
            var appName = "dialer-app";
            var appDelegate = findChild(desktopStage, "appDelegate_" + appName);
            verify(appDelegate);
            ApplicationManager.focusApplication(appName);
            keyClick(Qt.Key_Up, Qt.MetaModifier|Qt.ControlModifier); // Ctrl+Super+Up shortcut to maximize
            tryCompare(appDelegate, "maximized", true);
            tryCompare(appDelegate, "minimized", false);
        }

        function test_windowMaximizeLeft() {
            var apps = ["unity8-dash", "dialer-app", "camera-app"];
            apps.forEach(startApplication);
            var appName = "dialer-app";
            var appDelegate = findChild(desktopStage, "appDelegate_" + appName);
            verify(appDelegate);
            ApplicationManager.focusApplication(appName);
            keyClick(Qt.Key_Left, Qt.MetaModifier|Qt.ControlModifier); // Ctrl+Super+Left shortcut to maximizeLeft
            tryCompare(appDelegate, "maximized", false);
            tryCompare(appDelegate, "minimized", false);
            tryCompare(appDelegate, "maximizedLeft", true);
            tryCompare(appDelegate, "maximizedRight", false);
        }

        function test_windowMaximizeRight() {
            var apps = ["unity8-dash", "dialer-app", "camera-app"];
            apps.forEach(startApplication);
            var appName = "dialer-app";
            var appDelegate = findChild(desktopStage, "appDelegate_" + appName);
            verify(appDelegate);
            ApplicationManager.focusApplication(appName);
            keyClick(Qt.Key_Right, Qt.MetaModifier|Qt.ControlModifier); // Ctrl+Super+Right shortcut to maximizeRight
            tryCompare(appDelegate, "maximized", false);
            tryCompare(appDelegate, "minimized", false);
            tryCompare(appDelegate, "maximizedLeft", false);
            tryCompare(appDelegate, "maximizedRight", true);
        }

        function test_windowMinimize() {
            var apps = ["unity8-dash", "dialer-app", "camera-app"];
            apps.forEach(startApplication);
            var appName = "dialer-app";
            var appDelegate = findChild(desktopStage, "appDelegate_" + appName);
            verify(appDelegate);
            ApplicationManager.focusApplication(appName);
            keyClick(Qt.Key_Down, Qt.MetaModifier|Qt.ControlModifier); // Ctrl+Super+Down shortcut to minimize
            tryCompare(appDelegate, "maximized", false);
            tryCompare(appDelegate, "minimized", true);
            verify(ApplicationManager.focusedApplicationId != ""); // verify we don't lose focus when minimizing an app
        }

        function test_windowMinimizeAll() {
            var apps = ["unity8-dash", "dialer-app", "camera-app"];
            apps.forEach(startApplication);
            verify(ApplicationManager.count == 3);
            keyClick(Qt.Key_D, Qt.MetaModifier|Qt.ControlModifier); // Ctrl+Super+D shortcut to minimize all
            tryCompare(ApplicationManager, "focusedApplicationId", ""); // verify no app is focused
        }

        function test_windowClose() {
            var apps = ["unity8-dash", "dialer-app", "camera-app"];
            apps.forEach(startApplication);
            verify(ApplicationManager.count == 3);
            var appName = "dialer-app";
            var appDelegate = findChild(desktopStage, "appDelegate_" + appName);
            verify(appDelegate);
            ApplicationManager.focusApplication(appName);
            keyClick(Qt.Key_F4, Qt.AltModifier); // Alt+F4 shortcut to close
            verify(ApplicationManager.count == 2); // verify the app is gone
            verify(ApplicationManager.findApplication(appName) === null); // and it's not in running apps
        }

        function test_smashCursorKeys() {
            var apps = ["unity8-dash", "dialer-app", "camera-app"];
            apps.forEach(startApplication);
            verify(ApplicationManager.count == 3);
            keyClick(Qt.Key_D, Qt.MetaModifier|Qt.ControlModifier); // Ctrl+Super+D shortcut to minimize all
            tryCompare(ApplicationManager, "focusedApplicationId", ""); // verify no app is focused

            // now try pressing all 4 arrow keys + ctrl + meta
            keyClick(Qt.Key_Up | Qt.Key_Down | Qt.Key_Left | Qt.Key_Right, Qt.MetaModifier|Qt.ControlModifier); // smash it!!!
            tryCompare(ApplicationManager, "focusedApplicationId", ""); // verify still no app is focused
        }

        function test_minimizeApplicationHidesSurface() {
            var dashApp = startApplication("unity8-dash");

            var dashDelegate = findChild(desktopStage, "appDelegate_unity8-dash");
            verify(dashDelegate);

            findChild(dashDelegate, "decoratedWindow").minimize();
            tryCompare(dashApp.session.lastSurface, "visible", false);
        }

        function test_maximizeApplicationHidesSurfacesBehindIt() {
            var dashApp = startApplication("unity8-dash");
            var dialerApp = startApplication("dialer-app");
            var gmailApp = startApplication("gmail-webapp");

            var dashDelegate = findChild(desktopStage, "appDelegate_unity8-dash");
            verify(dashDelegate);
            var dialerDelegate = findChild(desktopStage, "appDelegate_dialer-app");
            verify(dialerDelegate);
            var gmailDelegate = findChild(desktopStage, "appDelegate_gmail-webapp");
            verify(gmailDelegate);

            // maximize
            dialerDelegate.maximize();
            tryCompare(dialerDelegate, "visuallyMaximized", true);

            tryCompare(dashApp.session.lastSurface, "visible", false);
            compare(gmailApp.session.lastSurface.visible, true);

            // restore
            dialerDelegate.restoreFromMaximized();
            compare(dashApp.session.lastSurface.visible, true);
            compare(gmailApp.session.lastSurface.visible, true);
        }

        function test_applicationsBecomeVisibleWhenOccludingAppRemoved() {
            var dashApp = startApplication("unity8-dash");
            var dashDelegate = findChild(desktopStage, "appDelegate_unity8-dash");
            verify(dashDelegate);

            var dialerApp = startApplication("dialer-app");
            var dialerDelegate = findChild(desktopStage, "appDelegate_dialer-app");
            verify(dialerDelegate);

            var dialerMaximizeButton = findChild(dialerDelegate, "maximizeWindowButton");
            verify(dialerMaximizeButton);
            mouseClick(dialerMaximizeButton);

            var mapApp = startApplication("map");
            var mapDelegate = findChild(desktopStage, "appDelegate_map");
            verify(mapDelegate);

            var gmailApp = startApplication("gmail-webapp");
            var gmailDelegate = findChild(desktopStage, "appDelegate_gmail-webapp");
            verify(gmailDelegate);

            var gmailMaximizeButton = findChild(gmailDelegate, "maximizeWindowButton");
            verify(gmailMaximizeButton);
            mouseClick(gmailMaximizeButton);

            tryCompare(dialerDelegate, "visuallyMaximized", true);
            tryCompare(gmailDelegate, "visuallyMaximized", true);

            tryCompare(dashApp.session.lastSurface, "visible", false);
            tryCompare(dialerApp.session.lastSurface, "visible", false);
            tryCompare(mapApp.session.lastSurface, "visible", false);

            ApplicationManager.stopApplication("gmail-webapp");

            compare(mapApp.session.lastSurface.visible, true);
            tryCompare(dialerApp.session.lastSurface, "visible", true);
            tryCompare(dashApp.session.lastSurface, "visible", false); // still occluded by maximised dialer
        }

        function test_maximisedAppStaysVisibleWhenAppStarts() {
            var dashApp = startApplication("unity8-dash");
            var dashDelegate = findChild(desktopStage, "appDelegate_unity8-dash");
            verify(dashDelegate);
            // maximize
            var dashMaximizeButton = findChild(dashDelegate, "maximizeWindowButton");
            verify(dashMaximizeButton);
            mouseClick(dashMaximizeButton);
            tryCompare(dashDelegate, "visuallyMaximized", true);

            var dialerApp = startApplication("dialer-app");
            var dialerDelegate = findChild(desktopStage, "appDelegate_dialer-app");
            verify(dialerDelegate);

            compare(dialerDelegate.visible, true, "Dialer should be visible");
            compare(dashDelegate.visible, true, "Dash should still be visible");
        }

        function test_occlusionWithMultipleMaximized() {
            var dashApp = startApplication("unity8-dash");
            var dashAppDelegate = findChild(desktopStage, "appDelegate_unity8-dash");

            var dialerApp = startApplication("dialer-app");
            var dialerAppDelegate = findChild(desktopStage, "appDelegate_dialer-app");

            var facebookApp = startApplication("facebook-webapp");
            var facebookAppDelegate = findChild(desktopStage, "appDelegate_facebook-webapp");

            // all of them are in restored state now. all should be visible
            tryCompare(dashAppDelegate, "visible", true);
            tryCompare(dialerAppDelegate, "visible", true);
            tryCompare(facebookAppDelegate, "visible", true);

            // Maximize the topmost and make sure the other two are hidden
            facebookAppDelegate.maximize();
            tryCompare(dashAppDelegate, "visible", false);
            tryCompare(dialerAppDelegate, "visible", false);
            tryCompare(facebookAppDelegate, "visible", true);

            // Bring dash to front. make sure dash and the maximized facebook are visible, the restored one behind is hidden
            ApplicationManager.focusApplication("unity8-dash");
            tryCompare(dashAppDelegate, "visible", true);
            tryCompare(dialerAppDelegate, "visible", false);
            tryCompare(facebookAppDelegate, "visible", true);

            // Now focus the dialer app. all 3 should be visible again
            ApplicationManager.focusApplication("dialer-app");
            tryCompare(dashAppDelegate, "visible", true);
            tryCompare(dialerAppDelegate, "visible", true);
            tryCompare(facebookAppDelegate, "visible", true);

            // Maximize the dialer app. The other 2 should hide
            dialerAppDelegate.maximize();
            tryCompare(dashAppDelegate, "visible", false);
            tryCompare(dialerAppDelegate, "visible", true);
            tryCompare(facebookAppDelegate, "visible", false);
        }
    }
}<|MERGE_RESOLUTION|>--- conflicted
+++ resolved
@@ -88,7 +88,6 @@
             right: parent.right
         }
 
-<<<<<<< HEAD
         Flickable {
             anchors.fill: parent
             contentHeight: controlsColumn.height
@@ -102,23 +101,9 @@
                     activeFocusOnPress: false
                     onClicked: {
                         if (ApplicationManager.focusedApplicationId) {
-                            var surface = ApplicationManager.findApplication(ApplicationManager.focusedApplicationId).session.surface;
+                            var surface = ApplicationManager.findApplication(ApplicationManager.focusedApplicationId).session.lastSurface;
                             surface.slowToResize = true;
                         }
-=======
-        Column {
-            anchors { left: parent.left; right: parent.right; top: parent.top; margins: units.gu(1) }
-            spacing: units.gu(1)
-
-            Button {
-                color: "white"
-                text: "Make surface slow to resize"
-                activeFocusOnPress: false
-                onClicked: {
-                    if (ApplicationManager.focusedApplicationId) {
-                        var surface = ApplicationManager.findApplication(ApplicationManager.focusedApplicationId).session.lastSurface;
-                        surface.slowToResize = true;
->>>>>>> e9f921be
                     }
                 }
 

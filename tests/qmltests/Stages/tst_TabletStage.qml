--- conflicted
+++ resolved
@@ -769,66 +769,6 @@
             tryCompare(appDelegate.surface, "activeFocus", true);
         }
 
-<<<<<<< HEAD
-        function test_switchStageOnRotation() {
-            WindowStateStorage.saveStage(webbrowserCheckBox.appId, ApplicationInfoInterface.SideStage)
-            var webbrowserSurfaceId = topSurfaceList.nextId;
-            webbrowserCheckBox.checked = true;
-            waitUntilAppSurfaceShowsUp(webbrowserSurfaceId);
-
-            var appDelegate = findChild(tabletStage, "spreadDelegate_" + webbrowserSurfaceId);
-            verify(appDelegate);
-            compare(appDelegate.stage, ApplicationInfoInterface.SideStage);
-
-            tabletStage.shellOrientation = Qt.PortraitOrientation;
-            tryCompare(appDelegate, "stage", ApplicationInfoInterface.MainStage);
-        }
-
-        function test_restoreOriginalStageOnRotation() {
-            var webbrowserSurfaceId = topSurfaceList.nextId;
-            webbrowserCheckBox.checked = true;
-            waitUntilAppSurfaceShowsUp(webbrowserSurfaceId);
-
-            var appDelegate = findChild(tabletStage, "spreadDelegate_" + webbrowserSurfaceId);
-            verify(appDelegate);
-
-            dragToSideStage(webbrowserSurfaceId);
-
-            // will be in sidestage now
-            tabletStage.shellOrientation = Qt.PortraitOrientation;
-            tryCompare(appDelegate, "stage", ApplicationInfoInterface.MainStage);
-
-            tabletStage.shellOrientation = Qt.LandscapeOrientation;
-            tryCompare(appDelegate, "stage", ApplicationInfoInterface.SideStage);
-        }
-
-        function test_restoreSavedStageOnCloseReopen() {
-            var webbrowserSurfaceId = topSurfaceList.nextId;
-            webbrowserCheckBox.checked = true;
-            waitUntilAppSurfaceShowsUp(webbrowserSurfaceId);
-
-            var appDelegate = findChild(tabletStage, "spreadDelegate_" + webbrowserSurfaceId);
-            verify(appDelegate);
-
-            dragToSideStage(webbrowserSurfaceId);
-            // will be in sidestage now
-            tabletStage.shellOrientation = Qt.PortraitOrientation;
-            tryCompare(appDelegate, "stage", ApplicationInfoInterface.MainStage);
-
-            webbrowserCheckBox.checked = false;
-            tryCompare(ApplicationManager, "count", 1);
-
-            // back to landscape
-            tabletStage.shellOrientation = Qt.LandscapeOrientation;
-
-            webbrowserSurfaceId = topSurfaceList.nextId;
-            webbrowserCheckBox.checked = true;
-            waitUntilAppSurfaceShowsUp(webbrowserSurfaceId);
-
-            appDelegate = findChild(tabletStage, "spreadDelegate_" + webbrowserSurfaceId);
-            verify(appDelegate);
-            tryCompare(appDelegate, "stage", ApplicationInfoInterface.SideStage);
-=======
         function test_dashDoesNotDragToSidestage() {
             sideStage.showNow();
             compare(topSurfaceList.applicationAt(0).appId, "unity8-dash");
@@ -856,7 +796,68 @@
             var spreadView = findChild(tabletStageLoader, "spreadView")
             tryCompare(spreadView, "surfaceDragging", false);
             tryCompare(appDelegate, "stage", ApplicationInfoInterface.MainStage);
->>>>>>> 6cec3a3f
-        }
+        }
+
+        function test_switchStageOnRotation() {
+            WindowStateStorage.saveStage(webbrowserCheckBox.appId, ApplicationInfoInterface.SideStage)
+            var webbrowserSurfaceId = topSurfaceList.nextId;
+            webbrowserCheckBox.checked = true;
+            waitUntilAppSurfaceShowsUp(webbrowserSurfaceId);
+
+            var appDelegate = findChild(tabletStage, "spreadDelegate_" + webbrowserSurfaceId);
+            verify(appDelegate);
+            compare(appDelegate.stage, ApplicationInfoInterface.SideStage);
+
+            tabletStage.shellOrientation = Qt.PortraitOrientation;
+            tryCompare(appDelegate, "stage", ApplicationInfoInterface.MainStage);
+        }
+
+        function test_restoreOriginalStageOnRotation() {
+            var webbrowserSurfaceId = topSurfaceList.nextId;
+            webbrowserCheckBox.checked = true;
+            waitUntilAppSurfaceShowsUp(webbrowserSurfaceId);
+
+            var appDelegate = findChild(tabletStage, "spreadDelegate_" + webbrowserSurfaceId);
+            verify(appDelegate);
+
+            dragToSideStage(webbrowserSurfaceId);
+
+            // will be in sidestage now
+            tabletStage.shellOrientation = Qt.PortraitOrientation;
+            tryCompare(appDelegate, "stage", ApplicationInfoInterface.MainStage);
+
+            tabletStage.shellOrientation = Qt.LandscapeOrientation;
+            tryCompare(appDelegate, "stage", ApplicationInfoInterface.SideStage);
+        }
+
+        function test_restoreSavedStageOnCloseReopen() {
+            var webbrowserSurfaceId = topSurfaceList.nextId;
+            webbrowserCheckBox.checked = true;
+            waitUntilAppSurfaceShowsUp(webbrowserSurfaceId);
+
+            var appDelegate = findChild(tabletStage, "spreadDelegate_" + webbrowserSurfaceId);
+            verify(appDelegate);
+
+            dragToSideStage(webbrowserSurfaceId);
+            // will be in sidestage now
+            tabletStage.shellOrientation = Qt.PortraitOrientation;
+            tryCompare(appDelegate, "stage", ApplicationInfoInterface.MainStage);
+
+            webbrowserCheckBox.checked = false;
+            tryCompare(ApplicationManager, "count", 1);
+
+            // back to landscape
+            tabletStage.shellOrientation = Qt.LandscapeOrientation;
+
+            webbrowserSurfaceId = topSurfaceList.nextId;
+            webbrowserCheckBox.checked = true;
+            waitUntilAppSurfaceShowsUp(webbrowserSurfaceId);
+
+            appDelegate = findChild(tabletStage, "spreadDelegate_" + webbrowserSurfaceId);
+            verify(appDelegate);
+            tryCompare(appDelegate, "stage", ApplicationInfoInterface.SideStage);
+        }
+
+
     }
 }
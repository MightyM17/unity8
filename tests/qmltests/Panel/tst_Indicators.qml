--- conflicted
+++ resolved
@@ -183,7 +183,7 @@
             indicators.show();
 
             var indicatorTabs = findChild(indicators, "tabs");
-            var rowRepeater = findChild(indicators, "rowRepeater")
+            var indicatorRow = findChild(indicators, "indicatorRow");
 
 
             for (var i = 0; i< data.visible.length; i++) {
@@ -195,8 +195,10 @@
                 var shouldBeVisible = data.visible[i];
 
                 // check item visibility
-                var indicatorItem = rowRepeater.itemAt(i);
+                var indicatorItem = findChild(indicatorRow.row, "item" + i);
+                verify(indicatorItem !== undefined);
                 tryCompare(indicatorItem, "visible", shouldBeVisible);
+
                 // check tab visibility
                 tryCompareFunction(function() { return findChild(indicatorTabs, "indicator-fake" + (i + 1)) !== undefined }, shouldBeVisible);
             }
@@ -212,21 +214,10 @@
         function test_indicator_visible_correct_tabs(data) {
 
             var indicatorTabs = findChild(indicators, "tabs");
-<<<<<<< HEAD
-            verify(indicatorTabs !== undefined)
-
             var indicatorRow = findChild(indicators, "indicatorRow");
-            verify(indicatorRow !== undefined);
-            var indicatorItem = findChild(indicatorRow.row, "item" + data.index);
-            verify(indicatorItem !== undefined);
-
-            tryCompareFunction(function() { return indicatorItem.width > 0}, data.visible);
-            tryCompare(indicatorItem, "visible", data.visible);
-=======
-            var indicatorRow = findChild(indicators, "indicatorRow");
 
             indicators.show();
-            indicatorRow.setCurrentItem(data.currentIndex);
+            indicatorRow.setCurrentItemIndex(data.currentIndex);
             tryCompare(indicators, "fullyOpened", true);
 
             for (var i = 0; i< data.visible.length; i++) {
@@ -236,9 +227,9 @@
 
             // check for current selected item
             tryCompare(indicatorRow, "currentItemIndex", data.expected);
+
             // check for current selected tab
             tryCompareFunction(function() { return findChild(indicatorTabs, "indicator-fake" + (data.expected + 1)) === indicatorTabs.selectedTab }, true);
->>>>>>> 11842665
 
         }
     }

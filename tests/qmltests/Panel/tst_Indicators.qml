--- conflicted
+++ resolved
@@ -103,9 +103,9 @@
             // tests changing the lateral position of the revealer activates the correct indicator items.
 
             var indicatorRow = findChild(indicators, "indicatorRow")
-            verify(indicatorRow !== undefined)
+            verify(indicatorRow !== null)
             var indicatorRowItems = findChild(indicatorRow, "indicatorRowItems");
-            verify(indicatorRowItems !== undefined)
+            verify(indicatorRowItems !== null)
 
             for (var i = 0; i < indicatorRowItems.count; i++) {
                 var indicatorItem = findChild(indicatorRowItems, "item" + i);
@@ -166,13 +166,8 @@
         }
 
         function init_invisible_indicator(identifier) {
-<<<<<<< HEAD
             tryCompareFunction(function() { return findChild(indicators, identifier+"-delegate") !== undefined }, true);
             var item = findChild(indicators, identifier+"-delegate");
-=======
-            tryCompareFunction(function() { return findChild(indicators, identifier+"-widget") !== null }, true);
-            var item = findChild(indicators, identifier+"-widget");
->>>>>>> f612b65e
 
             item.enabled = false;
         }
@@ -186,7 +181,6 @@
         }
 
         function test_row_visible_menuContent_visible(data) {
-
             indicators.show();
 
             var indicatorTabs = findChild(indicators, "tabs");
@@ -208,18 +202,10 @@
                 var pageName = "indicator-fake" + (i + 1 + "-page");
 
                 // check for item
-                tryCompareFunction(function() { return findChild(indicatorRowItems, widgetName) !== undefined }, data.visible[i]);
-
-<<<<<<< HEAD
+                tryCompareFunction(function() { return findChild(indicatorRowItems, widgetName) !== null }, data.visible[i]);
+
                 // check for tab
-                tryCompareFunction(function() { return findChild(indicatorTabs, pageName) !== undefined }, data.visible[i]);
-=======
-                // check item visibility
-                var indicatorItem = rowRepeater.itemAt(i);
-                tryCompare(indicatorItem, "visible", shouldBeVisible);
-                // check tab visibility
-                tryCompareFunction(function() { return findChild(indicatorTabs, "indicator-fake" + (i + 1)) !== null }, shouldBeVisible);
->>>>>>> f612b65e
+                tryCompareFunction(function() { return findChild(indicatorTabs, pageName) !== null }, data.visible[i]);
             }
         }
 
@@ -231,7 +217,6 @@
         }
 
         function test_indicator_visible_correct_tabs(data) {
-
             var indicatorTabs = findChild(indicators, "tabs");
             var indicatorRow = findChild(indicators, "indicatorRow");
 
@@ -249,12 +234,8 @@
             tryCompare(indicatorRow, "currentItemIndex", data.expectedIndex);
 
             // check for current selected tab
-<<<<<<< HEAD
             tryCompareFunction(function() { return findChild(indicatorTabs, data.expectedTab) === indicatorTabs.selectedTab }, true);
 
-=======
-            tryCompareFunction(function() { return findChild(indicatorTabs, "indicator-fake" + (data.expected + 1)) === indicatorTabs.selectedTab }, true);
->>>>>>> f612b65e
         }
     }
 }
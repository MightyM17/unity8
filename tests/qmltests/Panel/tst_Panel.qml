/*
 * Copyright 2013-2015 Canonical Ltd.
 *
 * This program is free software; you can redistribute it and/or modify
 * it under the terms of the GNU General Public License as published by
 * the Free Software Foundation; version 3.
 *
 * This program is distributed in the hope that it will be useful,
 * but WITHOUT ANY WARRANTY; without even the implied warranty of
 * MERCHANTABILITY or FITNESS FOR A PARTICULAR PURPOSE.  See the
 * GNU General Public License for more details.
 *
 * You should have received a copy of the GNU General Public License
 * along with this program.  If not, see <http://www.gnu.org/licenses/>.
 */

import QtQuick 2.1
import QtQuick.Layouts 1.1
import QtTest 1.0
import Unity.Test 0.1
<<<<<<< HEAD
import Ubuntu.Components 1.3
=======
import Ubuntu.Components 0.1
import Unity.Application 0.1
>>>>>>> 7c13987b
import Unity.Indicators 0.1 as Indicators
import Ubuntu.Telephony 0.1 as Telephony
import "../../../qml/Panel"

IndicatorTest {
    id: root
    width: units.gu(100)
    height: units.gu(71)
    color: "white"

    RowLayout {
        anchors.fill: parent
        anchors.margins: units.gu(1)
        clip: true

        Rectangle {
            Layout.fillWidth: true
            Layout.fillHeight: true

            id: itemArea
            color: backgroundMouseArea.pressed ? "red" : "blue"

            MouseArea {
                id: backgroundMouseArea
                anchors.fill: parent
            }

            Panel {
                id: panel
                anchors.fill: parent
                indicators {
                    width: parent.width > units.gu(60) ? units.gu(40) : parent.width
                    indicatorsModel: root.indicatorsModel
                }

                property real panelAndSeparatorHeight: panel.indicators.minimizedPanelHeight + units.dp(2)
            }
        }

        ColumnLayout {
            Layout.alignment: Qt.AlignTop
            Layout.fillWidth: false

            Button {
                Layout.fillWidth: true
                text: panel.indicators.shown ? "Hide" : "Show"
                onClicked: {
                    if (panel.indicators.shown) {
                        panel.indicators.hide();
                    } else {
                        panel.indicators.show();
                    }
                }
            }

            Button {
                text: panel.fullscreenMode ? "Maximize" : "FullScreen"
                Layout.fillWidth: true
                onClicked: panel.fullscreenMode = !panel.fullscreenMode
            }

            Button {
                Layout.fillWidth: true
                text: callManager.hasCalls ? "Called" : "No Calls"
                onClicked: {
                    if (callManager.foregroundCall) {
                        callManager.foregroundCall = null;
                    } else {
                        callManager.foregroundCall = phoneCall;
                    }
                }
            }

            Rectangle {
                Layout.preferredHeight: units.dp(1);
                Layout.fillWidth: true;
                color: "black"
            }

            Repeater {
                model: root.originalModelData
                RowLayout {
                    CheckBox {
                        checked: true
                        onCheckedChanged: checked ? insertIndicator(index) : removeIndicator(index);
                    }
                    Label {
                        Layout.fillWidth: true
                        text: modelData["identifier"]
                    }

                    CheckBox {
                        checked: true
                        onCheckedChanged: setIndicatorVisible(index, checked);
                    }
                    Label {
                        text: "visible"
                    }
                }
            }

            Rectangle {
                Layout.preferredHeight: units.dp(1);
                Layout.fillWidth: true;
                color: "black"
            }

            MouseTouchEmulationCheckbox {}
        }
    }

    Telephony.CallEntry {
        id: phoneCall
        phoneNumber: "+447812221111"
    }

    UnityTestCase {
        name: "Panel"
        when: windowShown

        SignalSpy {
            id: backgroundPressedSpy
            target: backgroundMouseArea
            signalName: "pressedChanged"
        }

        function init() {
            panel.fullscreenMode = false;
            callManager.foregroundCall = null;

            panel.indicators.hide();
            // Wait for animation to complete
            tryCompare(panel.indicators.hideAnimation, "running", false);

            // Wait for the indicators to get into position.
            // (switches between normal and fullscreen modes are animated)
            var indicatorArea = findChild(panel, "indicatorArea");
            tryCompare(indicatorArea, "y", 0);

            backgroundPressedSpy.clear();
            compare(backgroundPressedSpy.valid, true);
        }

        function get_indicator_item(index) {
            var indicatorItem = findChild(panel, root.originalModelData[index]["identifier"]+"-panelItem");
            verify(indicatorItem !== null);

            return indicatorItem;
        }

        function pullDownIndicatorsMenu() {
            var showDragHandle = findChild(panel, "showDragHandle");
            touchFlick(showDragHandle,
                       showDragHandle.width / 2,
                       showDragHandle.height / 2,
                       showDragHandle.width / 2,
                       showDragHandle.height / 2 + (showDragHandle.autoCompleteDragThreshold * 1.1));
            tryCompare(panel.indicators, "fullyOpened", true);
        }

        function test_drag_show_data() {
            return [
                { tag: "pinned", fullscreen: false, call: null,
                            indicatorY: 0 },
                { tag: "fullscreen", fullscreen: true, call: null,
                            indicatorY: -panel.panelAndSeparatorHeight },
                { tag: "pinned-callActive", fullscreen: false, call: phoneCall,
                            indicatorY: 0},
                { tag: "fullscreen-callActive", fullscreen: true, call: phoneCall,
                            indicatorY: -panel.panelAndSeparatorHeight }
            ];
        }

        // Dragging from a indicator item in the panel will gradually expose the
        // indicators, first by running the hint animation, then after dragging down will
        // expose more of the panel, binding it to the selected indicator and opening it's menu.
        // Tested from first Y pixel to check for swipe from offscreen.
        function test_drag_show(data) {
            panel.fullscreenMode = data.fullscreen;
            callManager.foregroundCall = data.call;

            var indicatorRow = findChild(panel.indicators, "indicatorItemRow");
            verify(indicatorRow !== null);

            var menuContent = findChild(panel.indicators, "menuContent");
            verify(menuContent !== null);

            var indicatorArea = findChild(panel, "indicatorArea");
            verify(indicatorArea !== null);

            // Wait for the indicators to get into position.
            // (switches between normal and fullscreen modes are animated)
            tryCompareFunction(function() { return indicatorArea.y }, data.indicatorY);

            for (var i = 0; i < root.originalModelData.length; i++) {
                var indicatorItem = get_indicator_item(i);

                var startXPosition = panel.mapFromItem(indicatorItem, indicatorItem.width / 2, 0).x;

                touchFlick(panel,
                           startXPosition, 0,
                           startXPosition, panel.height,
                           true /* beginTouch */, false /* endTouch */, units.gu(5), 15);

                // Indicators height should follow the drag, and therefore increase accordingly.
                // They should be at least half-way through the screen
                tryCompareFunction(
                    function() {return panel.indicators.height >= panel.height * 0.5},
                    true);

                touchRelease(panel, startXPosition, panel.height);

                compare(indicatorRow.currentItemIndex, i,  "Indicator item should be activated at position " + i);
                compare(menuContent.currentMenuIndex, i, "Menu conetent should be activated for item at position " + i);

                // init for next indicatorItem
                panel.indicators.hide();
                tryCompare(panel.indicators.hideAnimation, "running", false);
                tryCompare(panel.indicators, "state", "initial");
            }
        }

        function test_drag_hide_data() {
            return [
                { tag: "pinned", fullscreen: false, call: null,
                            indicatorY: 0 },
                { tag: "fullscreen", fullscreen: true, call: null,
                            indicatorY: -panel.panelAndSeparatorHeight },
                { tag: "pinned-callActive", fullscreen: false, call: phoneCall,
                            indicatorY: 0},
                { tag: "fullscreen-callActive", fullscreen: true, call: phoneCall,
                            indicatorY: -panel.panelAndSeparatorHeight }
            ];
        }

        // Dragging the shown indicators up from bottom of panel will hide the indicators
        // Tested from last Y pixel to check for swipe from offscreen.
        function test_drag_hide(data) {
            panel.fullscreenMode = data.fullscreen;
            callManager.foregroundCall = data.call;

            var indicatorRow = findChild(panel.indicators, "indicatorItemRow");
            verify(indicatorRow !== null);

            var menuContent = findChild(panel.indicators, "menuContent");
            verify(menuContent !== null);

            var indicatorArea = findChild(panel, "indicatorArea");
            verify(indicatorArea !== null);

            // Wait for the indicators to get into position.
            // (switches between normal and fullscreen modes are animated)
            tryCompareFunction(function() { return indicatorArea.y }, data.indicatorY);

            panel.indicators.show();
            tryCompare(panel.indicators.showAnimation, "running", false);
            tryCompare(panel.indicators, "unitProgress", 1);

            touchFlick(panel.indicators,
                       panel.indicators.width / 2, panel.height,
                       panel.indicators.width / 2, 0,
                       true /* beginTouch */, false /* endTouch */, units.gu(5), 15);

            // Indicators height should follow the drag, and therefore increase accordingly.
            // They should be at least half-way through the screen
            tryCompareFunction(
                function() {return panel.indicators.height <= panel.height * 0.5},
                true);

            touchRelease(panel.indicators, panel.indicators.width / 2, 0);

            tryCompare(panel.indicators.hideAnimation, "running", true);
            tryCompare(panel.indicators.hideAnimation, "running", false);
            tryCompare(panel.indicators, "state", "initial");
        }

        function test_hint_data() {
            return [
                { tag: "normal", fullscreen: false, call: null, hintExpected: true},
                { tag: "fullscreen", fullscreen: true, call: null, hintExpected: false},
                { tag: "call hint", fullscreen: false, call: phoneCall, hintExpected: false},
            ];
        }

        function test_hint(data) {
            panel.fullscreenMode = data.fullscreen;
            callManager.foregroundCall = data.call;

            if (data.fullscreen) {
                // Wait for the indicators to get into position.
                // (switches between normal and fullscreen modes are animated)
                var indicatorArea = findChild(panel, "indicatorArea");
                tryCompare(indicatorArea, "y", -panel.panelHeight);
            }

            var indicatorItem = get_indicator_item(0);
            var mappedPosition = root.mapFromItem(indicatorItem, indicatorItem.width / 2, indicatorItem.height / 2);

            touchPress(panel, mappedPosition.x, panel.indicators.minimizedPanelHeight / 2);

            // Give some time for a hint animation to change things, if any
            wait(500);

            // no hint animation when fullscreen
            compare(panel.indicators.fullyClosed, !data.hintExpected, "Indicator should be fully closed");
            compare(panel.indicators.partiallyOpened, data.hintExpected, "Indicator should be partialy opened");
            compare(panel.indicators.fullyOpened, false, "Indicator should not be fully opened");

            touchRelease(panel, mappedPosition.x, panel.minimizedPanelHeight / 2);
        }

        /* Checks that no input reaches items behind the indicator bar.
           Ie., the indicator bar should eat all input events that hit it.
         */
        function test_indicatorBarEatsAllEvents() {
            // Perform several taps throughout the length of the indicator bar to ensure
            // that it doesn't have a "weak spot" from where taps pass through.
            var numTaps = 5;
            var stepLength = (panel.width / (numTaps + 1));
            var tapY = panel.indicators.minimizedPanelHeight / 2;
            for (var i = 1; i <= numTaps; ++i) {
                tap(panel, stepLength * i, tapY);
                tryCompare(panel.indicators, "fullyClosed", true);
            }

            compare(backgroundPressedSpy.count, 0);
        }

        function test_darkenedAreaEatsAllEvents() {

            // The center of the area not covered by the indicators menu
            // Ie, the visible darkened area behind the menu
            var touchPosX = (panel.width - panel.indicators.width) / 2
            var touchPosY = panel.indicators.minimizedPanelHeight +
                    ((panel.height - panel.indicators.minimizedPanelHeight) / 2)

            // input goes through while the indicators menu is closed
            tryCompare(panel.indicators, "fullyClosed", true);
            compare(backgroundPressedSpy.count, 0);
            tap(panel, touchPosX, touchPosY);
            compare(backgroundPressedSpy.count, 2);

            pullDownIndicatorsMenu();

            // Darkened area eats input when the indicators menu is fully opened
            tap(panel, touchPosX, touchPosY);
            compare(backgroundPressedSpy.count, 2);
            backgroundPressedSpy.clear();

            // And should continue to eat inpunt until the indicators menu is fully closed
            wait(10);
            while (!panel.indicators.fullyClosed) {
                tap(panel, touchPosX, touchPosY);

                // it could have got fully closed during the tap
                // so we have to double check here
                if (!panel.indicators.fullyClosed) {
                    compare(backgroundPressedSpy.count, 0);
                }

                // let the animation go a bit further
                wait(50);
            }

            // Now that's fully closed, input should go through again
            backgroundPressedSpy.clear();
            tap(panel, touchPosX, touchPosY);
            compare(backgroundPressedSpy.count, 2);
        }

        /*
          Regression test for https://bugs.launchpad.net/ubuntu/+source/unity8/+bug/1439318
          When the panel is in fullscreen mode and the user taps near the top edge,
          the panel should take no action and the tap should reach the item behind the
          panel.
         */
        function test_tapNearTopEdgeWithPanelInFullscreenMode() {
            var indicatorArea = findChild(panel, "indicatorArea");
            verify(indicatorArea);
            var panelPriv = findInvisibleChild(panel, "panelPriv");
            verify(panelPriv);

            panel.fullscreenMode = true;
            // wait until if finishes hiding itself
            tryCompare(indicatorArea, "y", -panelPriv.indicatorHeight);

            compare(panel.indicators.shown, false);
            verify(panel.indicators.fullyClosed);

            // tap near the very top of the screen
            tap(itemArea, itemArea.width / 2, 2);

            // the tap should have reached the item behind the panel
            compare(backgroundPressedSpy.count, 2);

            // give it a couple of event loop iterations for any animations etc to kick in
            wait(50);

            compare(panel.indicators.shown, false);
            verify(panel.indicators.fullyClosed);
        }

        function test_tapToReturnCallDoesntExpandIndicators() {
            compare(panel.indicators.shown, false);
            verify(panel.indicators.fullyClosed);

            callManager.foregroundCall = phoneCall;

            ApplicationManager.focusApplication("unity8-dash");
            tryCompare(ApplicationManager, "focusedApplicationId", "unity8-dash");

            mouseClick(panel.indicators,
                       panel.indicators.width / 2,
                       panel.indicators.minimizedPanelHeight / 2);

            compare(panel.indicators.shown, false);
            verify(panel.indicators.fullyClosed);
        }

        function test_openAndClosePanelWithMouseClicks() {
            compare(panel.indicators.shown, false);
            verify(panel.indicators.fullyClosed);

            mouseClick(panel.indicators,
                    panel.indicators.width / 2,
                    panel.indicators.minimizedPanelHeight / 2);

            compare(panel.indicators.shown, true);
            tryCompare(panel.indicators, "fullyOpened", true);

            var handle = findChild(panel.indicators, "handle");
            verify(handle);

            mouseClick(handle);

            compare(panel.indicators.shown, false);
            tryCompare(panel.indicators, "fullyClosed", true);
        }
    }
}<|MERGE_RESOLUTION|>--- conflicted
+++ resolved
@@ -18,12 +18,8 @@
 import QtQuick.Layouts 1.1
 import QtTest 1.0
 import Unity.Test 0.1
-<<<<<<< HEAD
 import Ubuntu.Components 1.3
-=======
-import Ubuntu.Components 0.1
 import Unity.Application 0.1
->>>>>>> 7c13987b
 import Unity.Indicators 0.1 as Indicators
 import Ubuntu.Telephony 0.1 as Telephony
 import "../../../qml/Panel"

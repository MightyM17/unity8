--- conflicted
+++ resolved
@@ -31,48 +31,28 @@
 
     property var sourcesModel1: {
         "sources": [
-<<<<<<< HEAD
-                    Qt.resolvedUrl("../../../../qml/graphics/phone_background.jpg"),
-                    Qt.resolvedUrl("../../../../qml/graphics/tablet_background.jpg"),
+                    Qt.resolvedUrl("../../../graphics/avatars/amanda@12.png"),
+                    Qt.resolvedUrl("../../../graphics/avatars/funky@12.png"),
                     Qt.resolvedUrl("../../../graphics/clock@18.png"),
                     Qt.resolvedUrl("../../../../qml/graphics/borked")
-=======
-                    "../../../tests/graphics/avatars/amanda@12.png",
-                    "../../../tests/graphics/avatars/funky@12.png",
-                    "../../../tests/graphics/clock@18.png",
-                    "../../graphics/borked"
->>>>>>> 317fbd41
                    ]
     }
 
     property var sourcesModel1WithFallback: {
         "sources": [
-<<<<<<< HEAD
-                    Qt.resolvedUrl("../../../../qml/graphics/phone_background.jpg"),
-                    Qt.resolvedUrl("../../../../qml/graphics/tablet_background.jpg"),
+                    Qt.resolvedUrl("../../../graphics/avatars/amanda@12.png"),
+                    Qt.resolvedUrl("../../../graphics/avatars/funky@12.png"),
                     Qt.resolvedUrl("../../../graphics/clock@18.png"),
                     Qt.resolvedUrl("../../../../qml/graphics/borked")
-=======
-                    "../../../tests/graphics/avatars/amanda@12.png",
-                    "../../../tests/graphics/avatars/funky@12.png",
-                    "../../../tests/graphics/clock@18.png",
-                    "../../graphics/borked"
->>>>>>> 317fbd41
                    ]
         , "fallback": Qt.resolvedUrl("../../../graphics/clock@18.png")
     }
 
     property var sourcesModelEmptyWithFallback: {
         "sources": [
-<<<<<<< HEAD
-                    Qt.resolvedUrl("../../../../qml/graphics/phone_background.jpg"),
-                    Qt.resolvedUrl("../../../../qml/graphics/tablet_background.jpg"),
+                    Qt.resolvedUrl("../../../graphics/avatars/amanda@12.png"),
+                    Qt.resolvedUrl("../../../graphics/avatars/funky@12.png"),
                     Qt.resolvedUrl("../../../graphics/clock@18.png"),
-=======
-                    "../../../tests/graphics/avatars/amanda@12.png",
-                    "../../../tests/graphics/avatars/funky@12.png",
-                    "../../../tests/graphics/clock@18.png",
->>>>>>> 317fbd41
                     ""
                    ]
         , "fallback": Qt.resolvedUrl("../../../graphics/clock@18.png")

--- conflicted
+++ resolved
@@ -79,13 +79,10 @@
                 { tag: "Audio", type: "audio", source: "PreviewAudioPlayback.qml" },
                 { tag: "Gallery", type: "gallery", source: "PreviewImageGallery.qml" },
                 { tag: "Header", type: "header", source: "PreviewHeader.qml" },
-<<<<<<< HEAD
+                { tag: "Image", type: "image", source: "PreviewZoomableImage.qml" },
                 { tag: "Progress", type: "progress", source: "PreviewProgress.qml" },
-=======
-                { tag: "Image", type: "image", source: "PreviewZoomableImage.qml" },
                 { tag: "Text", type: "text", source: "PreviewTextSummary.qml" },
                 { tag: "Video", type: "video", source: "PreviewVideoPlayback.qml" },
->>>>>>> 3f50430c
             ];
         }
 

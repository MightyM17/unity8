--- conflicted
+++ resolved
@@ -78,14 +78,9 @@
                 { tag: "Actions", type: "actions", source: "PreviewActions.qml" },
                 { tag: "Audio", type: "audio", source: "PreviewAudioPlayback.qml" },
                 { tag: "Gallery", type: "gallery", source: "PreviewImageGallery.qml" },
-<<<<<<< HEAD
-                { tag: "Actions", type: "actions", source: "PreviewActions.qml" },
-                { tag: "Header", type: "header", source: "PreviewHeader.qml" },
-=======
                 { tag: "Header", type: "header", source: "PreviewHeader.qml" },
                 { tag: "Image", type: "image", source: "PreviewZoomableImage.qml" },
                 { tag: "Text", type: "text", source: "PreviewTextSummary.qml" },
->>>>>>> e067065f
             ];
         }
 

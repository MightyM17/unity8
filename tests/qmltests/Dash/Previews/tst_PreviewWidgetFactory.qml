/*
 * Copyright 2014,2015 Canonical Ltd.
 *
 * This program is free software; you can redistribute it and/or modify
 * it under the terms of the GNU General Public License as published by
 * the Free Software Foundation; version 3.
 *
 * This program is distributed in the hope that it will be useful,
 * but WITHOUT ANY WARRANTY; without even the implied warranty of
 * MERCHANTABILITY or FITNESS FOR A PARTICULAR PURPOSE.  See the
 * GNU General Public License for more details.
 *
 * You should have received a copy of the GNU General Public License
 * along with this program.  If not, see <http://www.gnu.org/licenses/>.
 */

import QtQuick 2.4
import QtTest 1.0
import "../../../../qml/Dash/Previews"
import Unity.Test 0.1 as UT

Rectangle {
    id: root
    width: units.gu(60)
    height: units.gu(80)
    color: theme.palette.selected.background

    PreviewWidgetFactory {
        id: factory
        anchors {
            left: parent.left
            right: parent.right
        }
    }

    SignalSpy {
        id: triggeredSpy
        target: factory
        signalName: "triggered"
    }

    UT.UnityTestCase {
        name: "PreviewWidgetFactory"
        when: windowShown

        property Item mockWidget: findChild(factory, "mockPreviewWidget")

        function cleanup() {
            factory.source = Qt.binding(function() { return factory.widgetSource });
        }

        function test_previewData() {
            factory.source = Qt.resolvedUrl("MockPreviewWidget.qml");

            verify(typeof mockWidget === "object", "Could not find the mock preview widget.");

            tryCompare(mockWidget, "widgetData", factory.widgetData);
        }

        function test_triggered() {
            factory.source = Qt.resolvedUrl("MockPreviewWidget.qml");

            verify(typeof mockWidget === "object", "Could not find the mock preview widget.");

            mockWidget.trigger();

            triggeredSpy.wait();

            var args = triggeredSpy.signalArguments[0];

            compare(args[0], "mockWidget", "Widget id not passed correctly.");
            compare(args[1], "mockAction", "Action id not passed correctly.");
            compare(args[2]["mock"], "data", "Data not passed correctly.");
        }

        function test_mapping_data() {
            return [
<<<<<<< HEAD
                { tag: "Actions", data: { type: "actions" }, source: "PreviewActions.qml" },
                { tag: "Audio", data: { type: "audio" }, source: "PreviewAudioPlayback.qml" },
                { tag: "Expandable", data: { type: "expandable" }, source: "PreviewExpandable.qml" },
                { tag: "Gallery", data: { type: "gallery" }, source: "PreviewImageGallery.qml" },
                { tag: "Header", data: { type: "header" }, source: "PreviewHeader.qml" },
                { tag: "Image", data: { type: "image" }, source: "PreviewZoomableImage.qml" },
                { tag: "Progress", data: { type: "progress" }, source: "PreviewProgress.qml" },
                { tag: "Rating Input", data: { type: "rating-input" }, source: "PreviewRatingInput.qml" },
                { tag: "Rating Display", data: { type: "reviews" }, source: "PreviewRatingDisplay.qml" },
                { tag: "Table", data: { type: "table" }, source: "PreviewTable.qml" },
                { tag: "Text", data: { type: "text" }, source: "PreviewTextSummary.qml" },
                { tag: "Video", data: { type: "video" }, source: "PreviewInlineVideo.qml" },
                { tag: "Video", data: { type: "video", source: "http://demo" }, source: "PreviewVideoPlayback.qml" },
=======
                { tag: "Actions", type: "actions", source: "PreviewActions.qml", expanded: true },
                { tag: "Audio", type: "audio", source: "PreviewAudioPlayback.qml", expanded: true },
                { tag: "Comment", type: "comment", source: "PreviewComment.qml", expanded: true },
                { tag: "Comment Input", type: "comment-input", source: "PreviewCommentInput.qml", expanded: true },
                { tag: "Expandable", type: "expandable", source: "PreviewExpandable.qml", expanded: false },
                { tag: "Gallery", type: "gallery", source: "PreviewImageGallery.qml", expanded: true },
                { tag: "Header", type: "header", source: "PreviewHeader.qml", expanded: true },
                { tag: "Image", type: "image", source: "PreviewZoomableImage.qml", expanded: true },
                { tag: "Progress", type: "progress", source: "PreviewProgress.qml", expanded: true },
                { tag: "Rating Input", type: "rating-input", source: "PreviewRatingInput.qml", expanded: true },
                { tag: "Rating Display", type: "reviews", source: "PreviewRatingDisplay.qml", expanded: true },
                { tag: "Table", type: "table", source: "PreviewTable.qml", expanded: true },
                { tag: "Text", type: "text", source: "PreviewTextSummary.qml", expanded: true },
                { tag: "Video", type: "video", source: "PreviewVideoPlayback.qml", expanded: true },
>>>>>>> e9f921be
            ];
        }

        function test_mapping(data) {
            factory.widgetData = data.data;
            factory.widgetType = data.data.type;

            verify((String(factory.source)).indexOf(data.source) != -1);
            compare(factory.item.expanded, data.expanded);
        }
    }
}<|MERGE_RESOLUTION|>--- conflicted
+++ resolved
@@ -75,9 +75,10 @@
 
         function test_mapping_data() {
             return [
-<<<<<<< HEAD
                 { tag: "Actions", data: { type: "actions" }, source: "PreviewActions.qml" },
                 { tag: "Audio", data: { type: "audio" }, source: "PreviewAudioPlayback.qml" },
+                { tag: "Comment", data: { type: "comment" }, source: "PreviewComment.qml", expanded: true },
+                { tag: "Comment Input", data: { type: "comment-input" }, source: "PreviewCommentInput.qml", expanded: true },
                 { tag: "Expandable", data: { type: "expandable" }, source: "PreviewExpandable.qml" },
                 { tag: "Gallery", data: { type: "gallery" }, source: "PreviewImageGallery.qml" },
                 { tag: "Header", data: { type: "header" }, source: "PreviewHeader.qml" },
@@ -89,22 +90,6 @@
                 { tag: "Text", data: { type: "text" }, source: "PreviewTextSummary.qml" },
                 { tag: "Video", data: { type: "video" }, source: "PreviewInlineVideo.qml" },
                 { tag: "Video", data: { type: "video", source: "http://demo" }, source: "PreviewVideoPlayback.qml" },
-=======
-                { tag: "Actions", type: "actions", source: "PreviewActions.qml", expanded: true },
-                { tag: "Audio", type: "audio", source: "PreviewAudioPlayback.qml", expanded: true },
-                { tag: "Comment", type: "comment", source: "PreviewComment.qml", expanded: true },
-                { tag: "Comment Input", type: "comment-input", source: "PreviewCommentInput.qml", expanded: true },
-                { tag: "Expandable", type: "expandable", source: "PreviewExpandable.qml", expanded: false },
-                { tag: "Gallery", type: "gallery", source: "PreviewImageGallery.qml", expanded: true },
-                { tag: "Header", type: "header", source: "PreviewHeader.qml", expanded: true },
-                { tag: "Image", type: "image", source: "PreviewZoomableImage.qml", expanded: true },
-                { tag: "Progress", type: "progress", source: "PreviewProgress.qml", expanded: true },
-                { tag: "Rating Input", type: "rating-input", source: "PreviewRatingInput.qml", expanded: true },
-                { tag: "Rating Display", type: "reviews", source: "PreviewRatingDisplay.qml", expanded: true },
-                { tag: "Table", type: "table", source: "PreviewTable.qml", expanded: true },
-                { tag: "Text", type: "text", source: "PreviewTextSummary.qml", expanded: true },
-                { tag: "Video", type: "video", source: "PreviewVideoPlayback.qml", expanded: true },
->>>>>>> e9f921be
             ];
         }
 

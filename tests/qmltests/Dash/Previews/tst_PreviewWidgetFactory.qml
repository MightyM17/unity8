--- conflicted
+++ resolved
@@ -79,10 +79,7 @@
                 { tag: "Audio", type: "audio", source: "PreviewAudioPlayback.qml" },
                 { tag: "Gallery", type: "gallery", source: "PreviewImageGallery.qml" },
                 { tag: "Header", type: "header", source: "PreviewHeader.qml" },
-<<<<<<< HEAD
-=======
                 { tag: "Image", type: "image", source: "PreviewZoomableImage.qml" },
->>>>>>> af97ede8
                 { tag: "Text", type: "text", source: "PreviewTextSummary.qml" },
                 { tag: "Video", type: "video", source: "PreviewVideoPlayback.qml" },
             ];

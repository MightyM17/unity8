/*
 * Copyright 2014 Canonical Ltd.
 *
 * This program is free software; you can redistribute it and/or modify
 * it under the terms of the GNU General Public License as published by
 * the Free Software Foundation; version 3.
 *
 * This program is distributed in the hope that it will be useful,
 * but WITHOUT ANY WARRANTY; without even the implied warranty of
 * MERCHANTABILITY or FITNESS FOR A PARTICULAR PURPOSE.  See the
 * GNU General Public License for more details.
 *
 * You should have received a copy of the GNU General Public License
 * along with this program.  If not, see <http://www.gnu.org/licenses/>.
 */

import QtQuick 2.0
import QtTest 1.0
import "../../../../qml/Dash/Previews"
import Unity.Test 0.1 as UT

Rectangle {
    id: root
    width: units.gu(60)
    height: units.gu(80)
    color: Theme.palette.selected.background

    PreviewWidgetFactory {
        id: factory
        anchors {
            left: parent.left
            right: parent.right
        }
    }

    SignalSpy {
        id: triggeredSpy
        target: factory
        signalName: "triggered"
    }

    UT.UnityTestCase {
        name: "PreviewWidgetFactory"
        when: windowShown

        property Item mockWidget: findChild(factory, "mockPreviewWidget")

        function cleanup() {
            factory.source = Qt.binding(function() { return factory.widgetSource });
        }

        function test_previewData() {
            factory.source = Qt.resolvedUrl("MockPreviewWidget.qml");

            verify(typeof mockWidget === "object", "Could not find the mock preview widget.");

            tryCompare(mockWidget, "widgetData", factory.widgetData);
        }

        function test_triggered() {
            factory.source = Qt.resolvedUrl("MockPreviewWidget.qml");

            verify(typeof mockWidget === "object", "Could not find the mock preview widget.");

            mockWidget.trigger();

            triggeredSpy.wait();

            var args = triggeredSpy.signalArguments[0];

            compare(args[0], "mockWidget", "Widget id not passed correctly.");
            compare(args[1], "mockAction", "Action id not passed correctly.");
            compare(args[2]["mock"], "data", "Data not passed correctly.");
        }

        function test_mapping_data() {
            return [
                { tag: "Actions", type: "actions", source: "PreviewActions.qml" },
                { tag: "Audio", type: "audio", source: "PreviewAudioPlayback.qml" },
<<<<<<< HEAD
                { tag: "Image", type: "image", source: "PreviewZoomableImage.qml" },
                { tag: "Gallery", type: "gallery", source: "PreviewImageGallery.qml" },
                { tag: "Text", type: "text", source: "PreviewTextSummary.qml" },
                { tag: "Video", type: "video", source: "PreviewVideoPlayback.qml" },
=======
                { tag: "Gallery", type: "gallery", source: "PreviewImageGallery.qml" },
                { tag: "Header", type: "header", source: "PreviewHeader.qml" },
                { tag: "Image", type: "image", source: "PreviewZoomableImage.qml" },
                { tag: "Text", type: "text", source: "PreviewTextSummary.qml" },
>>>>>>> e067065f
            ];
        }

        function test_mapping(data) {
            factory.widgetData = { type: data.type };
            factory.widgetType = data.type;

            verify(("" + factory.source).indexOf(data.source) != -1);
        }
    }
}<|MERGE_RESOLUTION|>--- conflicted
+++ resolved
@@ -77,17 +77,11 @@
             return [
                 { tag: "Actions", type: "actions", source: "PreviewActions.qml" },
                 { tag: "Audio", type: "audio", source: "PreviewAudioPlayback.qml" },
-<<<<<<< HEAD
-                { tag: "Image", type: "image", source: "PreviewZoomableImage.qml" },
-                { tag: "Gallery", type: "gallery", source: "PreviewImageGallery.qml" },
-                { tag: "Text", type: "text", source: "PreviewTextSummary.qml" },
-                { tag: "Video", type: "video", source: "PreviewVideoPlayback.qml" },
-=======
                 { tag: "Gallery", type: "gallery", source: "PreviewImageGallery.qml" },
                 { tag: "Header", type: "header", source: "PreviewHeader.qml" },
                 { tag: "Image", type: "image", source: "PreviewZoomableImage.qml" },
                 { tag: "Text", type: "text", source: "PreviewTextSummary.qml" },
->>>>>>> e067065f
+                { tag: "Video", type: "video", source: "PreviewVideoPlayback.qml" },
             ];
         }
 

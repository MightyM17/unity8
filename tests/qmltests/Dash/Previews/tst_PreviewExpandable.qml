/*
 * Copyright 2014 Canonical Ltd.
 *
 * This program is free software; you can redistribute it and/or modify
 * it under the terms of the GNU General Public License as published by
 * the Free Software Foundation; version 3.
 *
 * This program is distributed in the hope that it will be useful,
 * but WITHOUT ANY WARRANTY; without even the implied warranty of
 * MERCHANTABILITY or FITNESS FOR A PARTICULAR PURPOSE.  See the
 * GNU General Public License for more details.
 *
 * You should have received a copy of the GNU General Public License
 * along with this program.  If not, see <http://www.gnu.org/licenses/>.
 */

import QtQuick 2.0
import QtTest 1.0
import Ubuntu.Components 0.1
import "../../../../qml/Dash/Previews"
import Unity.Test 0.1 as UT

Rectangle {
    id: root
    width: units.gu(40)
    height: units.gu(80)
    color: Theme.palette.selected.background

    property string longText: "Lorem ipsum dolor sit amet, consectetur adipiscing elit.\nPhasellus a mi vitae augue rhoncus lobortis ut rutrum metus.\nCurabitur tortor leo, tristique sed mollis quis, condimentum venenatis nibh.\nLorem ipsum dolor sit amet, consectetur adipiscing elit.\nPhasellus a mi vitae augue rhoncus lobortis ut rutrum metus.\nCurabitur tortor leo, tristique sed mollis quis, condimentum venenatis nibh."
    property string longText2: "This is a very very very long text. 1 This is a very very very long text. 2 This is a very very very long text. 3 This is a very very very long text. 4 This is a very very very long text. 5 This is a very very very long text. 6 This is a very very very long text. 7 This is a very very very long text. 8 This is a very very very long text. 9 This is a very very very long text. 10 This is a very very very long text. 11 This is a very very very long text."
    property string shortText: "This is a short text :)"

<<<<<<< HEAD
    property var tableData: {
        "values": [ [ "Long Label 1", "Value 1"],  [ "Label 2", "Long Value 2"],  [ "Label 3", "Value 3"],  [ "Label 4", "Value 4"],  [ "Label 5", "Value 5"] ]
=======
    ListModel {
        id: widgetsModel
>>>>>>> d8c7c26c
    }

    property var widgetData: {
        "title": "Title here",
        "collapsed-widgets": 2,
<<<<<<< HEAD
        "widgets": [
            { "type": "text", "widgetId" : "text1", "properties" : { "text": longText } },
            { "type": "table", "widgetId" : "table1", "properties" : tableData },
            { "type": "text", "widgetId" : "text3", "properties" : { "text": shortText } },
            { "type": "text", "widgetId" : "text4", "properties" : { "text": longText } }
        ]
=======
        "widgets": widgetsModel
    }

    Component.onCompleted: {
        widgetsModel.append({"type": "text", "widgetId": "text1", "properties": { "text": longText }});
        widgetsModel.append({"type": "text", "widgetId": "text2", "properties": { "text": longText2 }});
        widgetsModel.append({"type": "text", "widgetId": "text3", "properties": { "text": shortText }});
        widgetsModel.append({"type": "text", "widgetId": "text4", "properties": { "text": longText }});
>>>>>>> d8c7c26c
    }

    PreviewExpandable {
        id: previewExpandable
        anchors { left: parent.left; right: parent.right }
        widgetData: root.widgetData
    }

    UT.UnityTestCase {
        name: "PreviewExpandableTest"
        when: windowShown

        function checkInitialState()
        {
            compare(previewExpandable.expanded, false);

            var repeater = findChild(previewExpandable, "repeater")
            compare(repeater.count, 4)

            compare (repeater.itemAt(0).visible, true);
            compare (repeater.itemAt(1).visible, true);
            compare (repeater.itemAt(2).visible, false);
            compare (repeater.itemAt(3).visible, false);
            compare (repeater.itemAt(0).expanded, false);
            compare (repeater.itemAt(1).expanded, false);
        }

        function init() {
        }

        function test_collapsed_by_default() {
            // Nothing init does this already
        }

        function test_expand_collapse() {
            var expandButton = findChild(previewExpandable, "expandButton")
            mouseClick(expandButton, expandButton.width / 2, expandButton.height / 2);

            var repeater = findChild(previewExpandable, "repeater")
            compare(repeater.count, 4)

            compare (repeater.itemAt(0).visible, true);
            compare (repeater.itemAt(1).visible, true);
            compare (repeater.itemAt(2).visible, true);
            compare (repeater.itemAt(3).visible, true);
            compare (repeater.itemAt(0).expanded, true);
            compare (repeater.itemAt(1).expanded, true);
            compare (repeater.itemAt(2).expanded, true);
            compare (repeater.itemAt(3).expanded, true);

            mouseClick(expandButton, expandButton.width / 2, expandButton.height / 2);

            checkInitialState();
        }
    }
}<|MERGE_RESOLUTION|>--- conflicted
+++ resolved
@@ -30,35 +30,25 @@
     property string longText2: "This is a very very very long text. 1 This is a very very very long text. 2 This is a very very very long text. 3 This is a very very very long text. 4 This is a very very very long text. 5 This is a very very very long text. 6 This is a very very very long text. 7 This is a very very very long text. 8 This is a very very very long text. 9 This is a very very very long text. 10 This is a very very very long text. 11 This is a very very very long text."
     property string shortText: "This is a short text :)"
 
-<<<<<<< HEAD
     property var tableData: {
         "values": [ [ "Long Label 1", "Value 1"],  [ "Label 2", "Long Value 2"],  [ "Label 3", "Value 3"],  [ "Label 4", "Value 4"],  [ "Label 5", "Value 5"] ]
-=======
+    }
+
     ListModel {
         id: widgetsModel
->>>>>>> d8c7c26c
     }
 
     property var widgetData: {
         "title": "Title here",
         "collapsed-widgets": 2,
-<<<<<<< HEAD
-        "widgets": [
-            { "type": "text", "widgetId" : "text1", "properties" : { "text": longText } },
-            { "type": "table", "widgetId" : "table1", "properties" : tableData },
-            { "type": "text", "widgetId" : "text3", "properties" : { "text": shortText } },
-            { "type": "text", "widgetId" : "text4", "properties" : { "text": longText } }
-        ]
-=======
         "widgets": widgetsModel
     }
 
     Component.onCompleted: {
         widgetsModel.append({"type": "text", "widgetId": "text1", "properties": { "text": longText }});
-        widgetsModel.append({"type": "text", "widgetId": "text2", "properties": { "text": longText2 }});
+        widgetsModel.append({"type": "text", "widgetId": "table1", "properties": { "text": tableData }});
         widgetsModel.append({"type": "text", "widgetId": "text3", "properties": { "text": shortText }});
         widgetsModel.append({"type": "text", "widgetId": "text4", "properties": { "text": longText }});
->>>>>>> d8c7c26c
     }
 
     PreviewExpandable {

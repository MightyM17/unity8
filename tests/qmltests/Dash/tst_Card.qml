/*
 * Copyright (C) 2013 Canonical, Ltd.
 *
 * This program is free software; you can redistribute it and/or modify
 * it under the terms of the GNU General Public License as published by
 * the Free Software Foundation; version 3.
 *
 * This program is distributed in the hope that it will be useful,
 * but WITHOUT ANY WARRANTY; without even the implied warranty of
 * MERCHANTABILITY or FITNESS FOR A PARTICULAR PURPOSE.  See the
 * GNU General Public License for more details.
 *
 * You should have received a copy of the GNU General Public License
 * along with this program.  If not, see <http://www.gnu.org/licenses/>.
 */

import QtQuick 2.0
import QtTest 1.0
import Ubuntu.Components 0.1
import Unity.Test 0.1 as UT
import "../../../qml/Dash"
import "CardHelpers.js" as Helpers

Rectangle {
    id: root
    width: units.gu(80)
    height: units.gu(72)
    color: "#88FFFFFF"

    property string cardData: '
    {
      "art": "../../tests/qmltests/Dash/artwork/music-player-design.png",
      "mascot": "../../tests/qmltests/Dash/artwork/avatar.png",
      "title": "foo",
      "subtitle": "bar",
      "summary": "Lorem ipsum dolor sit amet, consectetur adipisicing elit, sed do eiusmod tempor incididunt ut labore et dolore magna aliqua. Ut enim ad minim veniam, quis nostrud exercitation ullamco laboris nisi ut aliquip ex ea commodo consequat. Duis aute irure dolor in reprehenderit in voluptate velit esse cillum dolore eu fugiat nulla pariatur. Excepteur sint occaecat cupidatat non proident, sunt in culpa qui officia deserunt mollit anim id est laborum."
    }'

    property var cardsModel: [
        {
            "name": "Art, header, summary",
            "layout": { "components": JSON.parse(Helpers.fullMapping) }
        },
        {
            "name": "Art, header, summary - small",
            "layout": { "template": { "card-size": "small" }, "components": JSON.parse(Helpers.fullMapping) }
        },
        {
            "name": "Art, header, summary - large",
            "layout": { "template": { "card-size": "large" }, "components": JSON.parse(Helpers.fullMapping) }
        },
        {
            "name": "Art, header, summary - wide",
            "layout": { "components": Helpers.update(JSON.parse(Helpers.fullMapping), { "art": { "aspect-ratio": 2 } }) }
        },
        {
            "name": "Art, title - fitted",
            "layout": { "components": Helpers.update(JSON.parse(Helpers.fullMapping), { "art": { "fill-mode": "fit" } }) }
        },
        {
            "name": "Art, header, summary - horizontal",
            "layout": { "template": { "card-layout": "horizontal" },
                        "components": JSON.parse(Helpers.fullMapping) }
        },
        {
            "name": "Art, header",
            "layout": { "components": Helpers.update(JSON.parse(Helpers.fullMapping), { "summary": undefined }) }
        },
        {
            "name": "Art, summary",
            "layout": { "components": { "art": "art", "summary": "summary" } }
        },
        {
            "name": "Header title only",
            "layout": { "components": { "title": "title" } }
        },
        {
            "name": "Art, header, summary - overlaid",
            "layout": { "template": { "overlay": true },
                        "components": JSON.parse(Helpers.fullMapping) }
        },
        {
            "name": "Art, header - grey background",
            "layout": { "template": { "card-background": { "type": "color", "elements": ["grey"] } },
                        "components": JSON.parse(Helpers.fullMapping) }
        },
        {
            "name": "Art, header - gradient background",
            "layout": { "template": { "card-background": { "type": "gradient", "elements": ["grey", "white"] } },
                        "components": JSON.parse(Helpers.fullMapping) }
        },
        {
            "name": "Art, header - image background",
            "layout": { "template": { "card-background": Qt.resolvedUrl("artwork/checkers.png") },
                        "components": JSON.parse(Helpers.fullMapping) }
        },
    ]

    CardTool {
        id: cardTool
        template: card.template
        components: card.components
        viewWidth: units.gu(48)
    }

    Card {
        id: card
        anchors { top: parent.top; left: parent.left; margins: units.gu(1) }

        width: cardTool.cardWidth || implicitWidth
        height: cardTool.cardHeight || implicitHeight

        template: Helpers.update(JSON.parse(Helpers.defaultLayout), Helpers.tryParse(layoutArea.text, layoutError))['template'];
        components: Helpers.update(JSON.parse(Helpers.defaultLayout), Helpers.tryParse(layoutArea.text, layoutError))['components'];
        cardData: Helpers.mapData(dataArea.text, components, dataError)
    }

    Rectangle {
        anchors { top: parent.top; bottom: parent.bottom; right: parent.right}
        width: units.gu(40)
        color: "lightgrey"

        Column {
            anchors { fill: parent; margins: units.gu(1) }
            spacing: units.gu(1)

            OptionSelector {
                id: selector
                model: cardsModel
                delegate: OptionSelectorDelegate { text: modelData.name }
                onSelectedIndexChanged: updateAreas()
                Component.onCompleted: updateAreas()

                function updateAreas() {
                    var element = cardsModel[selectedIndex];
                    if (element) {
                        layoutArea.text = JSON.stringify(element.layout, undefined, 2) || "{}";
                        // FIXME: don't overwrite data
                        var data = JSON.parse(root.cardData);
                        Helpers.update(data, element.data);
                        dataArea.text = JSON.stringify(data, undefined, 2) || "{}";
                    } else {
                        layoutArea.text = "";
                        dataArea.text = "";
                    }

                }
            }

            TextArea {
                id: layoutArea
                anchors { left: parent.left; right: parent.right }
                height: units.gu(25)
            }

            Label {
                id: layoutError
                anchors { left: parent.left; right: parent.right }
                height: units.gu(4)
                color: "orange"
            }

            TextArea {
                id: dataArea
                anchors { left: parent.left; right: parent.right }
                height: units.gu(25)
            }

            Label {
                id: dataError
                anchors { left: parent.left; right: parent.right }
                height: units.gu(4)
                color: "orange"
            }
        }
    }

    UT.UnityTestCase {
        id: testCase
        name: "Card"

        when: windowShown

        property Item header: findChild(card, "cardHeader")
        property Item title: findChild(header, "titleLabel")
        property Item art: findChild(card, "artShape")
        property Item artImage: findChild(card, "artImage")
        property Item summary: findChild(card, "summaryLabel")
        property Item background: findChild(card, "background")
        property Item backgroundImage: findChild(card, "backgroundImage")

        function initTestCase() {
            verify(typeof testCase.header === "object", "Couldn't find header object.");
            verify(typeof testCase.art === "object", "Couldn't find art object.");
            verify(typeof testCase.artImage === "object", "Couldn't find artImage object.");
            verify(typeof testCase.summary === "object", "Couldn't find summary object.");
            verify(typeof testCase.artImage === "object", "Couldn't find background object.");
            verify(typeof testCase.summary === "object", "Couldn't find backgroundImage object.");
        }

        function cleanup() {
            selector.selectedIndex = -1;
        }


        function test_header_binding_data() {
            return [
                { tag: "Mascot", property: "mascot", value: Qt.resolvedUrl("artwork/avatar.png"), index: 0 },
                { tag: "Title", property: "title", value: "foo", index: 0 },
                { tag: "Subtitle", property: "subtitle", value: "bar", index: 0 },
            ];
        }

        function test_header_binding(data) {
            selector.selectedIndex = data.index;
            tryCompare(testCase.header, data.property, data.value);
        }

        function test_card_binding_data() {
            return [
                { tag: "Art", object: artImage, property: "source", value: Qt.resolvedUrl("artwork/music-player-design.png"), index: 0 },
                { tag: "Summary", object: summary, property: "text", field: "summary", index: 0 },
                { tag: "Fit", object: art, fill: Image.PreserveAspectFit, index: 4 },
            ];
        }

        function test_card_binding(data) {
            selector.selectedIndex = data.index;

            if (data.hasOwnProperty('value')) {
                tryCompare(data.object, data.property, data.value);
            }

            if (data.hasOwnProperty('field')) {
                tryCompare(data.object, data.property, card.cardData[data.field]);
            }
        }

        function test_card_size_data() {
            return [
                { tag: "Medium", width: units.gu(18.5), index: 0 },
                { tag: "Small", width: units.gu(12), index: 1 },
                { tag: "Large", width: units.gu(38), index: 2 },
                { tag: "Wide", width: units.gu(18.5), aspect: 0.5, index: 0 },
                { tag: "Horizontal", width: units.gu(38), index: 5 },
                // Make sure card ends with header when there's no summary
                { tag: "NoSummary", height: function() { return header.y + header.height }, index: 6 },
                { tag: "HorizontalNoSummary", height: function() { return header.height }, card_layout: "horizontal", index: 6 },
            ]
        }

        function test_card_size(data) {
            waitForRendering(card);
            selector.selectedIndex = data.index;

            if (data.hasOwnProperty("size")) {
                card.template['card-size'] = data.size;
                card.templateChanged();
            }

            if (data.hasOwnProperty("card_layout")) {
                card.template['card-layout'] = data.card_layout;
                card.templateChanged();
            }

            if (data.hasOwnProperty("aspect")) {
                card.components['art']['aspect-ratio'] = data.aspect;
                card.componentsChanged();
            }

            if (data.hasOwnProperty("width")) {
                tryCompare(card, "width", data.width);
            }

            if (typeof data.height === "function") {
                tryCompareFunction(function() { return card.height === data.height() }, true);
            } else if (data.hasOwnProperty("height")) {
                tryCompare(card, "height", data.height);
            }
        }

        function test_art_size_data() {
            return [
                { tag: "Medium", width: units.gu(18.5), fill: Image.PreserveAspectCrop, index: 0 },
                { tag: "Small", width: units.gu(12), index: 1 },
                { tag: "Large", width: units.gu(38), index: 2 },
                { tag: "Wide", height: units.gu(19), size: "large", index: 3 },
                { tag: "Fit", height: units.gu(38), size: "large", width: units.gu(19), index: 4 },
                { tag: "VerticalWidth", width: function() { return header.width }, index: 0 },
                { tag: "HorizontalHeight", height: function() { return header.height }, index: 5 },
                { tag: "HorizontalWidth", width: function() { return header.x }, index: 5 },
            ]
        }

        function test_art_size(data) {
            selector.selectedIndex = data.index;

            if (data.hasOwnProperty("size")) {
                card.template['card-size'] = data.size;
                card.templateChanged();
            }

            if (data.hasOwnProperty("aspect")) {
                card.components['art']['aspect-ratio'] = data.aspect;
                card.componentsChanged();
            }

            if (data.hasOwnProperty("width")) {
                if (typeof data.width === "function") {
                    tryCompareFunction(function() { return art.width === data.width() }, true);
                } else tryCompare(art, "width", data.width);
            }

            if (data.hasOwnProperty("height")) {
                if (typeof data.height === "function") {
                    tryCompareFunction(function() { return art.height === data.height() }, true);
                } else tryCompare(art, "height", data.height);
            }

            if (data.hasOwnProperty("fill")) {
                tryCompare(artImage, "fillMode", data.fill);
            }
        }

        function test_art_layout_data() {
            return [
                { tag: "Vertical", left: function() { return 0 }, index: 0},
                { tag: "Horizontal", left: function() { return art.width }, index: 5 },
            ];
        }

        function test_art_layout(data) {
            selector.selectedIndex = data.index;

            tryCompare(testCase.header, "x", data.left());
        }

        function test_header_layout_data() {
            return [
                { tag: "Vertical", top: function() { return art.y + art.height },
                  left: function() { return art.x }, index: 0 },
                { tag: "Horizontal", top: function() { return art.y },
                  left: function() { return art.x + art.width }, index: 5 },
                { tag: "Overlay", top: function() { return art.y + art.height - header.height },
                  left: function() { return art.x }, index: 9 },
            ]
        }

        function test_header_layout(data) {
            selector.selectedIndex = data.index;

            tryCompareFunction(function() { return testCase.header.y === data.top() }, true);
            tryCompareFunction(function() { return testCase.header.x === data.left() }, true);
        }

        function test_summary_layout_data() {
            return [
                { tag: "With header", top: function() { return header.y + header.height }, index: 0 },
                { tag: "Without header", top: function() { return art.y + art.height }, index: 7 },
            ]
        }

        function test_summary_layout(data) {
            selector.selectedIndex = data.index;

            tryCompareFunction(function() { return testCase.summary.y === data.top() }, true);
        }

        function test_art_visibility() {
            selector.selectedIndex = 8;

            tryCompare(testCase.artImage, "source", "");
            compare(testCase.art.visible, false);
            compare(testCase.art.height, 0);
            compare(testCase.art.width, 0);
        }

        function test_background_data() {
            return [
                { tag: "Art and summary", visible: true, color: "#ffffff", index: 0 },
                { tag: "No Summary", visible: false, index: 6 },
                { tag: "Horizontal", visible: false, index: 5 },
                { tag: "Grey background", visible: true, color: "#808080", index: 10 },
                { tag: "Overriden Gradient background", visible: true, color: "#808080", gradientColor: "#ffffff",
                  background: {type: "color", elements: ["grey", "white"]}, index: 10 },
                { tag: "Overriden Image background", visible: true, image: Qt.resolvedUrl("artwork/checkers.png"),
                  background: Qt.resolvedUrl("artwork/checkers.png"), index: 10 },
                { tag: "Gradient background", visible: true, color: "#808080", gradientColor: "#ffffff", index: 11 },
                { tag: "Image background", visible: true, image: Qt.resolvedUrl("artwork/checkers.png"), index: 12 },
            ];
        }

        function test_background(data) {
            selector.selectedIndex = data.index;

            if (data.hasOwnProperty("background")) {
                card.cardData["background"] = data.background;
                card.cardDataChanged();
            }

            waitForRendering(card);

            tryCompare(background, "visible", data.visible);

            if (data.hasOwnProperty("color")) {
                tryCompare(background, "color", data.color);
            }

            if (data.hasOwnProperty("gradientColor")) {
                tryCompare(background, "gradientColor", data.gradientColor);
            }

            if (data.hasOwnProperty("image")) {
                tryCompare(backgroundImage, "source", data.image);
            }
        }
<<<<<<< HEAD
=======

        function test_font_weights_data() {
            return [
                { tag: "Title only", index: 8, weight: Font.Normal },
                { tag: "Title, subtitle", index: 0, weight: Font.DemiBold },
            ]
        }

        function test_font_weights(data) {
            selector.selectedIndex = data.index;

            tryCompare(testCase.title.font, "weight", data.weight);
        }
>>>>>>> 21adca27
    }
}<|MERGE_RESOLUTION|>--- conflicted
+++ resolved
@@ -414,8 +414,6 @@
                 tryCompare(backgroundImage, "source", data.image);
             }
         }
-<<<<<<< HEAD
-=======
 
         function test_font_weights_data() {
             return [
@@ -429,6 +427,5 @@
 
             tryCompare(testCase.title.font, "weight", data.weight);
         }
->>>>>>> 21adca27
     }
 }
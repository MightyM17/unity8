--- conflicted
+++ resolved
@@ -375,19 +375,6 @@
             compare(testCase.art.width, 0);
         }
 
-<<<<<<< HEAD
-        function test_font_weights_data() {
-            return [
-                { tag: "Title only", index: 8, weight: Font.Normal },
-                { tag: "Title, subtitle", index: 0, weight: Font.DemiBold },
-            ]
-        }
-
-        function test_font_weights(data) {
-            selector.selectedIndex = data.index;
-
-            tryCompare(testCase.title.font, "weight", data.weight);
-=======
         function test_background_data() {
             return [
                 { tag: "Art and summary", visible: true, color: "#ffffff", index: 0 },
@@ -426,7 +413,19 @@
             if (data.hasOwnProperty("image")) {
                 tryCompare(backgroundImage, "source", data.image);
             }
->>>>>>> b792470a
+        }
+
+        function test_font_weights_data() {
+            return [
+                { tag: "Title only", index: 8, weight: Font.Normal },
+                { tag: "Title, subtitle", index: 0, weight: Font.DemiBold },
+            ]
+        }
+
+        function test_font_weights(data) {
+            selector.selectedIndex = data.index;
+
+            tryCompare(testCase.title.font, "weight", data.weight);
         }
     }
 }
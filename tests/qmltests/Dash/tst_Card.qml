--- conflicted
+++ resolved
@@ -36,12 +36,9 @@
       "subtitle": "bar",
       "summary": "Lorem ipsum dolor sit amet, consectetur adipisicing elit, sed do eiusmod tempor incididunt ut labore et dolore magna aliqua. Ut enim ad minim veniam, quis nostrud exercitation ullamco laboris nisi ut aliquip ex ea commodo consequat. Duis aute irure dolor in reprehenderit in voluptate velit esse cillum dolore eu fugiat nulla pariatur. Excepteur sint occaecat cupidatat non proident, sunt in culpa qui officia deserunt mollit anim id est laborum.",
       "attributes": [{"value":"text1","icon":"image://theme/ok"},{"value":"text2","icon":"image://theme/cancel"}],
-<<<<<<< HEAD
       "socialAttributes": [{"id":"like","label":"text1","icon":"image://theme/ok","temporaryIcon":"image://theme/undo"},
-                           {"id":"share","label":"text2","icon":"image://theme/cancel"}]
-=======
+                           {"id":"share","label":"text2","icon":"image://theme/cancel"}],
       "quickPreviewData": {"uri": "/some/file", "duration": "14"}
->>>>>>> e2e7e7d6
     }'
 
     property var cardsModel: [

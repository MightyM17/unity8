--- conflicted
+++ resolved
@@ -325,10 +325,6 @@
                 closePreview();
             }
 
-<<<<<<< HEAD
-            function test_header_logo() {
-                genericScopeView.scope = scopes.getScope(3);
-=======
             function test_header_style_data() {
                 return [
                     { tag: "Default", index: 0, foreground: "grey", background: "", logo: "" },
@@ -337,7 +333,6 @@
                       logo: Qt.resolvedUrl("../Components/tst_PageHeader/logo-ubuntu-orange.svg") },
                 ];
             }
->>>>>>> 3d1d3f01
 
             function test_header_style(data) {
                 genericScopeView.scope = scopes.getScope(data.index);

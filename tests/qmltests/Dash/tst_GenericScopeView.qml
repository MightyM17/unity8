--- conflicted
+++ resolved
@@ -223,7 +223,6 @@
                 tryCompare(genericScopeView.scope, "searchQuery", "")
             }
 
-<<<<<<< HEAD
             function test_filter_expand_collapse() {
                 // wait for the item to be there
                 tryCompareFunction(function() { return findChild(genericScopeView, "dashSectionHeader0") != undefined; }, true);
@@ -245,7 +244,8 @@
                 mouseClick(header, header.width / 2, header.height / 2);
                 verify(category.expandable);
                 tryCompare(category, "filtered", true);
-=======
+            }
+
             function test_showPreviewCarousel() {
                 tryCompareFunction(function() { return findChild(genericScopeView, "carouselDelegate") != undefined; }, true);
                 var tile = findChild(genericScopeView, "carouselDelegate");
@@ -273,7 +273,6 @@
 
                 closePreview();
                 tryCompare(previewListView, "open", false);
->>>>>>> e08a6606
             }
         }
     }

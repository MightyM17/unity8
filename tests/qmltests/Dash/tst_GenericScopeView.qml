--- conflicted
+++ resolved
@@ -74,12 +74,9 @@
             }
 
             function openPreview() {
-<<<<<<< HEAD
-=======
                 var categoryListView = findChild(genericScopeView, "categoryListView");
                 categoryListView.positionAtBeginning();
 
->>>>>>> b097fabc
                 var tile = findChild(genericScopeView, "delegate0");
                 mouseClick(tile, tile.width / 2, tile.height / 2);
                 var openEffect = findChild(genericScopeView, "openEffect");
@@ -173,19 +170,18 @@
                                        true);
                     tryCompare(nextPreviewItem, "progress", 1);
                     waitForRendering(nextPreviewItem);
+                    tryCompareFunction(function() {return nextPreviewItem.item !== null}, true);
 
                     checkArrowPosition(i);
-<<<<<<< HEAD
 
                     // Make sure only the new one has isCurrent set to true
-                    if (currentPreviewItem.item) {
+                    compare(nextPreviewItem.item.isCurrent, true);
+
+                    if (currentPreviewItem.item !== undefined && currentPreviewItem.item !== null) {
                         compare(currentPreviewItem.item.isCurrent, false);
                     }
-                    compare(nextPreviewItem.item.isCurrent, true);
 
                     currentPreviewItem = nextPreviewItem;
-=======
->>>>>>> b097fabc
                 }
 
                 closePreview();

--- conflicted
+++ resolved
@@ -583,34 +583,6 @@
                 genericScopeView.scope = !genericScopeView.scope;
             }
 
-<<<<<<< HEAD
-            function test_item_noninteractive() {
-                waitForRendering(genericScopeView);
-
-                var categoryListView = findChild(genericScopeView, "categoryListView");
-                waitForRendering(categoryListView);
-
-                var category0 = findChild(categoryListView, "dashCategory0");
-                waitForRendering(category0);
-
-                var cardTool = findChild(category0, "cardTool");
-                var rendererLoader = findChild(category0, "rendererLoader");
-                var cardGrid = rendererLoader.item;
-
-                cardTool.template["non-interactive"] = true;
-                compare(cardGrid.cardTool.template["non-interactive"], true);
-
-                var item0 = findChild(cardGrid, "delegate0");
-                waitForRendering(item0);
-                var touchdown = findChild(item0, "touchdown");
-
-                compare(touchdown.visible, false);
-                mouseClick(item0, item0.width / 2, item0.height / 2);
-                compare(touchdown.visible, false);
-
-                cardTool.template["non-interactive"] = false;
-                compare(cardGrid.cardTool.template["non-interactive"], false);
-=======
             function test_pullToRefresh() {
                 waitForRendering(genericScopeView)
 
@@ -630,7 +602,34 @@
 
                 spy.wait()
                 compare(spy.count, 1)
->>>>>>> 48f22f3d
+            }
+
+            function test_item_noninteractive() {
+                waitForRendering(genericScopeView);
+
+                var categoryListView = findChild(genericScopeView, "categoryListView");
+                waitForRendering(categoryListView);
+
+                var category0 = findChild(categoryListView, "dashCategory0");
+                waitForRendering(category0);
+
+                var cardTool = findChild(category0, "cardTool");
+                var rendererLoader = findChild(category0, "rendererLoader");
+                var cardGrid = rendererLoader.item;
+
+                cardTool.template["non-interactive"] = true;
+                compare(cardGrid.cardTool.template["non-interactive"], true);
+
+                var item0 = findChild(cardGrid, "delegate0");
+                waitForRendering(item0);
+                var touchdown = findChild(item0, "touchdown");
+
+                compare(touchdown.visible, false);
+                mouseClick(item0, item0.width / 2, item0.height / 2);
+                compare(touchdown.visible, false);
+
+                cardTool.template["non-interactive"] = false;
+                compare(cardGrid.cardTool.template["non-interactive"], false);
             }
         }
     }

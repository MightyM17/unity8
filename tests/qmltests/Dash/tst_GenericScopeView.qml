/*
 * Copyright 2013 Canonical Ltd.
 *
 * This program is free software; you can redistribute it and/or modify
 * it under the terms of the GNU General Public License as published by
 * the Free Software Foundation; version 3.
 *
 * This program is distributed in the hope that it will be useful,
 * but WITHOUT ANY WARRANTY; without even the implied warranty of
 * MERCHANTABILITY or FITNESS FOR A PARTICULAR PURPOSE.  See the
 * GNU General Public License for more details.
 *
 * You should have received a copy of the GNU General Public License
 * along with this program.  If not, see <http://www.gnu.org/licenses/>.
 */

import QtQuick 2.0
import QtTest 1.0
import Unity 0.1
import ".."
import "../../../Dash"
import "../../../Components"
import Ubuntu.Components 0.1
import Unity.Test 0.1 as UT

Item {
    id: shell
    width: units.gu(120)
    height: units.gu(80)

    Scopes {
        id: scopes

        onLoadedChanged: {
            genericScopeView.scope = scopes.get(0)
        }
    }

    property Item applicationManager: Item {
        signal sideStageFocusedApplicationChanged()
        signal mainStageFocusedApplicationChanged()
    }

    PreviewListView {
        id: previewListView
        anchors.fill: parent
        openEffect: openEffect
        categoryView: genericScopeView.categoryView
        scope: genericScopeView.scope
    }

    DashContentOpenEffect {
        id: openEffect
        previewListView: previewListView
    }

    PageHeaderLabel {
        id: pageHeader
        searchHistory: SearchHistoryModel {}
    }

    GenericScopeView {
        id: genericScopeView
        anchors.fill: parent
<<<<<<< HEAD
        previewListView: previewListView
        openEffect: openEffect
        pageHeader: pageHeader
        tabBarHeight: pageHeader.implicitHeight
=======
        searchHistory: SearchHistoryModel {}
>>>>>>> 98a3fda1

        UT.UnityTestCase {
            name: "GenericScopeView"
            when: scopes.loaded

             function test_isCurrent() {
                genericScopeView.isCurrent = true
                pageHeader.searchQuery = "test"
                previewListView.open = true
                genericScopeView.isCurrent = false
                tryCompare(pageHeader, "searchQuery", "")
                tryCompare(previewListView, "open", false);
            }

            function test_showDash() {
                previewListView.open = true;
                tryCompare(openEffect, "live", true);
                scopes.get(0).showDash();
                tryCompare(previewListView, "open", false);
                tryCompare(openEffect, "live", true);
            }

            function test_hideDash() {
                previewListView.open = true;
                scopes.get(0).hideDash();
                tryCompare(previewListView, "open", false);
            }

            function openPreview() {
                var categoryListView = findChild(genericScopeView, "categoryListView");
                categoryListView.positionAtBeginning();

                tryCompareFunction(function() {
                                       var tile = findChild(genericScopeView, "delegate0");
                                       return tile != undefined;
                                   },
                                   true);
                var tile = findChild(genericScopeView, "delegate0");
                mouseClick(tile, tile.width / 2, tile.height / 2);
                tryCompare(previewListView, "open", true);
                tryCompare(openEffect, "gap", 1);
            }

            function checkArrowPosition(index) {
                tryCompareFunction(function() {
                                       var tile = findChild(genericScopeView, "delegate" + index);
                                       return tile != undefined;
                                   },
                                   true);
                var tile = findChild(genericScopeView, "delegate" + index);
                var tileCenter = tile.x + tile.width/2;
                var pointerArrow = findChild(previewListView, "pointerArrow");
                var pointerArrowCenter = pointerArrow.x + pointerArrow.width/2;
                compare(pointerArrowCenter, tileCenter, "Pointer did not move to tile");
            }

            function closePreview() {
                var closePreviewMouseArea = findChild(genericScopeView, "closePreviewMouseArea");
                mouseClick(closePreviewMouseArea, closePreviewMouseArea.width / 2, closePreviewMouseArea.height / 2);

                tryCompare(previewListView, "open", false);
                tryCompare(openEffect, "gap", 0);

                var categoryListView = findChild(genericScopeView, "categoryListView");
                categoryListView.flick(0, units.gu(200));
                tryCompare(categoryListView, "flicking", false);
            }

            function test_previewOpenClose() {
                tryCompare(previewListView, "open", false);

                openPreview();

                // check for it opening successfully
                var currentPreviewItem = findChild(previewListView, "previewLoader0");
                tryCompareFunction(function() {
                                       var parts = currentPreviewItem.source.toString().split("/");
                                       var name = parts[parts.length - 1];
                                       return name == "DashPreviewPlaceholder.qml";
                                   },
                                   true);
                tryCompareFunction(function() {
                                       var parts = currentPreviewItem.source.toString().split("/");
                                       var name = parts[parts.length - 1];
                                       return name == "GenericPreview.qml";
                                   },
                                   true);
                tryCompare(currentPreviewItem, "progress", 1);
                tryCompare(previewListView, "open", true);

                closePreview();
                tryCompare(previewListView, "open", false);
            }

            function test_hiddenPreviewOpen() {
                var categoryListView = findChild(genericScopeView, "categoryListView");
                categoryListView.positionAtBeginning();
                waitForRendering(categoryListView);
                categoryListView.flick(0, -units.gu(60));
                tryCompare(categoryListView.flicking, false);

                var tile = findChild(genericScopeView, "delegate0");
                mouseClick(tile, tile.width / 2, tile.height - 1);
                tryCompare(openEffect, "gap", 1);

                verify(openEffect.positionPx >= pageHeader.height + categoryListView.stickyHeaderHeight);
            }

            function test_previewCycle() {
                tryCompare(previewListView, "open", false);

                openPreview();

                // wait for it to be loaded
                var currentPreviewItem = findChild(previewListView, "previewLoader0");
                tryCompareFunction(function() {
                                       var parts = currentPreviewItem.source.toString().split("/");
                                       var name = parts[parts.length - 1];
                                       return name == "GenericPreview.qml";
                                   },
                                   true);
                tryCompare(currentPreviewItem, "progress", 1);
                waitForRendering(currentPreviewItem);

                checkArrowPosition(0);

                // flick to the next previews

                for (var i = 1; i < previewListView.count; ++i) {

                    mouseFlick(previewListView, previewListView.width - units.gu(1),
                                                previewListView.height / 2,
                                                units.gu(2),
                                                previewListView.height / 2);

                    // wait for it to be loaded
                    var nextPreviewItem = findChild(previewListView, "previewLoader" + i);
                    tryCompareFunction(function() {
                                           var parts = nextPreviewItem.source.toString().split("/");
                                           var name = parts[parts.length - 1];
                                           return name == "GenericPreview.qml";
                                       },
                                       true);
                    tryCompare(nextPreviewItem, "progress", 1);
                    waitForRendering(nextPreviewItem);
                    tryCompareFunction(function() {return nextPreviewItem.item !== null}, true);

                    checkArrowPosition(i);

                    // Make sure only the new one has isCurrent set to true
                    compare(nextPreviewItem.item.isCurrent, true);

                    if (currentPreviewItem.item !== undefined && currentPreviewItem.item !== null) {
                        compare(currentPreviewItem.item.isCurrent, false);
                    }

                    currentPreviewItem = nextPreviewItem;
                }
                closePreview();
            }

            function test_show_spinner() {
                openPreview();
                var previewLoader = findChild(previewListView, "previewLoader0");

                previewLoader.item.showProcessingAction = true;
                var waitingForAction = findChild(previewListView, "waitingForActionMouseArea");
                tryCompare(waitingForAction, "enabled", true);
                previewLoader.closePreviewSpinner();
                tryCompare(waitingForAction, "enabled", false);

                closePreview();
            }

            function test_changeScope() {
                genericScopeView.scope.searchQuery = "test"
                genericScopeView.scope = scopes.get(1)
                genericScopeView.scope = scopes.get(0)
                tryCompare(genericScopeView.scope, "searchQuery", "")
            }

            function test_filter_expand_collapse() {
                // wait for the item to be there
                tryCompareFunction(function() { return findChild(genericScopeView, "dashSectionHeader0") != undefined; }, true);

                var header = findChild(genericScopeView, "dashSectionHeader0")
                var category = findChild(genericScopeView, "dashCategory0")

                waitForRendering(header);
                verify(category.expandable);
                verify(category.filtered);

                var initialHeight = category.height;
                var middleHeight;
                mouseClick(header, header.width / 2, header.height / 2);
                tryCompareFunction(function() { middleHeight = category.height; return category.height > initialHeight; }, true);
                tryCompare(category, "filtered", false);
                verify(category.height > middleHeight);

                mouseClick(header, header.width / 2, header.height / 2);
                verify(category.expandable);
                tryCompare(category, "filtered", true);
            }

            function test_showPreviewCarousel() {
                tryCompareFunction(function() { return findChild(genericScopeView, "carouselDelegate") != undefined; }, true);
                var tile = findChild(genericScopeView, "carouselDelegate");
                mouseClick(tile, tile.width / 2, tile.height / 2);
                var openEffect = findChild(genericScopeView, "openEffect");
                tryCompare(openEffect, "gap", 1);

                // check for it opening successfully
                var previewListView = findChild(genericScopeView, "previewListView");
                var currentPreviewItem = findChild(genericScopeView, "previewLoader0");
                tryCompareFunction(function() {
                                       var parts = currentPreviewItem.source.toString().split("/");
                                       var name = parts[parts.length - 1];
                                       return name == "DashPreviewPlaceholder.qml";
                                   },
                                   true);
                tryCompareFunction(function() {
                                       var parts = currentPreviewItem.source.toString().split("/");
                                       var name = parts[parts.length - 1];
                                       return name == "GenericPreview.qml";
                                   },
                                   true);
                tryCompare(currentPreviewItem, "progress", 1);
                tryCompare(previewListView, "open", true);

                closePreview();
                tryCompare(previewListView, "open", false);
            }
        }
    }
}<|MERGE_RESOLUTION|>--- conflicted
+++ resolved
@@ -62,14 +62,10 @@
     GenericScopeView {
         id: genericScopeView
         anchors.fill: parent
-<<<<<<< HEAD
         previewListView: previewListView
         openEffect: openEffect
         pageHeader: pageHeader
         tabBarHeight: pageHeader.implicitHeight
-=======
-        searchHistory: SearchHistoryModel {}
->>>>>>> 98a3fda1
 
         UT.UnityTestCase {
             name: "GenericScopeView"

--- conflicted
+++ resolved
@@ -87,27 +87,15 @@
             }
 
             function test_showDash() {
-<<<<<<< HEAD
                 testCase.subPageLoader.open = true;
-                scopes.getScope(1).showDash();
+                genericScopeView.scope.showDash();
                 tryCompare(testCase.subPageLoader, "open", false);
             }
 
             function test_hideDash() {
                 testCase.subPageLoader.open = true;
-                scopes.getScope(1).hideDash();
-                tryCompare(testCase.subPageLoader, "open", false);
-=======
-                testCase.previewListView.open = true;
-                genericScopeView.scope.showDash();
-                tryCompare(testCase.previewListView, "open", false);
-            }
-
-            function test_hideDash() {
-                testCase.previewListView.open = true;
                 genericScopeView.scope.hideDash();
-                tryCompare(testCase.previewListView, "open", false);
->>>>>>> dc6cab95
+                tryCompare(testCase.subPageLoader, "open", false);
             }
 
             function test_searchQuery() {
@@ -210,13 +198,9 @@
 
                 openPreview(4, 0);
 
-<<<<<<< HEAD
-                compare(testCase.subPageLoader.item.count, 12, "There should only be 12 items in preview.");
-=======
-                compare(testCase.previewListView.count, 12, "There should only be 12 items in preview.");
+                compare(testCase.subPageLoader.count, 12, "There should only be 12 items in preview.");
 
                 closePreview();
->>>>>>> dc6cab95
             }
 
             function test_narrow_delegate_ranges_expand() {
@@ -332,14 +316,14 @@
                 var previewListViewList = findChild(subPageLoader.item, "listView");
 
                 // flick to the next previews
-                tryCompare(testCase.subPageLoader.item, "count", 15);
-                for (var i = 1; i < testCase.subPageLoader.item.count; ++i) {
-                    mouseFlick(testCase.subPageLoader.item, testCase.subPageLoader.item.width - units.gu(1),
-                                                testCase.subPageLoader.item.height / 2,
+                tryCompare(testCase.subPageLoader, "count", 15);
+                for (var i = 1; i < testCase.subPageLoader.count; ++i) {
+                    mouseFlick(testCase.subPageLoader.item, testCase.subPageLoader.width - units.gu(1),
+                                                testCase.subPageLoader.height / 2,
                                                 units.gu(2),
-                                                testCase.subPageLoader.item.height / 2);
+                                                testCase.subPageLoader.height / 2);
                     tryCompare(previewListViewList, "moving", false);
-                    tryCompare(testCase.subPageLoader.item.currentItem, "objectName", "preview" + i);
+                    tryCompare(testCase.subPageLoader.currentItem, "objectName", "preview" + i);
                 }
                 closePreview();
             }

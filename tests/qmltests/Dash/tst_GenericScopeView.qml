--- conflicted
+++ resolved
@@ -367,7 +367,6 @@
                 tryCompare(category2FilterGrid, "filter", true);
             }
 
-<<<<<<< HEAD
             function test_bug1271676_no_move_y_no_preview() {
                 waitForRendering(genericScopeView);
                 var categoryListView = findChild(genericScopeView, "categoryListView");
@@ -381,7 +380,8 @@
                                                           // have code so that the item of installed
                                                           // does activate instead of preview and never shows a preview
                 compare(categoryListView.contentY, contentYBefore);
-=======
+            }
+
             function test_narrow_delegate_ranges_expand() {
                 tryCompareFunction(function() { return findChild(genericScopeView, "dashCategory0") != undefined; }, true);
                 var category = findChild(genericScopeView, "dashCategory0")
@@ -395,7 +395,6 @@
                 tryCompare(category.item, "delegateCreationEnd", category.item.delegateCreationBegin + genericScopeView.height);
                 mouseClick(header0, header0.width / 2, header0.height / 2);
                 tryCompare(category, "filtered", true);
->>>>>>> 515e5bdd
             }
         }
     }

--- conflicted
+++ resolved
@@ -91,17 +91,14 @@
             }
 
             function openPreview() {
-<<<<<<< HEAD
+                var categoryListView = findChild(genericScopeView, "categoryListView");
+                categoryListView.positionAtBeginning();
+
                 tryCompareFunction(function() {
                                        var tile = findChild(genericScopeView, "delegate0");
                                        return tile != undefined;
                                    },
                                    true);
-=======
-                var categoryListView = findChild(genericScopeView, "categoryListView");
-                categoryListView.positionAtBeginning();
-
->>>>>>> fcb9f53c
                 var tile = findChild(genericScopeView, "delegate0");
                 wait(1000);
                 mouseClick(tile, tile.width / 2, tile.height / 2);
@@ -160,9 +157,6 @@
                 tryCompare(previewListView, "open", false);
             }
 
-<<<<<<< HEAD
-            function test_previewCycleOne() {
-=======
             function test_hiddenPreviewOpen() {
                 var categoryListView = findChild(genericScopeView, "categoryListView");
                 categoryListView.positionAtBeginning();
@@ -180,8 +174,6 @@
             }
 
             function test_previewCycle() {
-                var previewListView = findChild(genericScopeView, "previewListView");
->>>>>>> fcb9f53c
                 tryCompare(previewListView, "open", false);
 
                 openPreview();

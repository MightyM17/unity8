--- conflicted
+++ resolved
@@ -103,174 +103,6 @@
                 previewListView.open = true;
                 scopes.get(2).hideDash();
                 tryCompare(previewListView, "open", false);
-<<<<<<< HEAD
-=======
-                tryCompare(openEffect, "gap", 0);
-            }
-
-            function openPreview(filterGridName, willOpen) {
-                if (filterGridName === undefined)
-                    filterGridName = "0";
-                if (willOpen === undefined)
-                    willOpen = true;
-                tryCompareFunction(function() {
-                                        var filterGrid = findChild(genericScopeView, filterGridName);
-                                        if (filterGrid != null) {
-                                            var tile = findChild(filterGrid, "delegate0");
-                                            return tile != null;
-                                        }
-                                        return false;
-                                   },
-                                   true);
-                var tile = findChild(findChild(genericScopeView, filterGridName), "delegate0");
-                mouseClick(tile, tile.width / 2, tile.height / 2);
-                tryCompare(previewListView, "open", willOpen);
-                tryCompare(openEffect, "gap", willOpen ? 1 : 0);
-            }
-
-            function checkArrowPosition(index) {
-                tryCompareFunction(function() {
-                                       var tile = findChild(findChild(genericScopeView, "0"), "delegate" + index);
-                                       return tile != null;
-                                   },
-                                   true);
-                var tile = findChild(findChild(genericScopeView, "0"), "delegate" + index);
-                var tileCenter = tile.x + tile.width/2;
-                var pointerArrow = findChild(previewListView, "pointerArrow");
-                var pointerArrowCenter = pointerArrow.x + pointerArrow.width/2;
-                compare(pointerArrowCenter, tileCenter, "Pointer did not move to tile");
-            }
-
-            function closePreview() {
-                var closePreviewMouseArea = findChild(genericScopeView, "closePreviewMouseArea");
-                mouseClick(closePreviewMouseArea, closePreviewMouseArea.width / 2, closePreviewMouseArea.height / 2);
-
-                tryCompare(previewListView, "open", false);
-                tryCompare(openEffect, "gap", 0);
-
-                var categoryListView = findChild(genericScopeView, "categoryListView");
-                categoryListView.flick(0, units.gu(200));
-                tryCompare(categoryListView, "flicking", false);
-            }
-
-            function test_previewOpenClose() {
-                tryCompare(previewListView, "open", false);
-                var categoryListView = findChild(genericScopeView, "categoryListView");
-                categoryListView.positionAtBeginning();
-
-                openPreview();
-
-                // check for it opening successfully
-                var currentPreviewItem = findChild(previewListView, "previewLoader0");
-                tryCompareFunction(function() {
-                                       var parts = currentPreviewItem.source.toString().split("/");
-                                       var name = parts[parts.length - 1];
-                                       return name == "DashPreviewPlaceholder.qml";
-                                   },
-                                   true);
-                tryCompareFunction(function() {
-                                       var parts = currentPreviewItem.source.toString().split("/");
-                                       var name = parts[parts.length - 1];
-                                       return name == "GenericPreview.qml";
-                                   },
-                                   true);
-                tryCompare(currentPreviewItem, "progress", 1);
-                tryCompare(previewListView, "open", true);
-
-                closePreview();
-                tryCompare(previewListView, "open", false);
-            }
-
-            function test_hiddenPreviewOpen() {
-                var categoryListView = findChild(genericScopeView, "categoryListView");
-                categoryListView.positionAtBeginning();
-                waitForRendering(categoryListView);
-                categoryListView.flick(0, -units.gu(60));
-                tryCompare(categoryListView, "flicking", false);
-
-                var tile = findChild(findChild(genericScopeView, "0"), "delegate0");
-                mouseClick(tile, tile.width / 2, tile.height - 1);
-                tryCompare(openEffect, "gap", 1);
-
-                verify(openEffect.positionPx >= Math.round(pageHeader.height + categoryListView.stickyHeaderHeight));
-            }
-
-            function test_previewCycle() {
-                var categoryListView = findChild(genericScopeView, "categoryListView");
-                categoryListView.positionAtBeginning();
-
-                tryCompare(previewListView, "open", false);
-                tryCompare(openEffect, "gap", 0);
-
-                openPreview();
-
-                // wait for it to be loaded
-                var currentPreviewItem = findChild(previewListView, "previewLoader0");
-                tryCompareFunction(function() {
-                                       var parts = currentPreviewItem.source.toString().split("/");
-                                       var name = parts[parts.length - 1];
-                                       return name == "GenericPreview.qml";
-                                   },
-                                   true);
-                tryCompare(currentPreviewItem, "progress", 1);
-                waitForRendering(currentPreviewItem);
-
-                checkArrowPosition(0);
-
-                // flick to the next previews
-                tryCompare(previewListView, "count", 15);
-                for (var i = 1; i < previewListView.count; ++i) {
-
-                    mouseFlick(previewListView, previewListView.width - units.gu(1),
-                                                previewListView.height / 2,
-                                                units.gu(2),
-                                                previewListView.height / 2);
-
-                    // wait for it to be loaded
-                    var nextPreviewItem = findChild(previewListView, "previewLoader" + i);
-                    tryCompareFunction(function() {
-                                           var parts = nextPreviewItem.source.toString().split("/");
-                                           var name = parts[parts.length - 1];
-                                           return name == "GenericPreview.qml";
-                                       },
-                                       true);
-                    tryCompare(nextPreviewItem, "progress", 1);
-                    waitForRendering(nextPreviewItem);
-                    tryCompareFunction(function() {return nextPreviewItem.item !== null}, true);
-
-                    checkArrowPosition(i);
-
-                    // Make sure only the new one has isCurrent set to true
-                    compare(nextPreviewItem.item.isCurrent, true);
-
-                    if (currentPreviewItem.item !== undefined && currentPreviewItem.item !== null) {
-                        compare(currentPreviewItem.item.isCurrent, false);
-                    }
-
-                    currentPreviewItem = nextPreviewItem;
-                }
-                closePreview();
-            }
-
-            function test_show_spinner() {
-                var categoryListView = findChild(genericScopeView, "categoryListView");
-                waitForRendering(categoryListView);
-                categoryListView.contentY = units.gu(13);
-                openPreview();
-                var previewLoader = findChild(previewListView, "previewLoader0");
-                compare(previewLoader.source.toString().split("/").pop(), "DashPreviewPlaceholder.qml");
-                compare(categoryListView.contentY, 0)
-                tryCompare(previewLoader, "progress", 1.0);
-                tryCompareFunction(function() { return previewLoader.item != undefined; }, true);
-
-                previewLoader.item.showProcessingAction = true;
-                var waitingForAction = findChild(previewListView, "waitingForActionMouseArea");
-                tryCompare(waitingForAction, "enabled", true);
-                previewLoader.closePreviewSpinner();
-                tryCompare(waitingForAction, "enabled", false);
-
-                closePreview();
->>>>>>> 6740fb18
             }
 
             function test_changeScope() {

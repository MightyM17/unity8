--- conflicted
+++ resolved
@@ -100,10 +100,7 @@
             function scrollToEnd()
             {
                 var categoryListView = findChild(genericScopeView, "categoryListView");
-<<<<<<< HEAD
-=======
                 waitForRendering(categoryListView);
->>>>>>> 19e741c7
                 while (!categoryListView.atYEnd) {
                     mouseFlick(genericScopeView, genericScopeView.width/2, genericScopeView.height - units.gu(8),
                                genericScopeView.width/2, genericScopeView.y)
@@ -483,11 +480,7 @@
                 verify(category1.expanded);
                 tryCompare(category1, "height", category1.item.expandedHeight + seeAll1.height);
                 tryCompareFunction(function() {
-<<<<<<< HEAD
-                    return genericScopeView.categoryView.contentY + category1.y + category1.height + genericScopeView.categoryView.pageHeader.height
-=======
                     return genericScopeView.categoryView.contentY + category1.y + category1.height
->>>>>>> 19e741c7
                            == genericScopeView.categoryView.contentHeight;}
                     , true);
             }

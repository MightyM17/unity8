--- conflicted
+++ resolved
@@ -28,6 +28,13 @@
     width: units.gu(120)
     height: units.gu(100)
 
+    // BEGIN To reduce warnings
+    // TODO I think it we should pass down these variables
+    // as needed instead of hoping they will be globally around
+    property var greeter: null
+    property var panel: null
+    // BEGIN To reduce warnings
+
     Scopes {
         id: scopes
 
@@ -41,26 +48,19 @@
         signal mainStageFocusedApplicationChanged()
     }
 
-<<<<<<< HEAD
-=======
-    DashContentOpenEffect {
-        id: openEffect
-        previewListView: previewListView
-    }
-
->>>>>>> 48203419
     PageHeaderLabel {
-        id: pageHeader
+        id: testPageHeader
         searchHistory: SearchHistoryModel {}
+        text: genericScopeView.scope ? genericScopeView.scope.name : ""
+        width: parent.width
     }
 
     GenericScopeView {
         id: genericScopeView
         anchors.fill: parent
         previewListView: previewListView
-        openEffect: openEffect
-        pageHeader: pageHeader
-        tabBarHeight: pageHeader.implicitHeight
+        pageHeader: testPageHeader
+        tabBarHeight: testPageHeader.implicitHeight
 
         UT.UnityTestCase {
             name: "GenericScopeView"
@@ -74,10 +74,10 @@
 
             function test_isCurrent() {
                 genericScopeView.isCurrent = true
-                pageHeader.searchQuery = "test"
+                testPageHeader.searchQuery = "test"
                 previewListView.open = true
                 genericScopeView.isCurrent = false
-                tryCompare(pageHeader, "searchQuery", "")
+                tryCompare(testPageHeader, "searchQuery", "")
                 tryCompare(previewListView, "open", false);
             }
 
@@ -95,152 +95,16 @@
 
             function test_showDash() {
                 previewListView.open = true;
-                tryCompare(openEffect, "live", true);
                 scopes.get(2).showDash();
                 tryCompare(previewListView, "open", false);
-                tryCompare(openEffect, "live", true);
             }
 
             function test_hideDash() {
                 previewListView.open = true;
                 scopes.get(2).hideDash();
                 tryCompare(previewListView, "open", false);
-                tryCompare(openEffect, "gap", 0);
-            }
-
-            function openPreview(filterGridName, willOpen) {
-                if (filterGridName === undefined)
-                    filterGridName = "0";
-                if (willOpen === undefined)
-                    willOpen = true;
-                tryCompareFunction(function() {
-                                        var filterGrid = findChild(genericScopeView, filterGridName);
-                                        if (filterGrid != null) {
-                                            var tile = findChild(filterGrid, "delegate0");
-                                            return tile != null;
-                                        }
-                                        return false;
-                                   },
-                                   true);
-                var tile = findChild(findChild(genericScopeView, filterGridName), "delegate0");
-                mouseClick(tile, tile.width / 2, tile.height / 2);
-                tryCompare(previewListView, "open", willOpen);
-                tryCompare(openEffect, "gap", willOpen ? 1 : 0);
-            }
-
-            function checkArrowPosition(index) {
-                tryCompareFunction(function() {
-                                       var tile = findChild(findChild(genericScopeView, "0"), "delegate" + index);
-                                       return tile != null;
-                                   },
-                                   true);
-                var tile = findChild(findChild(genericScopeView, "0"), "delegate" + index);
-                var tileCenter = tile.x + tile.width/2;
-                var pointerArrow = findChild(previewListView, "pointerArrow");
-                var pointerArrowCenter = pointerArrow.x + pointerArrow.width/2;
-                compare(pointerArrowCenter, tileCenter, "Pointer did not move to tile");
-            }
-
-            function closePreview() {
-                var closePreviewMouseArea = findChild(genericScopeView, "closePreviewMouseArea");
-                mouseClick(closePreviewMouseArea, closePreviewMouseArea.width / 2, closePreviewMouseArea.height / 2);
-
-                tryCompare(previewListView, "open", false);
-                tryCompare(openEffect, "gap", 0);
-
-                var categoryListView = findChild(genericScopeView, "categoryListView");
-                categoryListView.flick(0, units.gu(200));
-                tryCompare(categoryListView, "flicking", false);
-            }
-
-            function test_previewOpenClose() {
-                tryCompare(previewListView, "open", false);
-                var categoryListView = findChild(genericScopeView, "categoryListView");
-                categoryListView.positionAtBeginning();
-
-                openPreview();
-
-                // check for it opening successfully
-                tryCompare(previewListView, "open", true);
-
-                closePreview();
-                tryCompare(previewListView, "open", false);
-            }
-
-            function test_hiddenPreviewOpen() {
-                var categoryListView = findChild(genericScopeView, "categoryListView");
-                categoryListView.positionAtBeginning();
-                waitForRendering(categoryListView);
-                categoryListView.flick(0, -units.gu(60));
-                tryCompare(categoryListView.flicking, false);
-
-                var tile = findChild(findChild(genericScopeView, "0"), "delegate0");
-                mouseClick(tile, tile.width / 2, tile.height - 1);
-                tryCompare(openEffect, "gap", 1);
-
-                verify(openEffect.positionPx >= pageHeader.height + categoryListView.stickyHeaderHeight);
-            }
-
-            function test_previewCycle() {
-                var categoryListView = findChild(genericScopeView, "categoryListView");
-                categoryListView.positionAtBeginning();
-
-                tryCompare(previewListView, "open", false);
-                tryCompare(openEffect, "gap", 0);
-
-                openPreview();
-
-                checkArrowPosition(0);
-
-                // flick to the next previews
-<<<<<<< HEAD
-                tryCompare(previewListView, "count", 15);
-=======
->>>>>>> 48203419
-                for (var i = 1; i < previewListView.count; ++i) {
-
-                    mouseFlick(previewListView, previewListView.width - units.gu(1),
-                                                previewListView.height / 2,
-                                                units.gu(2),
-                                                previewListView.height / 2);
-
-                    checkArrowPosition(i);
-
-                    // Make sure only the new one has isCurrent set to true
-                    compare(nextPreviewItem.item.isCurrent, true);
-
-                    if (currentPreviewItem.item !== undefined && currentPreviewItem.item !== null) {
-                        compare(currentPreviewItem.item.isCurrent, false);
-                    }
-
-                    currentPreviewItem = nextPreviewItem;
-                }
-                closePreview();
-            }
-
-<<<<<<< HEAD
-            function test_show_spinner() {
-                var categoryListView = findChild(genericScopeView, "categoryListView");
-                waitForRendering(categoryListView);
-                categoryListView.contentY = units.gu(13);
-                openPreview();
-                var previewLoader = findChild(previewListView, "previewLoader0");
-                compare(previewLoader.source.toString().split("/").pop(), "DashPreviewPlaceholder.qml");
-                compare(categoryListView.contentY, 0)
-                tryCompare(previewLoader, "progress", 1.0);
-                tryCompareFunction(function() { return previewLoader.item != undefined; }, true);
-
-                previewLoader.item.showProcessingAction = true;
-                var waitingForAction = findChild(previewListView, "waitingForActionMouseArea");
-                tryCompare(waitingForAction, "enabled", true);
-                previewLoader.closePreviewSpinner();
-                tryCompare(waitingForAction, "enabled", false);
-
-                closePreview();
-            }
-
-=======
->>>>>>> 48203419
+            }
+
             function test_changeScope() {
                 genericScopeView.scope.searchQuery = "test"
                 genericScopeView.scope = scopes.get(1)
@@ -286,35 +150,17 @@
                 compare(renderer, "CardFilterGrid.qml")
             }
 
-            function test_showPreviewCarousel() {
-<<<<<<< HEAD
-                tryCompareFunction(function() { return findChild(genericScopeView, "carouselDelegate") != null; }, true);
-                var tile = findChild(genericScopeView, "carouselDelegate");
-=======
-                tryCompareFunction(function() { return findChild(genericScopeView, "carouselDelegate1") != undefined; }, true);
-                var tile = findChild(genericScopeView, "carouselDelegate1");
->>>>>>> 48203419
-                mouseClick(tile, tile.width / 2, tile.height / 2);
-                tryCompare(openEffect, "gap", 1);
-
-                // check for it opening successfully
-                tryCompare(previewListView, "open", true);
-
-                closePreview();
-                tryCompare(previewListView, "open", false);
-            }
-
             function test_filter_expand_expand_collapse() {
                 // wait for the item to be there
-                tryCompareFunction(function() { return findChild(genericScopeView, "dashSectionHeaderapplications.scope") != null; }, true);
+                tryCompareFunction(function() { return findChild(genericScopeView, "dashSectionHeader2") != null; }, true);
 
                 var categoryListView = findChild(genericScopeView, "categoryListView");
                 categoryListView.contentY = categoryListView.height;
 
-                var header2 = findChild(genericScopeView, "dashSectionHeaderapplications.scope")
-                var category2 = findChild(genericScopeView, "dashCategoryapplications.scope")
-                var category2FilterGrid = category2.children[0].children[0].children[0];
-                verify(UT.Util.isInstanceOf(category2FilterGrid, "FilterGrid"));
+                var header2 = findChild(genericScopeView, "dashSectionHeader2")
+                var category2 = findChild(genericScopeView, "dashCategory2")
+                var category2FilterGrid = category2.children[0].children[0];
+                verify(UT.Util.isInstanceOf(category2FilterGrid, "DashFilterGrid"));
 
                 waitForRendering(header2);
                 verify(category2.expandable);
@@ -330,7 +176,7 @@
                 tryCompareFunction(
                     function() {
                         var header0 = findChild(genericScopeView, "dashSectionHeader0")
-                        return header0.y == pageHeader.height;
+                        return header0.y == testPageHeader.height;
                     },
                     true);
 
@@ -343,21 +189,6 @@
                 mouseClick(header0, header0.width / 2, header0.height / 2);
                 tryCompare(category0, "filtered", true);
                 tryCompare(category2, "filtered", true);
-            }
-
-            function test_bug1271676_no_move_y_no_preview() {
-                waitForRendering(genericScopeView);
-                var categoryListView = findChild(genericScopeView, "categoryListView");
-                waitForRendering(categoryListView);
-                tryCompareFunction(function() { return findChild(genericScopeView, "dashCategoryapplications.scope") != null; }, true);
-                var category = findChild(genericScopeView, "dashCategoryapplications.scope")
-                categoryListView.contentY = category.y;
-                waitForRendering(categoryListView);
-                var contentYBefore = categoryListView.contentY
-                openPreview("applications.scope", false); // This actually doesn't open anything because we
-                                                          // have code so that the item of installed
-                                                          // does activate instead of preview and never shows a preview
-                compare(categoryListView.contentY, contentYBefore);
             }
 
             function test_narrow_delegate_ranges_expand() {
@@ -381,8 +212,8 @@
     PreviewListView {
         id: previewListView
         anchors.fill: parent
-        openEffect: openEffect
-        categoryView: genericScopeView.categoryView
+        visible: false
+        pageHeader: testPageHeader
         scope: genericScopeView.scope
     }
 }
/*
 * Copyright 2014 Canonical Ltd.
 *
 * This program is free software; you can redistribute it and/or modify
 * it under the terms of the GNU General Public License as published by
 * the Free Software Foundation; version 3.
 *
 * This program is distributed in the hope that it will be useful,
 * but WITHOUT ANY WARRANTY; without even the implied warranty of
 * MERCHANTABILITY or FITNESS FOR A PARTICULAR PURPOSE.  See the
 * GNU General Public License for more details.
 *
 * You should have received a copy of the GNU General Public License
 * along with this program.  If not, see <http://www.gnu.org/licenses/>.
 */

import QtQuick 2.4
import QtTest 1.0
import Unity 0.2
import ".."
import "../../../qml/Dash"
import "../../../qml/Components"
import Ubuntu.Components 1.3
import Unity.Test 0.1 as UT

Item {
    id: shell
    width: units.gu(120)
    height: units.gu(100)

    // TODO Add a test that checks we don't preview things whose uri starts with scope://

    // BEGIN To reduce warnings
    // TODO I think it we should pass down these variables
    // as needed instead of hoping they will be globally around
    property var greeter: null
    property var panel: null
    // BEGIN To reduce warnings

    Scopes {
        id: scopes
        // for tryGenericScopeView
        onLoadedChanged: if (loaded) genericScopeView.scope = scopes.getScope(2);
    }

    MockScope {
        id: mockScope
    }

    SignalSpy {
        id: spy
    }

    property Item applicationManager: Item {
        signal sideStageFocusedApplicationChanged()
        signal mainStageFocusedApplicationChanged()
    }

    GenericScopeView {
        id: genericScopeView
        anchors.fill: parent
        visibleToParent: true

        UT.UnityTestCase {
            id: testCase
            name: "GenericScopeView"
            when: scopes.loaded && windowShown

            property Item subPageLoader: findChild(genericScopeView, "subPageLoader")
            property Item header: findChild(genericScopeView, "scopePageHeader")

            function init() {
                genericScopeView.scope = scopes.getScope(2);
                shell.width = units.gu(120);
                genericScopeView.categoryView.positionAtBeginning();
                waitForRendering(genericScopeView.categoryView);
            }

            function cleanup() {
                genericScopeView.scope = null;
                spy.clear();
                spy.target = null;
                spy.signalName = "";
            }

            function scrollToCategory(categoryName) {
                var categoryListView = findChild(genericScopeView, "categoryListView");
                tryCompareFunction(function() {
                    var category = findChild(genericScopeView, categoryName);
                    if (category && category.y > 0 && category.y < genericScopeView.height) return true;
                    touchFlick(genericScopeView, genericScopeView.width/2, units.gu(20),
                               genericScopeView.width/2, genericScopeView.y)
                    tryCompare(categoryListView, "moving", false);
                    return false;
                }, true);

                tryCompareFunction(function() { return findChild(genericScopeView, "delegate0") !== null; }, true);
                return findChild(genericScopeView, categoryName);
            }

            function scrollToEnd()
            {
                var categoryListView = findChild(genericScopeView, "categoryListView");
                waitForRendering(categoryListView);
                while (!categoryListView.atYEnd) {
                    mouseFlick(genericScopeView, genericScopeView.width/2, genericScopeView.height - units.gu(8),
                               genericScopeView.width/2, genericScopeView.y)
                    tryCompare(categoryListView, "moving", false);
                }
            }

            function test_isActive() {
                tryCompare(genericScopeView.scope, "isActive", false)
                genericScopeView.isCurrent = true
                tryCompare(genericScopeView.scope, "isActive", true)
                testCase.subPageLoader.open = true
                tryCompare(genericScopeView.scope, "isActive", false)
                testCase.subPageLoader.open = false
                tryCompare(genericScopeView.scope, "isActive", true)
                genericScopeView.isCurrent = false
                tryCompare(genericScopeView.scope, "isActive", false)
            }

            function test_showDash() {
                testCase.subPageLoader.open = true;
                genericScopeView.scope.showDash();
                tryCompare(testCase.subPageLoader, "open", false);
            }

            function test_hideDash() {
                testCase.subPageLoader.open = true;
                genericScopeView.scope.hideDash();
                tryCompare(testCase.subPageLoader, "open", false);
            }

            function test_searchQuery() {
                genericScopeView.scope = scopes.getScope(0);
                genericScopeView.scope.searchQuery = "test";
                genericScopeView.scope = scopes.getScope(1);
                genericScopeView.scope.searchQuery = "test2";
                genericScopeView.scope = scopes.getScope(0);
                tryCompare(genericScopeView.scope, "searchQuery", "test");
                genericScopeView.scope = scopes.getScope(1);
                tryCompare(genericScopeView.scope, "searchQuery", "test2");
            }

            function test_changeScope() {
                genericScopeView.scope.searchQuery = "test"
                var originalScopeId = genericScopeView.scope.id;
                genericScopeView.scope = scopes.getScope(originalScopeId + 1)
                genericScopeView.scope = scopes.getScope(originalScopeId)
                tryCompare(genericScopeView.scope, "searchQuery", "test")
            }

            function test_expand_collapse() {
                tryCompareFunction(function() { return findChild(genericScopeView, "dashSectionHeader0") != null; }, true);

                var category = findChild(genericScopeView, "dashCategory0")
                var seeAll = findChild(category, "seeAll")

                waitForRendering(seeAll);
                verify(category.expandable);
                verify(!category.expanded);

                var initialHeight = category.height;
                mouseClick(seeAll);
                verify(category.expanded);
                tryCompare(category, "height", category.item.expandedHeight + seeAll.height);

                waitForRendering(seeAll);
                mouseClick(seeAll);
                verify(!category.expanded);
            }

            function test_expand_expand_collapse() {
                // wait for the item to be there
                tryCompareFunction(function() { return findChild(genericScopeView, "dashSectionHeader2") != null; }, true);

                var categoryListView = findChild(genericScopeView, "categoryListView");
                categoryListView.contentY = categoryListView.height;

                var category2 = findChild(genericScopeView, "dashCategory2")
                var seeAll2 = findChild(category2, "seeAll")

                waitForRendering(seeAll2);
                verify(category2.expandable);
                verify(!category2.expanded);

                mouseClick(seeAll2);
                tryCompare(category2, "expanded", true);

                categoryListView.positionAtBeginning();

                var category0 = findChild(genericScopeView, "dashCategory0")
                var seeAll0 = findChild(category0, "seeAll")
                mouseClick(seeAll0);
                tryCompare(category0, "expanded", true);
                tryCompare(category2, "expanded", false);
                mouseClick(seeAll0);
                tryCompare(category0, "expanded", false);
                tryCompare(category2, "expanded", false);
            }

            function test_headerLink() {
                tryCompareFunction(function() { return findChild(genericScopeView, "dashSectionHeader1") != null; }, true);
                var header = findChild(genericScopeView, "dashSectionHeader1");

                spy.target = genericScopeView.scope;
                spy.signalName = "queryPerformed";

                mouseClick(header);

                spy.wait();
                compare(spy.signalArguments[0][0], genericScopeView.scope.categories.data(1, Categories.RoleHeaderLink));
            }

            function test_headerLink_disable_expansion() {
                var categoryListView = findChild(genericScopeView, "categoryListView");
                waitForRendering(categoryListView);

                categoryListView.contentY = categoryListView.height * 2;

                // wait for the item to be there
                tryCompareFunction(function() { return findChild(genericScopeView, "dashSectionHeader4") != null; }, true);

                var categoryView = findChild(genericScopeView, "dashCategory4");
                verify(categoryView, "Can't find the category view.");

                var seeAll = findChild(categoryView, "seeAll");
                verify(seeAll, "Can't find the seeAll element");

                compare(seeAll.height, 0, "SeeAll should be 0-height.");

                openPreview(4, 0);

                compare(testCase.subPageLoader.count, 12, "There should only be 12 items in preview.");

                closePreview();
            }

            function test_narrow_delegate_ranges_expand() {
                tryCompareFunction(function() { return findChild(genericScopeView, "dashCategory0") !== null; }, true);
                var category = findChild(genericScopeView, "dashCategory0")
                tryCompare(category, "expanded", false);

                shell.width = units.gu(20)
                var categoryListView = findChild(genericScopeView, "categoryListView");
                categoryListView.contentY = units.gu(20);
                var seeAll = findChild(category, "seeAll");
                var floatingSeeLess = findChild(genericScopeView, "floatingSeeLess");
                mouseClick(seeAll);
                tryCompare(category, "expanded", true);
                tryCompareFunction(function() {
                    return category.item.height + floatingSeeLess.height ==
                    genericScopeView.height - category.item.displayMarginBeginning - category.item.displayMarginEnd;
                    }, true);
                mouseClick(floatingSeeLess);
                tryCompare(category, "expanded", false);
            }

            function test_forced_category_expansion() {
                var category = scrollToCategory("dashCategory19");
                compare(category.expandable, false, "Category with collapsed-rows: 0 should not be expandable");

                var grid = findChild(category, "19");
                verify(grid, "Could not find the category renderer.");

                compare(grid.height, grid.expandedHeight, "Category with collapsed-rows: 0 should always be expanded.");
            }

            function test_single_category_expansion() {
                genericScopeView.scope = scopes.getScope(3);

                tryCompareFunction(function() { return findChild(genericScopeView, "dashCategory0") != undefined; }, true);
                var category = findChild(genericScopeView, "dashCategory0")
                compare(category.expandable, false, "Only category should not be expandable.");

                var grid = findChild(category, "0");
                verify(grid, "Could not find the category renderer.");

                compare(grid.height, grid.expandedHeight, "Only category should always be expanded");
            }

            function openPreview(category, delegate) {
                if (category === undefined) category = 0;
                if (delegate === undefined) delegate = 0;
                tryCompareFunction(function() {
                                        var cardGrid = findChild(genericScopeView, "dashCategory"+category);
                                        if (cardGrid != null) {
                                            var tile = findChild(cardGrid, "delegate"+delegate);
                                            return tile != null;
                                        }
                                        return false;
                                    },
                                    true);
                var tile = findChild(findChild(genericScopeView, "dashCategory"+category), "delegate"+delegate);
                waitForRendering(tile);
                mouseClick(tile);
                tryCompare(testCase.subPageLoader, "open", true);
                tryCompare(testCase.subPageLoader, "x", 0);
                tryCompare(findChild(genericScopeView, "categoryListView"), "visible", false);
            }

            function closePreview() {
                tryCompare(testCase.subPageLoader, "x", 0);
                var closePreviewMouseArea = findChild(subPageLoader.item, "pageHeader");
                mouseClick(closePreviewMouseArea, units.gu(2), units.gu(2));

                tryCompare(testCase.subPageLoader, "open", false);
                tryCompare(testCase.subPageLoader, "visible", false);
                var categoryListView = findChild(genericScopeView, "categoryListView");
                tryCompare(categoryListView, "visible", true);
                tryCompare(categoryListView, "x", 0);
            }

            function test_previewOpenClose() {
                tryCompare(testCase.subPageLoader, "open", false);
                tryCompare(testCase.subPageLoader, "visible", false);

                var categoryListView = findChild(genericScopeView, "categoryListView");
                categoryListView.positionAtBeginning();

                openPreview();
                closePreview();
            }

            function test_tryOpenNullPreview() {
                genericScopeView.scope = scopes.getScope("NullPreviewScope");

                tryCompareFunction(function() {
                                        var cardGrid = findChild(genericScopeView, 0);
                                        if (cardGrid != null) {
                                            var tile = findChild(cardGrid, 0);
                                            return tile != null;
                                        }
                                        return false;
                                    },
                                    true);
                var tile = findChild(findChild(genericScopeView, 0), 0);

                tryCompare(testCase.subPageLoader, "open", false);
                tryCompare(testCase.subPageLoader, "visible", false);

                mouseClick(tile);

                tryCompare(testCase.subPageLoader, "open", false);
                tryCompare(testCase.subPageLoader, "visible", false);

                mousePress(tile);
                tryCompare(testCase.subPageLoader, "open", false);
                tryCompare(testCase.subPageLoader, "visible", false);
                mouseRelease(tile);
            }

            function test_showPreviewCarousel() {
                var category = scrollToCategory("dashCategory1");

                tryCompare(testCase.subPageLoader, "open", false);

                var tile = findChild(category, "carouselDelegate1");
                verify(tile, "Could not find delegate");

                mouseClick(tile);
                tryCompare(tile, "explicitlyScaled", true);
                mouseClick(tile);
                tryCompare(testCase.subPageLoader, "open", true);
                tryCompare(testCase.subPageLoader, "x", 0);

                closePreview();

                mousePress(tile);
                tryCompare(testCase.subPageLoader, "open", true);
                tryCompare(testCase.subPageLoader, "x", 0);
                mouseRelease(tile);

                closePreview();
            }

            function test_showPreviewHorizontalList() {
                var category = scrollToCategory("dashCategory18");

                tryCompare(testCase.subPageLoader, "open", false);

                tryCompareFunction(function() { return findChild(category, "delegate1") != null; }, true);
                var tile = findChild(category, "delegate1");

                mouseClick(tile);
                tryCompare(testCase.subPageLoader, "open", true);
                tryCompare(testCase.subPageLoader, "x", 0);

                closePreview();

                mousePress(tile);
                tryCompare(testCase.subPageLoader, "open", true);
                tryCompare(testCase.subPageLoader, "x", 0);
                mouseRelease(tile);

                closePreview();
            }

            function test_previewCycle() {
                var categoryListView = findChild(genericScopeView, "categoryListView");
                categoryListView.positionAtBeginning();

                tryCompare(testCase.subPageLoader, "open", false);

                openPreview();
                var previewListViewList = findChild(subPageLoader.item, "listView");

                // flick to the next previews
                tryCompare(testCase.subPageLoader, "count", 15);
                for (var i = 1; i < testCase.subPageLoader.count; ++i) {
                    mouseFlick(testCase.subPageLoader.item, testCase.subPageLoader.width - units.gu(1),
                                                testCase.subPageLoader.height / 2,
                                                units.gu(2),
                                                testCase.subPageLoader.height / 2);
                    tryCompare(previewListViewList, "moving", false);
                    tryCompare(testCase.subPageLoader.currentItem, "objectName", "preview" + i);
                }
                closePreview();
            }

            function test_settingsOpenClose() {
                waitForRendering(genericScopeView);
                verify(header, "Could not find the header.");
                var innerHeader = findChild(header, "innerPageHeader");
                verify(innerHeader, "Could not find the inner header");

                // open
                tryCompare(testCase.subPageLoader, "open", false);
                tryCompare(testCase.subPageLoader, "visible", false);
                var settings = findChild(innerHeader, "settings_action_button");
                mouseClick(settings);
                tryCompare(testCase.subPageLoader, "open", true);
                tryCompareFunction(function() { return (String(subPageLoader.source)).indexOf("ScopeSettingsPage.qml") != -1; }, true);
                tryCompare(genericScopeView, "subPageShown", true);
                compare(testCase.subPageLoader.subPage, "settings");
                tryCompare(testCase.subPageLoader, "x", 0);

                // close
                var settingsHeader = findChild(testCase.subPageLoader.item, "pageHeader");
                mouseClick(settingsHeader, units.gu(2), units.gu(2));
                tryCompare(testCase.subPageLoader, "open", false);
                tryCompare(genericScopeView, "subPageShown", false);
                var categoryListView = findChild(genericScopeView, "categoryListView");
                tryCompare(categoryListView, "x", 0);
                tryCompare(testCase.subPageLoader, "visible", false);
                tryCompare(testCase.subPageLoader, "source", "");
            }

            function test_header_style_data() {
                return [
                    { tag: "Default", index: 0, foreground: UbuntuColors.darkGrey, background: "color:///#f5f5f5", logo: "" },
                    { tag: "Foreground", index: 1, foreground: "yellow", background: "color:///#f5f5f5", logo: "" },
                    { tag: "Logo+Background", index: 2, foreground: UbuntuColors.darkGrey, background: "gradient:///lightgrey/grey",
                      logo: Qt.resolvedUrl("../Dash/tst_PageHeader/logo-ubuntu-orange.svg") },
                ];
            }

            function test_header_style(data) {
                genericScopeView.scope = scopes.getScope(data.index);
                waitForRendering(genericScopeView);
                verify(header, "Could not find the header.");

                var innerHeader = findChild(header, "innerPageHeader");
                verify(innerHeader, "Could not find the inner header");
                verify(Qt.colorEqual(innerHeader.config.foregroundColor, data.foreground),
                       "Foreground color not equal: %1 != %2".arg(innerHeader.config.foregroundColor).arg(data.foreground));

                var background = findChild(header, "headerBackground");
                verify(background, "Could not find the background");
                compare(background.style, data.background);

                var image = findChild(genericScopeView, "titleImage");
                if (data.logo == "") expectFail(data.tag, "Title image should not exist.");
                verify(image, "Could not find the title image.");
                compare(image.source, data.logo, "Title image has the wrong source");
            }

            function test_seeAllTwoCategoriesScenario1() {
                mockScope.setId("mockScope");
                mockScope.setName("Mock Scope");
                mockScope.categories.setCount(2);
                mockScope.categories.resultModel(0).setResultCount(50);
                mockScope.categories.resultModel(1).setResultCount(15);
                mockScope.categories.setLayout(0, "grid");
                mockScope.categories.setLayout(1, "grid");
                mockScope.categories.setHeaderLink(0, "");
                mockScope.categories.setHeaderLink(1, "");
                genericScopeView.scope = mockScope;
                waitForRendering(genericScopeView.categoryView);

                var category0 = findChild(genericScopeView, "dashCategory0")
                var seeAll0 = findChild(category0, "seeAll")

                waitForRendering(seeAll0);
                verify(category0.expandable);
                verify(!category0.expanded);

                mouseClick(seeAll0);
                verify(category0.expanded);
                tryCompare(category0, "height", category0.item.expandedHeight + seeAll0.height);
<<<<<<< HEAD
                tryCompare(genericScopeView.categoryView, "contentY", units.gu(9));
=======
                tryCompare(genericScopeView.categoryView, "contentY", units.gu(13));
>>>>>>> a19df9d9

                scrollToEnd();

                tryCompareFunction(function() { return findChild(genericScopeView, "dashCategory1") !== null; }, true);
                var category1 = findChild(genericScopeView, "dashCategory1")
                var seeAll1 = findChild(category1, "seeAll")
                verify(category1.expandable);
                verify(!category1.expanded);

                mouseClick(seeAll1);
                verify(!category0.expanded);
                verify(category1.expanded);
                tryCompare(category1, "height", category1.item.expandedHeight + seeAll1.height);
                tryCompareFunction(function() {
                    return genericScopeView.categoryView.contentY + category1.y + category1.height
                           == genericScopeView.categoryView.contentHeight;}
                    , true);
            }

            function test_seeAllTwoCategoriesScenario2() {
                mockScope.setId("mockScope");
                mockScope.setName("Mock Scope");
                mockScope.categories.setCount(2);
                mockScope.categories.resultModel(0).setResultCount(15);
                mockScope.categories.resultModel(1).setResultCount(50);
                mockScope.categories.setLayout(0, "grid");
                mockScope.categories.setLayout(1, "grid");
                mockScope.categories.setHeaderLink(0, "");
                mockScope.categories.setHeaderLink(1, "");
                genericScopeView.scope = mockScope;
                waitForRendering(genericScopeView.categoryView);

                var category0 = findChild(genericScopeView, "dashCategory0")
                var seeAll0 = findChild(category0, "seeAll")

                waitForRendering(seeAll0);
                verify(category0.expandable);
                verify(!category0.expanded);

                mouseClick(seeAll0);
                verify(category0.expanded);
                tryCompare(category0, "height", category0.item.expandedHeight + seeAll0.height);

                scrollToEnd();

                var category1 = findChild(genericScopeView, "dashCategory1")
                var seeAll1 = findChild(category1, "seeAll")
                verify(category1.expandable);
                verify(!category1.expanded);

                mouseClick(seeAll1);
                verify(!category0.expanded);
                verify(category1.expanded);
                tryCompare(category1, "height", category1.item.expandedHeight + seeAll1.height);
                tryCompare(category1, "y", units.gu(5));
            }

            function test_favorite_data() {
                return [
                    { tag: "People", id: "MockScope1", favorite: true },
                    { tag: "Music", id: "MockScope2", favorite: false },
                    { tag: "Apps", id: "clickscope", favorite: true },
                ];
            }

            function test_favorite(data) {
                genericScopeView.scope = scopes.getScopeFromAll(data.id);
                waitForRendering(genericScopeView);
                verify(header, "Could not find the header.");

                compare(genericScopeView.scope.favorite, data.favorite, "Unexpected initial favorite value");

                var innerHeader = findChild(header, "innerPageHeader");
                verify(innerHeader, "Could not find the inner header");

                expectFail("Apps", "Click scope should not have a favorite button");
                var favoriteAction = findChild(innerHeader, "favorite_action_button");
                verify(favoriteAction, "Could not find the favorite action.");
                mouseClick(favoriteAction);

                tryCompare(genericScopeView.scope, "favorite", !data.favorite);

                genericScopeView.scope = !genericScopeView.scope;
            }

            function test_pullToRefresh() {
                waitForRendering(genericScopeView)

                mouseFlick(genericScopeView,
                           genericScopeView.width/2, units.gu(10),
                           genericScopeView.width/2, units.gu(80),
                           true, false)

                var pullToRefresh = findChild(genericScopeView, "pullToRefresh")
                tryCompare(pullToRefresh, "releaseToRefresh", true)

                spy.target = genericScopeView.scope
                spy.signalName = "refreshed"

                mouseRelease(genericScopeView)
                tryCompare(pullToRefresh, "releaseToRefresh", false)

                spy.wait()
                compare(spy.count, 1)
            }

            function test_item_noninteractive() {
                waitForRendering(genericScopeView);

                var categoryListView = findChild(genericScopeView, "categoryListView");
                waitForRendering(categoryListView);

                var category0 = findChild(categoryListView, "dashCategory0");
                waitForRendering(category0);

                var cardTool = findChild(category0, "cardTool");
                cardTool.template["non-interactive"] = true;
                cardTool.templateChanged();

                var category0 = findChild(categoryListView, "dashCategory0");
                waitForRendering(category0);

                var cardGrid = category0.item;
                compare(cardGrid.cardTool.template["non-interactive"], true);

                var item0 = findChild(cardGrid, "delegate0");
                waitForRendering(item0);
                compare(item0.enabled, false);
                var touchdown = findChild(item0, "touchdown");

                compare(touchdown.visible, false);
                mousePress(item0);
                compare(touchdown.visible, false);
                mouseRelease(item0);

                cardTool.template["non-interactive"] = false;
                cardTool.templateChanged();
                compare(cardGrid.cardTool.template["non-interactive"], false);

                waitForRendering(category0);
                item0 = findChild(cardGrid, "delegate0");
                compare(item0.enabled, true);
                var touchdown = findChild(item0, "touchdown");

                compare(touchdown.visible, false);
                mousePress(item0);
                compare(touchdown.visible, true);
                mouseRelease(item0);
                compare(touchdown.visible, false);
                closePreview();
            }

            function test_carousel_borderSource() {
                var category = scrollToCategory("dashCategory1");
                var tile = findChild(category, "carouselDelegate0");
                tryCompareFunction(function() { return findChild(tile, "artShapeLoader") !== null; }, true);
                var artShapeLoader = findChild(tile, "artShapeLoader");
                var shape = findChildsByType(artShapeLoader, "UCUbuntuShape");
                compare(shape.borderSource, undefined);
            }
        }
    }
}<|MERGE_RESOLUTION|>--- conflicted
+++ resolved
@@ -500,11 +500,7 @@
                 mouseClick(seeAll0);
                 verify(category0.expanded);
                 tryCompare(category0, "height", category0.item.expandedHeight + seeAll0.height);
-<<<<<<< HEAD
                 tryCompare(genericScopeView.categoryView, "contentY", units.gu(9));
-=======
-                tryCompare(genericScopeView.categoryView, "contentY", units.gu(13));
->>>>>>> a19df9d9
 
                 scrollToEnd();
 

/*
 * Copyright 2013 Canonical Ltd.
 *
 * This program is free software; you can redistribute it and/or modify
 * it under the terms of the GNU General Public License as published by
 * the Free Software Foundation; version 3.
 *
 * This program is distributed in the hope that it will be useful,
 * but WITHOUT ANY WARRANTY; without even the implied warranty of
 * MERCHANTABILITY or FITNESS FOR A PARTICULAR PURPOSE.  See the
 * GNU General Public License for more details.
 *
 * You should have received a copy of the GNU General Public License
 * along with this program.  If not, see <http://www.gnu.org/licenses/>.
 */

import QtQuick 2.0
import QtTest 1.0
import Unity 0.1
import ".."
import "../../../qml/Dash"
import "../../../qml/Components"
import Ubuntu.Components 0.1
import Unity.Test 0.1 as UT

Item {
    id: shell
    width: units.gu(120)
    height: units.gu(80)

    Scopes {
        id: scopes

        onLoadedChanged: {
            genericScopeView.scope = scopes.get(2)
        }
    }

    property Item applicationManager: Item {
        signal sideStageFocusedApplicationChanged()
        signal mainStageFocusedApplicationChanged()
    }

    DashContentOpenEffect {
        id: openEffect
        previewListView: previewListView
        sourceItem: genericScopeView
    }

    PageHeaderLabel {
        id: pageHeader
        searchHistory: SearchHistoryModel {}
    }

    GenericScopeView {
        id: genericScopeView
        anchors.fill: parent
        previewListView: previewListView
        openEffect: openEffect
        pageHeader: pageHeader
        tabBarHeight: pageHeader.implicitHeight

        UT.UnityTestCase {
            name: "GenericScopeView"
            when: scopes.loaded

            function init() {
                shell.width = units.gu(120)
                genericScopeView.categoryView.positionAtBeginning();
                tryCompare(genericScopeView.categoryView.contentY, 0)
            }

            function test_isCurrent() {
                genericScopeView.isCurrent = true
                pageHeader.searchQuery = "test"
                previewListView.open = true
                genericScopeView.isCurrent = false
                tryCompare(pageHeader, "searchQuery", "")
                tryCompare(previewListView, "open", false);
            }

            function test_showDash() {
                previewListView.open = true;
                tryCompare(openEffect, "live", true);
                scopes.get(2).showDash();
                tryCompare(previewListView, "open", false);
                tryCompare(openEffect, "live", true);
            }

            function test_hideDash() {
                previewListView.open = true;
                scopes.get(2).hideDash();
                tryCompare(previewListView, "open", false);
                tryCompare(openEffect, "gap", 0);
            }

            function openPreview(filterGridName, willOpen) {
                if (filterGridName === undefined)
                    filterGridName = "0";
                if (willOpen === undefined)
                    willOpen = true;
                tryCompareFunction(function() {
                                        var filterGrid = findChild(genericScopeView, filterGridName);
                                        if (filterGrid != null) {
                                            var tile = findChild(filterGrid, "delegate0");
                                            return tile != null;
                                        }
                                        return false;
                                   },
                                   true);
                var tile = findChild(findChild(genericScopeView, filterGridName), "delegate0");
                mouseClick(tile, tile.width / 2, tile.height / 2);
                tryCompare(previewListView, "open", willOpen);
                tryCompare(openEffect, "gap", willOpen ? 1 : 0);
            }

            function checkArrowPosition(index) {
                tryCompareFunction(function() {
                                       var tile = findChild(findChild(genericScopeView, "0"), "delegate" + index);
                                       return tile != null;
                                   },
                                   true);
                var tile = findChild(findChild(genericScopeView, "0"), "delegate" + index);
                var tileCenter = tile.x + tile.width/2;
                var pointerArrow = findChild(previewListView, "pointerArrow");
                var pointerArrowCenter = pointerArrow.x + pointerArrow.width/2;
                compare(pointerArrowCenter, tileCenter, "Pointer did not move to tile");
            }

            function closePreview() {
                var closePreviewMouseArea = findChild(genericScopeView, "closePreviewMouseArea");
                mouseClick(closePreviewMouseArea, closePreviewMouseArea.width / 2, closePreviewMouseArea.height / 2);

                tryCompare(previewListView, "open", false);
                tryCompare(openEffect, "gap", 0);

                var categoryListView = findChild(genericScopeView, "categoryListView");
                categoryListView.flick(0, units.gu(200));
                tryCompare(categoryListView, "flicking", false);
            }

            function test_previewOpenClose() {
                tryCompare(previewListView, "open", false);
                var categoryListView = findChild(genericScopeView, "categoryListView");
                categoryListView.positionAtBeginning();

                openPreview();

                // check for it opening successfully
                var currentPreviewItem = findChild(previewListView, "previewLoader0");
                tryCompareFunction(function() {
                                       var parts = currentPreviewItem.source.toString().split("/");
                                       var name = parts[parts.length - 1];
                                       return name == "DashPreviewPlaceholder.qml";
                                   },
                                   true);
                tryCompareFunction(function() {
                                       var parts = currentPreviewItem.source.toString().split("/");
                                       var name = parts[parts.length - 1];
                                       return name == "GenericPreview.qml";
                                   },
                                   true);
                tryCompare(currentPreviewItem, "progress", 1);
                tryCompare(previewListView, "open", true);

                closePreview();
                tryCompare(previewListView, "open", false);
            }

            function test_hiddenPreviewOpen() {
                var categoryListView = findChild(genericScopeView, "categoryListView");
                categoryListView.positionAtBeginning();
                waitForRendering(categoryListView);
                categoryListView.flick(0, -units.gu(60));
                tryCompare(categoryListView.flicking, false);

                var tile = findChild(findChild(genericScopeView, "0"), "delegate0");
                mouseClick(tile, tile.width / 2, tile.height - 1);
                tryCompare(openEffect, "gap", 1);

                verify(openEffect.positionPx >= pageHeader.height + categoryListView.stickyHeaderHeight);
            }

            function test_previewCycle() {
                var categoryListView = findChild(genericScopeView, "categoryListView");
                categoryListView.positionAtBeginning();

                tryCompare(previewListView, "open", false);
                tryCompare(openEffect, "gap", 0);

                openPreview();

                // wait for it to be loaded
                var currentPreviewItem = findChild(previewListView, "previewLoader0");
                tryCompareFunction(function() {
                                       var parts = currentPreviewItem.source.toString().split("/");
                                       var name = parts[parts.length - 1];
                                       return name == "GenericPreview.qml";
                                   },
                                   true);
                tryCompare(currentPreviewItem, "progress", 1);
                waitForRendering(currentPreviewItem);

                checkArrowPosition(0);

                // flick to the next previews
                tryCompare(previewListView, "count", 15);
                for (var i = 1; i < previewListView.count; ++i) {

                    mouseFlick(previewListView, previewListView.width - units.gu(1),
                                                previewListView.height / 2,
                                                units.gu(2),
                                                previewListView.height / 2);

                    // wait for it to be loaded
                    var nextPreviewItem = findChild(previewListView, "previewLoader" + i);
                    tryCompareFunction(function() {
                                           var parts = nextPreviewItem.source.toString().split("/");
                                           var name = parts[parts.length - 1];
                                           return name == "GenericPreview.qml";
                                       },
                                       true);
                    tryCompare(nextPreviewItem, "progress", 1);
                    waitForRendering(nextPreviewItem);
                    tryCompareFunction(function() {return nextPreviewItem.item !== null}, true);

                    checkArrowPosition(i);

                    // Make sure only the new one has isCurrent set to true
                    compare(nextPreviewItem.item.isCurrent, true);

                    if (currentPreviewItem.item !== undefined && currentPreviewItem.item !== null) {
                        compare(currentPreviewItem.item.isCurrent, false);
                    }

                    currentPreviewItem = nextPreviewItem;
                }
                closePreview();
            }

            function test_show_spinner() {
                var categoryListView = findChild(genericScopeView, "categoryListView");
                waitForRendering(categoryListView);
                categoryListView.contentY = units.gu(13);
                openPreview();
                var previewLoader = findChild(previewListView, "previewLoader0");
                compare(previewLoader.source.toString().split("/").pop(), "DashPreviewPlaceholder.qml");
                compare(categoryListView.contentY, 0)
                tryCompare(previewLoader, "progress", 1.0);
                tryCompareFunction(function() { return previewLoader.item != undefined; }, true);

                previewLoader.item.showProcessingAction = true;
                var waitingForAction = findChild(previewListView, "waitingForActionMouseArea");
                tryCompare(waitingForAction, "enabled", true);
                previewLoader.closePreviewSpinner();
                tryCompare(waitingForAction, "enabled", false);

                closePreview();
            }

            function test_changeScope() {
                genericScopeView.scope.searchQuery = "test"
                genericScopeView.scope = scopes.get(1)
                genericScopeView.scope = scopes.get(2)
                tryCompare(genericScopeView.scope, "searchQuery", "")
            }

            function test_filter_expand_collapse() {
                // wait for the item to be there
                tryCompareFunction(function() { return findChild(genericScopeView, "dashSectionHeader0") != null; }, true);

                var header = findChild(genericScopeView, "dashSectionHeader0")
                var category = findChild(genericScopeView, "dashCategory0")

                waitForRendering(header);
                verify(category.expandable);
                verify(category.filtered);

                var initialHeight = category.height;
                var middleHeight;
                mouseClick(header, header.width / 2, header.height / 2);
                tryCompareFunction(function() { middleHeight = category.height; return category.height > initialHeight; }, true);
                tryCompare(category, "filtered", false);
                verify(category.height > middleHeight);

                mouseClick(header, header.width / 2, header.height / 2);
                verify(category.expandable);
                tryCompare(category, "filtered", true);
            }

            function test_getRendererCarouselGridFallback() {
                var rendererId = "carousel"
                var contentType = ""
                var rendererHint = ""
                var results = new Object()

                results.count = 7
                var renderer = genericScopeView.getRenderer(rendererId, contentType, rendererHint, results)
                compare(renderer, "Generic/GenericCarousel.qml")

                results.count = 6
                renderer = genericScopeView.getRenderer(rendererId, contentType, rendererHint, results)
                compare(renderer, "Generic/GenericFilterGrid.qml")
            }

            function test_showPreviewCarousel() {
                tryCompareFunction(function() { return findChild(genericScopeView, "carouselDelegate") != null; }, true);
                var tile = findChild(genericScopeView, "carouselDelegate");
                mouseClick(tile, tile.width / 2, tile.height / 2);
                tryCompare(openEffect, "gap", 1);

                // check for it opening successfully
                var currentPreviewItem = findChild(previewListView, "previewLoader0");
                tryCompareFunction(function() {
                                       var parts = currentPreviewItem.source.toString().split("/");
                                       var name = parts[parts.length - 1];
                                       return name == "DashPreviewPlaceholder.qml";
                                   },
                                   true);
                tryCompareFunction(function() {
                                       var parts = currentPreviewItem.source.toString().split("/");
                                       var name = parts[parts.length - 1];
                                       return name == "GenericPreview.qml";
                                   },
                                   true);
                tryCompare(currentPreviewItem, "progress", 1);
                tryCompare(previewListView, "open", true);

                closePreview();
                tryCompare(previewListView, "open", false);
            }

            function test_filter_expand_expand_collapse() {
                // wait for the item to be there
                tryCompareFunction(function() { return findChild(genericScopeView, "dashSectionHeaderapplications.scope") != null; }, true);

                var categoryListView = findChild(genericScopeView, "categoryListView");
                categoryListView.contentY = categoryListView.height;

                var header2 = findChild(genericScopeView, "dashSectionHeaderapplications.scope")
                var category2 = findChild(genericScopeView, "dashCategoryapplications.scope")
                var category2FilterGrid = category2.children[0].children[0].children[0];
                verify(UT.Util.isInstanceOf(category2FilterGrid, "FilterGrid"));

                waitForRendering(header2);
                verify(category2.expandable);
                verify(category2.filtered);

                mouseClick(header2, header2.width / 2, header2.height / 2);
                tryCompare(category2, "filtered", false);
                tryCompare(category2FilterGrid, "filter", false);

                categoryListView.positionAtBeginning();

                // wait for the header0 to be on its position
                tryCompareFunction(
                    function() {
                        var header0 = findChild(genericScopeView, "dashSectionHeader0")
                        return header0.y == pageHeader.height;
                    },
                    true);

                var header0 = findChild(genericScopeView, "dashSectionHeader0")
                var category0 = findChild(genericScopeView, "dashCategory0")
                mouseClick(header0, header0.width / 2, header0.height / 2);
                tryCompare(category0, "filtered", false);
                tryCompare(category2, "filtered", true);
                tryCompare(category2FilterGrid, "filter", true);
                mouseClick(header0, header0.width / 2, header0.height / 2);
                tryCompare(category0, "filtered", true);
                tryCompare(category2, "filtered", true);
<<<<<<< HEAD
            }

            function test_bug1271676_no_move_y_no_preview() {
                waitForRendering(genericScopeView);
                var categoryListView = findChild(genericScopeView, "categoryListView");
                waitForRendering(categoryListView);
                tryCompareFunction(function() { return findChild(genericScopeView, "dashCategoryapplications.scope") != null; }, true);
                var category = findChild(genericScopeView, "dashCategoryapplications.scope")
                categoryListView.contentY = category.y;
                waitForRendering(categoryListView);
                var contentYBefore = categoryListView.contentY
                openPreview("applications.scope", false); // This actually doesn't open anything because we
                                                          // have code so that the item of installed
                                                          // does activate instead of preview and never shows a preview
                compare(categoryListView.contentY, contentYBefore);
=======
>>>>>>> 775d0023
            }

            function test_narrow_delegate_ranges_expand() {
                tryCompareFunction(function() { return findChild(genericScopeView, "dashCategory0") != undefined; }, true);
                var category = findChild(genericScopeView, "dashCategory0")
                tryCompare(category, "filtered", true);

                shell.width = units.gu(20)
                var categoryListView = findChild(genericScopeView, "categoryListView");
                categoryListView.contentY = units.gu(20);
                var header0 = findChild(genericScopeView, "dashSectionHeader0")
                mouseClick(header0, header0.width / 2, header0.height / 2);
                tryCompare(category, "filtered", false);
                tryCompare(category.item, "delegateCreationEnd", category.item.delegateCreationBegin + genericScopeView.height);
                mouseClick(header0, header0.width / 2, header0.height / 2);
                tryCompare(category, "filtered", true);
            }
        }
    }

    PreviewListView {
        id: previewListView
        anchors.fill: parent
        openEffect: openEffect
        categoryView: genericScopeView.categoryView
        scope: genericScopeView.scope
    }
}<|MERGE_RESOLUTION|>--- conflicted
+++ resolved
@@ -369,7 +369,6 @@
                 mouseClick(header0, header0.width / 2, header0.height / 2);
                 tryCompare(category0, "filtered", true);
                 tryCompare(category2, "filtered", true);
-<<<<<<< HEAD
             }
 
             function test_bug1271676_no_move_y_no_preview() {
@@ -385,8 +384,6 @@
                                                           // have code so that the item of installed
                                                           // does activate instead of preview and never shows a preview
                 compare(categoryListView.contentY, contentYBefore);
-=======
->>>>>>> 775d0023
             }
 
             function test_narrow_delegate_ranges_expand() {

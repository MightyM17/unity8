--- conflicted
+++ resolved
@@ -16,11 +16,7 @@
 
 .pragma library
 
-<<<<<<< HEAD
-var components = ["title", "art", "subtitle", "mascot", "emblem", "old-price", "price", "alt-price", "rating", "alt-rating", "summary", "overlayColor"]
-=======
-var components = ["title", "art", "subtitle", "mascot", "emblem", "old-price", "price", "alt-price", "rating", "alt-rating", "summary", "attributes"]
->>>>>>> 68971ec1
+var components = ["title", "art", "subtitle", "mascot", "emblem", "old-price", "price", "alt-price", "rating", "alt-rating", "summary", "attributes", "overlayColor"]
 
 var defaultLayout = ' \
 { \
@@ -65,13 +61,9 @@
   "art": "art", \
   "subtitle": "subtitle", \
   "mascot": "mascot", \
-<<<<<<< HEAD
   "overlayColor": "overlayColor", \
   "summary": "summary" \
-=======
-  "summary": "summary", \
   "attributes": "attributes" \
->>>>>>> 68971ec1
 }'
 
 

/*
 * Copyright (C) 2013 Canonical, Ltd.
 *
 * This program is free software; you can redistribute it and/or modify
 * it under the terms of the GNU General Public License as published by
 * the Free Software Foundation; version 3.
 *
 * This program is distributed in the hope that it will be useful,
 * but WITHOUT ANY WARRANTY; without even the implied warranty of
 * MERCHANTABILITY or FITNESS FOR A PARTICULAR PURPOSE.  See the
 * GNU General Public License for more details.
 *
 * You should have received a copy of the GNU General Public License
 * along with this program.  If not, see <http://www.gnu.org/licenses/>.
 */

.pragma library

var components = ["title", "art", "subtitle", "mascot", "emblem", "old-price", "price", "alt-price", "rating", "alt-rating", "summary", "attributes", "overlayColor"]

var defaultLayout = ' \
{ \
  "schema-version": 1, \
  "template": { \
    "category-layout": "grid", \
    "card-layout": "vertical", \
    "card-size": "medium", \
    "overlay-mode": null, \
    "collapsed-rows": 2 \
  }, \
  "components": { \
    "title": null, \
    "art": { \
        "aspect-ratio": 1.0 \
    }, \
    "subtitle": null, \
    "overlayColor": null, \
    "mascot": null, \
    "emblem": null, \
    "old-price": null, \
    "price": null, \
    "alt-price": null, \
    "rating": { \
      "type": "stars", \
      "range": [0, 5], \
      "full": "image://theme/rating-star-full", \
      "half": "image://theme/rating-star-half", \
      "empty": "image://theme/rating-star-empty" \
    }, \
    "alt-rating": null, \
    "summary": null, \
    "attributes": { "max-count": 2 } \
  }, \
  "resources": {} \
}'

var fullMapping = ' \
{ \
  "title": "title", \
  "art": "art", \
  "subtitle": "subtitle", \
  "mascot": "mascot", \
<<<<<<< HEAD
  "emblem": "emblem", \
=======
  "overlayColor": "overlayColor", \
>>>>>>> 8705631a
  "summary": "summary", \
  "attributes": "attributes" \
}'


function tryParse(json, errorLabel) {
    var o = undefined;
    if (errorLabel !== undefined) {
        errorLabel.text = "";
    }
    try {
        o = JSON.parse(json)
    } catch(err) {
        if (errorLabel !== undefined) {
            errorLabel.text = err + "";
        } else {
            console.debug(err);
        }
    }
    return o;
}

function mapData(json, layout, errorLabel) {
    var o = tryParse(json, errorLabel);
    var d = undefined;

    if (o !== undefined) {
        d = Object();
        for (var k in components) {
            try {
                if (typeof layout[components[k]] == "object") {
                    d[components[k]] = o[layout[components[k]]['field']];
                } else {
                    d[components[k]] = o[layout[components[k]]];
                }
            } catch(err) {
                d[components[k]] = undefined;
            }
        }
    }
    return d;
}

function update(object, overrides) {
    for (var k in overrides) {
        if (typeof object[k] == "string" && typeof overrides[k] == "object") {
            if (!overrides[k].hasOwnProperty('field')) overrides[k]['field'] = object[k];
        }
        if (object[k] === null) {
            object[k] = overrides[k];
        } else if (typeof object[k] == "object" && typeof overrides[k] == "string") {
            object[k]['field'] = overrides[k];
        } else if (typeof object[k] == "object") {
            update(object[k], overrides[k]);
        } else {
            object[k] = overrides[k];
        }
    }
    return object;
}<|MERGE_RESOLUTION|>--- conflicted
+++ resolved
@@ -60,11 +60,8 @@
   "art": "art", \
   "subtitle": "subtitle", \
   "mascot": "mascot", \
-<<<<<<< HEAD
   "emblem": "emblem", \
-=======
   "overlayColor": "overlayColor", \
->>>>>>> 8705631a
   "summary": "summary", \
   "attributes": "attributes" \
 }'

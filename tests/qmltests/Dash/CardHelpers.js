--- conflicted
+++ resolved
@@ -60,13 +60,9 @@
   "art": "art", \
   "subtitle": "subtitle", \
   "mascot": "mascot", \
-<<<<<<< HEAD
   "emblem": "emblem", \
-  "summary": "summary" \
-=======
   "summary": "summary", \
   "attributes": "attributes" \
->>>>>>> 68971ec1
 }'
 
 

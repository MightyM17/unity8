﻿/*
 * Copyright 2013 Canonical Ltd.
 *
 * This program is free software; you can redistribute it and/or modify
 * it under the terms of the GNU General Public License as published by
 * the Free Software Foundation; version 3.
 *
 * This program is distributed in the hope that it will be useful,
 * but WITHOUT ANY WARRANTY; without even the implied warranty of
 * MERCHANTABILITY or FITNESS FOR A PARTICULAR PURPOSE.  See the
 * GNU General Public License for more details.
 *
 * You should have received a copy of the GNU General Public License
 * along with this program.  If not, see <http://www.gnu.org/licenses/>.
 */

import QtQuick 2.0
import QtTest 1.0
import "../../../Dash"
import Ubuntu.Components 0.1
import Unity 0.1
import Unity.Test 0.1 as UT

Item {
    id: shell
    width: units.gu(40)
    height: units.gu(80)

    property ListModel searchHistory: ListModel {}

<<<<<<< HEAD
    property var scope_status: {
        'MockScope1': { 'movementStarted': 0, 'positionedAtBeginning': 0 },
        'MockScope2': { 'movementStarted': 0, 'positionedAtBeginning': 0 },
        'MockScope3': { 'movementStarted': 0, 'positionedAtBeginning': 0 },
        'MockScope4': { 'movementStarted': 0, 'positionedAtBeginning': 0 },
        'MockScope5': { 'movementStarted': 0, 'positionedAtBeginning': 0 }
=======
    property var lensStatus: {
        'MockLens1': { 'movementStarted': 0, 'positionedAtBeginning': 0 },
        'MockLens2': { 'movementStarted': 0, 'positionedAtBeginning': 0 },
        'MockLens3': { 'movementStarted': 0, 'positionedAtBeginning': 0 },
        'MockLens4': { 'movementStarted': 0, 'positionedAtBeginning': 0 },
        'MockLens5': { 'movementStarted': 0, 'positionedAtBeginning': 0 }
>>>>>>> fe7ed421
    }

    Scopes {
        id: scopesModel
    }

    DashContent {
        id: dashContent
        anchors.fill: parent

        model: scopesModel
        scopes : scopesModel

<<<<<<< HEAD
        scopeDelegateMapping: { "MockScope3" : "../tests/qmltests/Dash/qml/fake_scopeView3.qml",
                               "MockScope2" : "../tests/qmltests/Dash/qml/fake_scopeView2.qml",
                               "MockScope1" : "../tests/qmltests/Dash/qml/fake_scopeView1.qml",
                               "MockScope4" : "../tests/qmltests/Dash/qml/fake_scopeView4.qml"
                             }

        genericScope: "../tests/qmltests/Dash/qml/fake_generic_scopeView.qml"
    }

    function clear_scope_status() {
        scope_status["MockScope1"].movementStarted = 0;
        scope_status["MockScope1"].positionedAtBeginning = 0;

        scope_status["MockScope2"].movementStarted = 0;
        scope_status["MockScope2"].positionedAtBeginning = 0;

        scope_status["MockScope3"].movementStarted = 0;
        scope_status["MockScope3"].positionedAtBeginning = 0;

        scope_status["MockScope4"].movementStarted = 0;
        scope_status["MockScope4"].positionedAtBeginning = 0;

        scope_status["MockScope5"].movementStarted = 0;
        scope_status["MockScope5"].positionedAtBeginning = 0;
    }

    SignalSpy {
        id: scopeLoaded_spy
        target: dash_content
        signalName: "scopeLoaded"
=======
        lensMapper : lensDelegateMapper
    }

    LensDelegateMapper {
        id: lensDelegateMapper
        lensDelegateMapping: {
            "MockLens1": "../tests/qmltests/Dash/qml/fake_lensView1.qml",
            "MockLens2": "../tests/qmltests/Dash/qml/fake_lensView2.qml",
            "MockLens3": "../tests/qmltests/Dash/qml/fake_lensView3.qml",
            "MockLens4": "../tests/qmltests/Dash/qml/fake_lensView4.qml"
        }
        genericLens: "../tests/qmltests/Dash/qml/fake_generic_lensView.qml"
    }

    function clear_lens_status() {
        lensStatus["MockLens1"].movementStarted = 0;
        lensStatus["MockLens1"].positionedAtBeginning = 0;

        lensStatus["MockLens2"].movementStarted = 0;
        lensStatus["MockLens2"].positionedAtBeginning = 0;

        lensStatus["MockLens3"].movementStarted = 0;
        lensStatus["MockLens3"].positionedAtBeginning = 0;

        lensStatus["MockLens4"].movementStarted = 0;
        lensStatus["MockLens4"].positionedAtBeginning = 0;

        lensStatus["MockLens5"].movementStarted = 0;
        lensStatus["MockLens5"].positionedAtBeginning = 0;
    }

    SignalSpy {
        id: lensLoadedSpy
        target: dashContent
        signalName: "lensLoaded"
>>>>>>> fe7ed421
    }

    SignalSpy {
        id: movementStartedSpy
        target: dashContent
        signalName: "movementStarted"
    }

    SignalSpy {
        id: contentEndReachedSpy
        target: dashContent
        signalName: "contentEndReached"
    }

    UT.UnityTestCase {
        name: "DashContent"
        when: windowShown

        function init() {
<<<<<<< HEAD
            scopeLoaded_spy.clear();
            movementStarted_spy.clear();
            contentEndReached_spy.clear()
            clear_scope_status();

            // clear, wait for dahs to empty and load scopes.
            var dashContentList = findChild(dash_content, "dashContentList");
=======
            lensLoadedSpy.clear();
            movementStartedSpy.clear();
            contentEndReachedSpy.clear()
            clear_lens_status();

            // clear, wait for dahs to empty and load lenses.
            var dashContentList = findChild(dashContent, "dashContentList");
>>>>>>> fe7ed421
            verify(dashContentList != undefined)
            scopesModel.clear();
            tryCompare(dashContentList, "count", 0);
            scopesModel.load();
        }

        function test_movement_started_signal() {
<<<<<<< HEAD
            dash_content.setCurrentScopeAtIndex(3, true, false);
=======
            dashContent.setCurrentLensAtIndex(3, true, false);
>>>>>>> fe7ed421

            var dashContentList = findChild(dashContent, "dashContentList");
            verify(dashContentList != undefined)
<<<<<<< HEAD
            tryCompare(scopeLoaded_spy, "count", 5);

            dashContentList.movementStarted();
            compare(movementStarted_spy.count, 1, "DashContent should have emitted movementStarted signal when content list did.");
            compare(scope_status["MockScope1"].movementStarted, 1, "MockScope1 should have emitted movementStarted signal when content list did.");
            compare(scope_status["MockScope2"].movementStarted, 1, "MockScope2 should have emitted movementStarted signal when content list did.");
            compare(scope_status["MockScope3"].movementStarted, 1, "MockScope3 should have emitted movementStarted signal when content list did.");
            compare(scope_status["MockScope4"].movementStarted, 1, "MockScope4 should have emitted movementStarted signal when content list did.");
            compare(scope_status["MockScope5"].movementStarted, 1, "MockScope5 should have emitted movementStarted signal when content list did.");
        }

        function test_positioned_at_beginning_signal() {
            dash_content.setCurrentScopeAtIndex(3, true, false);

            tryCompare(scopeLoaded_spy, "count", 5);

            dash_content.positionedAtBeginning();
            compare(scope_status["MockScope1"].positionedAtBeginning, 1, "MockScope1 should have emitted positionedAtBeginning signal when DashContent did.");
            compare(scope_status["MockScope2"].positionedAtBeginning, 1, "MockScope2 should have emitted positionedAtBeginning signal when DashContent did.");
            compare(scope_status["MockScope3"].positionedAtBeginning, 1, "MockScope3 should have emitted positionedAtBeginning signal when DashContent did.");
            compare(scope_status["MockScope4"].positionedAtBeginning, 1, "MockScope4 should have emitted positionedAtBeginning signal when DashContent did.");
            compare(scope_status["MockScope5"].positionedAtBeginning, 1, "MockScope5 should have emitted positionedAtBeginning signal when DashContent did.");
        }

        function test_scope_loaded() {
            tryCompare(scopeLoaded_spy, "count", 5);
=======
            tryCompare(lensLoadedSpy, "count", 5);

            dashContentList.movementStarted();
            compare(movementStartedSpy.count, 1, "DashContent should have emitted movementStarted signal when content list did.");
            compare(lensStatus["MockLens1"].movementStarted, 1, "MockLens1 should have emitted movementStarted signal when content list did.");
            compare(lensStatus["MockLens2"].movementStarted, 1, "MockLens2 should have emitted movementStarted signal when content list did.");
            compare(lensStatus["MockLens3"].movementStarted, 1, "MockLens3 should have emitted movementStarted signal when content list did.");
            compare(lensStatus["MockLens4"].movementStarted, 1, "MockLens4 should have emitted movementStarted signal when content list did.");
            compare(lensStatus["MockLens5"].movementStarted, 1, "MockLens5 should have emitted movementStarted signal when content list did.");
        }

        function test_positioned_at_beginning_signal() {
            dashContent.setCurrentLensAtIndex(3, true, false);

            tryCompare(lensLoadedSpy, "count", 5);

            dashContent.positionedAtBeginning();
            compare(lensStatus["MockLens1"].positionedAtBeginning, 1, "MockLens1 should have emitted positionedAtBeginning signal when DashContent did.");
            compare(lensStatus["MockLens2"].positionedAtBeginning, 1, "MockLens2 should have emitted positionedAtBeginning signal when DashContent did.");
            compare(lensStatus["MockLens3"].positionedAtBeginning, 1, "MockLens3 should have emitted positionedAtBeginning signal when DashContent did.");
            compare(lensStatus["MockLens4"].positionedAtBeginning, 1, "MockLens4 should have emitted positionedAtBeginning signal when DashContent did.");
            compare(lensStatus["MockLens5"].positionedAtBeginning, 1, "MockLens5 should have emitted positionedAtBeginning signal when DashContent did.");
        }

        function test_lens_loaded() {
            tryCompare(lensLoadedSpy, "count", 5);
>>>>>>> fe7ed421
        }

        function test_content_end_reached() {
            var dashContentList = findChild(dashContent, "dashContentList");
            verify(dashContentList != undefined);
<<<<<<< HEAD
            tryCompare(scopeLoaded_spy, "count", 5);

            dash_content.setCurrentScopeAtIndex(0, true, false);
=======
            tryCompare(lensLoadedSpy, "count", 5);

            dashContent.setCurrentLensAtIndex(0, true, false);
>>>>>>> fe7ed421
            dashContentList.currentItem.item.endReached();

            compare(contentEndReachedSpy.count, 1);
        }

        // This tests that setting the current scope index will end up at the correct index even if
        // the scopes are loaded asynchrounsly.
        function test_set_current_scope_index_async() {
            verify(scopesModel.loaded == false);

            // next index is 1 if current is -1, otherwise it's current + 1
            var next_index = ((dashContent.currentIndex == -1 ? 0 : dashContent.currentIndex) + 1) % 5

<<<<<<< HEAD
            dash_content.setCurrentScopeAtIndex(next_index, true, false);
            tryCompare(dash_content, "currentIndex", next_index);
            verify(scopesModel.loaded == true);

            // test greater than scope count.
            dash_content.setCurrentScopeAtIndex(scopesModel.count, true, false);
            compare(dash_content.currentIndex, 4);
=======
            dashContent.setCurrentLensAtIndex(next_index, true, false);
            tryCompare(dashContent, "currentIndex", next_index);
            verify(lensesModel.loaded == true);

            // test greater than lens count.
            dashContent.setCurrentLensAtIndex(lensesModel.count, true, false);
            compare(dashContent.currentIndex, 4);
>>>>>>> fe7ed421
        }

        function get_current_item_object_name() {
            var dashContentList = findChild(dashContent, "dashContentList");
            verify(dashContentList != undefined);

            if (dashContentList.currentItem != undefined) {
                if (dashContentList.currentItem.item != undefined)
                    return dashContentList.currentItem.item.objectName;
            }

            return "";
        }

        function test_scope_mapping_data() {
            return [
                {tag: "index0", index: 0, objectName: "fake_scopeView1"},
                {tag: "index1", index: 1, objectName: "fake_scopeView2"},
                {tag: "index2", index: 2, objectName: "fake_scopeView3"},
                {tag: "index3", index: 3, objectName: "fake_scopeView4"},
                {tag: "index4", index: 4, objectName: "fake_generic_scopeView"}
            ]
        }

<<<<<<< HEAD
        function test_scope_mapping(data) {
            dash_content.setCurrentScopeAtIndex(data.index, true, false);
=======
        function test_lens_mapping(data) {
            dashContent.setCurrentLensAtIndex(data.index, true, false);
>>>>>>> fe7ed421
            tryCompareFunction(get_current_item_object_name, data.objectName)
        }

    }
}<|MERGE_RESOLUTION|>--- conflicted
+++ resolved
@@ -28,21 +28,12 @@
 
     property ListModel searchHistory: ListModel {}
 
-<<<<<<< HEAD
-    property var scope_status: {
+    property var scopeStatus: {
         'MockScope1': { 'movementStarted': 0, 'positionedAtBeginning': 0 },
         'MockScope2': { 'movementStarted': 0, 'positionedAtBeginning': 0 },
         'MockScope3': { 'movementStarted': 0, 'positionedAtBeginning': 0 },
         'MockScope4': { 'movementStarted': 0, 'positionedAtBeginning': 0 },
         'MockScope5': { 'movementStarted': 0, 'positionedAtBeginning': 0 }
-=======
-    property var lensStatus: {
-        'MockLens1': { 'movementStarted': 0, 'positionedAtBeginning': 0 },
-        'MockLens2': { 'movementStarted': 0, 'positionedAtBeginning': 0 },
-        'MockLens3': { 'movementStarted': 0, 'positionedAtBeginning': 0 },
-        'MockLens4': { 'movementStarted': 0, 'positionedAtBeginning': 0 },
-        'MockLens5': { 'movementStarted': 0, 'positionedAtBeginning': 0 }
->>>>>>> fe7ed421
     }
 
     Scopes {
@@ -56,38 +47,6 @@
         model: scopesModel
         scopes : scopesModel
 
-<<<<<<< HEAD
-        scopeDelegateMapping: { "MockScope3" : "../tests/qmltests/Dash/qml/fake_scopeView3.qml",
-                               "MockScope2" : "../tests/qmltests/Dash/qml/fake_scopeView2.qml",
-                               "MockScope1" : "../tests/qmltests/Dash/qml/fake_scopeView1.qml",
-                               "MockScope4" : "../tests/qmltests/Dash/qml/fake_scopeView4.qml"
-                             }
-
-        genericScope: "../tests/qmltests/Dash/qml/fake_generic_scopeView.qml"
-    }
-
-    function clear_scope_status() {
-        scope_status["MockScope1"].movementStarted = 0;
-        scope_status["MockScope1"].positionedAtBeginning = 0;
-
-        scope_status["MockScope2"].movementStarted = 0;
-        scope_status["MockScope2"].positionedAtBeginning = 0;
-
-        scope_status["MockScope3"].movementStarted = 0;
-        scope_status["MockScope3"].positionedAtBeginning = 0;
-
-        scope_status["MockScope4"].movementStarted = 0;
-        scope_status["MockScope4"].positionedAtBeginning = 0;
-
-        scope_status["MockScope5"].movementStarted = 0;
-        scope_status["MockScope5"].positionedAtBeginning = 0;
-    }
-
-    SignalSpy {
-        id: scopeLoaded_spy
-        target: dash_content
-        signalName: "scopeLoaded"
-=======
         lensMapper : lensDelegateMapper
     }
 
@@ -102,28 +61,27 @@
         genericLens: "../tests/qmltests/Dash/qml/fake_generic_lensView.qml"
     }
 
-    function clear_lens_status() {
-        lensStatus["MockLens1"].movementStarted = 0;
-        lensStatus["MockLens1"].positionedAtBeginning = 0;
-
-        lensStatus["MockLens2"].movementStarted = 0;
-        lensStatus["MockLens2"].positionedAtBeginning = 0;
-
-        lensStatus["MockLens3"].movementStarted = 0;
-        lensStatus["MockLens3"].positionedAtBeginning = 0;
-
-        lensStatus["MockLens4"].movementStarted = 0;
-        lensStatus["MockLens4"].positionedAtBeginning = 0;
-
-        lensStatus["MockLens5"].movementStarted = 0;
-        lensStatus["MockLens5"].positionedAtBeginning = 0;
+    function clear_scope_status() {
+        scope_status["MockScope1"].movementStarted = 0;
+        scope_status["MockScope1"].positionedAtBeginning = 0;
+
+        scope_status["MockScope2"].movementStarted = 0;
+        scope_status["MockScope2"].positionedAtBeginning = 0;
+
+        scope_status["MockScope3"].movementStarted = 0;
+        scope_status["MockScope3"].positionedAtBeginning = 0;
+
+        scope_status["MockScope4"].movementStarted = 0;
+        scope_status["MockScope4"].positionedAtBeginning = 0;
+
+        scope_status["MockScope5"].movementStarted = 0;
+        scope_status["MockScope5"].positionedAtBeginning = 0;
     }
 
     SignalSpy {
-        id: lensLoadedSpy
+        id: scopeLoadedSpy
         target: dashContent
-        signalName: "lensLoaded"
->>>>>>> fe7ed421
+        signalName: "scopeLoaded"
     }
 
     SignalSpy {
@@ -143,23 +101,13 @@
         when: windowShown
 
         function init() {
-<<<<<<< HEAD
-            scopeLoaded_spy.clear();
-            movementStarted_spy.clear();
-            contentEndReached_spy.clear()
-            clear_scope_status();
-
-            // clear, wait for dahs to empty and load scopes.
-            var dashContentList = findChild(dash_content, "dashContentList");
-=======
-            lensLoadedSpy.clear();
+            scopeLoadedSpy.clear();
             movementStartedSpy.clear();
             contentEndReachedSpy.clear()
-            clear_lens_status();
+            clear_scope_status();
 
             // clear, wait for dahs to empty and load lenses.
             var dashContentList = findChild(dashContent, "dashContentList");
->>>>>>> fe7ed421
             verify(dashContentList != undefined)
             scopesModel.clear();
             tryCompare(dashContentList, "count", 0);
@@ -167,19 +115,16 @@
         }
 
         function test_movement_started_signal() {
-<<<<<<< HEAD
             dash_content.setCurrentScopeAtIndex(3, true, false);
-=======
-            dashContent.setCurrentLensAtIndex(3, true, false);
->>>>>>> fe7ed421
 
             var dashContentList = findChild(dashContent, "dashContentList");
             verify(dashContentList != undefined)
-<<<<<<< HEAD
-            tryCompare(scopeLoaded_spy, "count", 5);
+
+            tryCompare(scopeLoadedSpy, "count", 5);
 
             dashContentList.movementStarted();
-            compare(movementStarted_spy.count, 1, "DashContent should have emitted movementStarted signal when content list did.");
+
+            compare(movementStartedSpy.count, 1, "DashContent should have emitted movementStarted signal when content list did.");
             compare(scope_status["MockScope1"].movementStarted, 1, "MockScope1 should have emitted movementStarted signal when content list did.");
             compare(scope_status["MockScope2"].movementStarted, 1, "MockScope2 should have emitted movementStarted signal when content list did.");
             compare(scope_status["MockScope3"].movementStarted, 1, "MockScope3 should have emitted movementStarted signal when content list did.");
@@ -190,7 +135,7 @@
         function test_positioned_at_beginning_signal() {
             dash_content.setCurrentScopeAtIndex(3, true, false);
 
-            tryCompare(scopeLoaded_spy, "count", 5);
+            tryCompare(scopeLoadedSpy, "count", 5);
 
             dash_content.positionedAtBeginning();
             compare(scope_status["MockScope1"].positionedAtBeginning, 1, "MockScope1 should have emitted positionedAtBeginning signal when DashContent did.");
@@ -201,49 +146,15 @@
         }
 
         function test_scope_loaded() {
-            tryCompare(scopeLoaded_spy, "count", 5);
-=======
-            tryCompare(lensLoadedSpy, "count", 5);
-
-            dashContentList.movementStarted();
-            compare(movementStartedSpy.count, 1, "DashContent should have emitted movementStarted signal when content list did.");
-            compare(lensStatus["MockLens1"].movementStarted, 1, "MockLens1 should have emitted movementStarted signal when content list did.");
-            compare(lensStatus["MockLens2"].movementStarted, 1, "MockLens2 should have emitted movementStarted signal when content list did.");
-            compare(lensStatus["MockLens3"].movementStarted, 1, "MockLens3 should have emitted movementStarted signal when content list did.");
-            compare(lensStatus["MockLens4"].movementStarted, 1, "MockLens4 should have emitted movementStarted signal when content list did.");
-            compare(lensStatus["MockLens5"].movementStarted, 1, "MockLens5 should have emitted movementStarted signal when content list did.");
-        }
-
-        function test_positioned_at_beginning_signal() {
-            dashContent.setCurrentLensAtIndex(3, true, false);
-
-            tryCompare(lensLoadedSpy, "count", 5);
-
-            dashContent.positionedAtBeginning();
-            compare(lensStatus["MockLens1"].positionedAtBeginning, 1, "MockLens1 should have emitted positionedAtBeginning signal when DashContent did.");
-            compare(lensStatus["MockLens2"].positionedAtBeginning, 1, "MockLens2 should have emitted positionedAtBeginning signal when DashContent did.");
-            compare(lensStatus["MockLens3"].positionedAtBeginning, 1, "MockLens3 should have emitted positionedAtBeginning signal when DashContent did.");
-            compare(lensStatus["MockLens4"].positionedAtBeginning, 1, "MockLens4 should have emitted positionedAtBeginning signal when DashContent did.");
-            compare(lensStatus["MockLens5"].positionedAtBeginning, 1, "MockLens5 should have emitted positionedAtBeginning signal when DashContent did.");
-        }
-
-        function test_lens_loaded() {
-            tryCompare(lensLoadedSpy, "count", 5);
->>>>>>> fe7ed421
+            tryCompare(scopeLoadedSpy, "count", 5);
         }
 
         function test_content_end_reached() {
             var dashContentList = findChild(dashContent, "dashContentList");
             verify(dashContentList != undefined);
-<<<<<<< HEAD
-            tryCompare(scopeLoaded_spy, "count", 5);
-
+
+            tryCompare(scopeLoadedSpy, "count", 5);
             dash_content.setCurrentScopeAtIndex(0, true, false);
-=======
-            tryCompare(lensLoadedSpy, "count", 5);
-
-            dashContent.setCurrentLensAtIndex(0, true, false);
->>>>>>> fe7ed421
             dashContentList.currentItem.item.endReached();
 
             compare(contentEndReachedSpy.count, 1);
@@ -257,23 +168,13 @@
             // next index is 1 if current is -1, otherwise it's current + 1
             var next_index = ((dashContent.currentIndex == -1 ? 0 : dashContent.currentIndex) + 1) % 5
 
-<<<<<<< HEAD
-            dash_content.setCurrentScopeAtIndex(next_index, true, false);
-            tryCompare(dash_content, "currentIndex", next_index);
+            dashContent.setCurrentScopeAtIndex(next_index, true, false);
+            tryCompare(dashContent, "currentIndex", next_index);
             verify(scopesModel.loaded == true);
 
             // test greater than scope count.
-            dash_content.setCurrentScopeAtIndex(scopesModel.count, true, false);
-            compare(dash_content.currentIndex, 4);
-=======
-            dashContent.setCurrentLensAtIndex(next_index, true, false);
-            tryCompare(dashContent, "currentIndex", next_index);
-            verify(lensesModel.loaded == true);
-
-            // test greater than lens count.
-            dashContent.setCurrentLensAtIndex(lensesModel.count, true, false);
+            dashContent.setCurrentScopeAtIndex(scopesModel.count, true, false);
             compare(dashContent.currentIndex, 4);
->>>>>>> fe7ed421
         }
 
         function get_current_item_object_name() {
@@ -298,13 +199,8 @@
             ]
         }
 
-<<<<<<< HEAD
         function test_scope_mapping(data) {
-            dash_content.setCurrentScopeAtIndex(data.index, true, false);
-=======
-        function test_lens_mapping(data) {
-            dashContent.setCurrentLensAtIndex(data.index, true, false);
->>>>>>> fe7ed421
+            dashContent.setCurrentLensAtIndex(data.index, true, false);  
             tryCompareFunction(get_current_item_object_name, data.objectName)
         }
 

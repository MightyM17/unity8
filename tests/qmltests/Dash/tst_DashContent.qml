--- conflicted
+++ resolved
@@ -215,7 +215,7 @@
             verify(pageHeader, "Could not find the scope page header.");
             var innerHeader = findChild(pageHeader, "innerPageHeader");
             verify(innerHeader, "Could not find the scope page header.");
-            compare(innerHeader.config.contents.text, scopesModel.getScope(data.index).name);
+            compare(innerHeader.config.title, scopesModel.getScope(data.index).name);
         }
 
         function test_is_active_data() {
@@ -285,19 +285,12 @@
             tryCompareFunction(function() { return findChild(dashContentList.currentItem, "dashNavigation") != null; }, true);
             var dashNavigation = findChild(dashContentList.currentItem, "dashNavigation");
             var peExtraPanel = findChild(dashContentList.currentItem, "peExtraPanel");
-<<<<<<< HEAD
-            var searchButton = findChild(dashContentList.currentItem, "search_action_button");
-=======
             var searchButton = findChild(dashContentList.currentItem, "search_button");
->>>>>>> 1976e43f
             var searchTextField = findChild(dashContentList.currentItem, "searchTextField");
             compare(peExtraPanel.visible, false);
             mouseClick(searchButton);
             tryCompare(peExtraPanel, "visible", true);
-<<<<<<< HEAD
-=======
             peExtraPanel.searchHistory.clear();
->>>>>>> 1976e43f
 
             var navigationListView = findChild(dashNavigation, "navigationListView");
             tryCompareFunction(function() {
@@ -413,11 +406,7 @@
             tryCompareFunction(function() { return findChild(dashContentList.currentItem, "dashNavigation") != null; }, true);
             var dashNavigation = findChild(dashContentList.currentItem, "dashNavigation");
             var peExtraPanel = findChild(dashContentList.currentItem, "peExtraPanel");
-<<<<<<< HEAD
-            var searchButton = findChild(dashContentList.currentItem, "search_action_button");
-=======
             var searchButton = findChild(dashContentList.currentItem, "search_button");
->>>>>>> 1976e43f
             var searchTextField = findChild(dashContentList.currentItem, "searchTextField");
             compare(peExtraPanel.visible, false);
             mouseClick(searchButton);
@@ -509,11 +498,7 @@
 
         function test_clearSearchWithNavigationClosed() {
             var dashContentList = findChild(dashContent, "dashContentList");
-<<<<<<< HEAD
-            var searchButton = findChild(dashContentList.currentItem, "search_action_button");
-=======
             var searchButton = findChild(dashContentList.currentItem, "search_button");
->>>>>>> 1976e43f
             var peExtraPanel = findChild(dashContentList.currentItem, "peExtraPanel");
             var searchTextField = findChild(dashContentList.currentItem, "searchTextField");
 
@@ -529,27 +514,8 @@
             tryCompare(peExtraPanel, "visible", true);
         }
 
-<<<<<<< HEAD
-        function test_navigationShowFilterButton() {
-            goToSecondLevel();
-
-            var dashContentList = findChild(dashContent, "dashContentList");
-            var searchTextField = findChild(dashContentList.currentItem, "searchTextField");
-
-            verify(!searchTextField.focus)
-            verify(searchTextField.clearIsSettings)
-
-            mouseClick(searchTextField)
-
-            verify(searchTextField.focus)
-            verify(!searchTextField.clearIsSettings)
-        }
-
         function test_navigationShowFilterPopup() {
             goToSecondLevel();
-=======
-        function test_navigationShowFilterPopup() {
-            goToSecondLevel();
 
             var dashContentList = findChild(dashContent, "dashContentList");
             var settingsButton = findChild(dashContentList.currentItem, "settingsButton");
@@ -558,7 +524,6 @@
             verify(!filtersPopover);
 
             mouseClick(settingsButton);
->>>>>>> 1976e43f
 
             filtersPopover = findChild(shell, "filtersPopover")
 
@@ -567,32 +532,10 @@
 
         function test_primaryFilter() {
             var dashContentList = findChild(dashContent, "dashContentList");
-<<<<<<< HEAD
-            var searchTextField = findChild(dashContentList.currentItem, "searchTextField");
-            var clearIcon = findChild(searchTextField, "clearIcon");
-
-            var filtersPopover = findChild(shell, "filtersPopover")
-            verify(!filtersPopover);
-
-            mouseClick(clearIcon);
-
-            filtersPopover = findChild(shell, "filtersPopover")
-
-            verify(filtersPopover);
-        }
-
-        function test_primaryFilter() {
-            var dashContentList = findChild(dashContent, "dashContentList");
-            tryCompareFunction(function() { return findChild(dashContentList.currentItem, "dashNavigation") != null; }, true);
-            dashContentList.currentItem.item.scope.setHasNavigation(false);
-            var peExtraPanel = findChild(dashContentList.currentItem, "peExtraPanel");
-            var searchButton = findChild(dashContentList.currentItem, "search_action_button");
-=======
             tryCompareFunction(function() { return findChild(dashContentList.currentItem, "dashNavigation") != null; }, true);
             dashContentList.currentItem.item.scope.setHasNavigation(false);
             var peExtraPanel = findChild(dashContentList.currentItem, "peExtraPanel");
             var searchButton = findChild(dashContentList.currentItem, "search_button");
->>>>>>> 1976e43f
 
             compare(peExtraPanel.visible, false);
             mouseClick(searchButton);

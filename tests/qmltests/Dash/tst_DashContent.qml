--- conflicted
+++ resolved
@@ -26,10 +26,6 @@
     width: units.gu(40)
     height: units.gu(80)
 
-<<<<<<< HEAD
-=======
-    property ListModel searchHistory: ListModel {}
-
     Item {
         // Fake. Make a few components less noisy
         id: greeter
@@ -42,7 +38,6 @@
         signal searchClicked
     }
 
->>>>>>> 024b6c71
     property var scopeStatus: {
         'MockScope1': { 'movementStarted': 0, 'positionedAtBeginning': 0 },
         'MockScope2': { 'movementStarted': 0, 'positionedAtBeginning': 0 },

--- conflicted
+++ resolved
@@ -81,11 +81,7 @@
             tryCompare(dashContentList, "count", 0);
             scopes.load();
             tryCompare(scopes, "loaded", true);
-<<<<<<< HEAD
-            tryCompare(dashContentList, "count", 6);
-=======
-            tryCompare(dashContentList, "count", 5);
->>>>>>> d2cf1f9c
+            tryCompare(dashContentList, "count", 6);
 
             verify(dashContentList != undefined);
             tryCompare(dashContentList, "currentIndex", data.visualIndex);

/*
 * Copyright 2013 Canonical Ltd.
 *
 * This program is free software; you can redistribute it and/or modify
 * it under the terms of the GNU General Public License as published by
 * the Free Software Foundation; version 3.
 *
 * This program is distributed in the hope that it will be useful,
 * but WITHOUT ANY WARRANTY; without even the implied warranty of
 * MERCHANTABILITY or FITNESS FOR A PARTICULAR PURPOSE.  See the
 * GNU General Public License for more details.
 *
 * You should have received a copy of the GNU General Public License
 * along with this program.  If not, see <http://www.gnu.org/licenses/>.
 */

import QtQuick 2.0
import QtTest 1.0
import "../../../qml/Dash"
import Ubuntu.Components 0.1
import Unity.Test 0.1 as UT

// TODO We don't have any tests for the overlay scope functionality.

Item {
    id: shell
    width: units.gu(40)
    height: units.gu(80)

    // BEGIN To reduce warnings
    // TODO I think it we should pass down these variables
    // as needed instead of hoping they will be globally around
    property var greeter: null
    property var panel: null
    // BEGIN To reduce warnings


    Dash {
        id: dash
        anchors.fill: parent
        showScopeOnLoaded: "MockScope2"
    }

    UT.UnityTestCase {
        name: "Dash"
        when: windowShown

        readonly property Item dashContent: findChild(dash, "dashContent");
        readonly property var scopes: dashContent.scopes

        function init() {
            // clear and reload the scopes.
            scopes.clear();
            var dashContentList = findChild(dash, "dashContentList");
            verify(dashContentList != undefined);
            tryCompare(dashContentList, "count", 0);
            scopes.load();
            tryCompare(dashContentList, "currentIndex", 0);
        }

        function get_scope_data() {
            return [
                        { tag: "MockScope1", visualIndex: 0, shouldBeVisible: true },
                        { tag: "MockScope2", visualIndex: -1, shouldBeVisible: false },
                        { tag: "clickscope", visualIndex: 1, shouldBeVisible: true },
                        { tag: "MockScope5", visualIndex: 2, shouldBeVisible: true },
            ]
        }

        function test_show_scope_on_load_data() {
            return get_scope_data()
        }

        function test_show_scope_on_load(data) {
            if (data.shouldBeVisible == false) {
                console.log("Not testing " + data.tag + ": not visible");
                return;
            }
            var dashContentList = findChild(dash, "dashContentList");

            dash.showScopeOnLoaded = data.tag
            scopes.clear();
            tryCompare(dashContentList, "count", 0);
            scopes.load();
            tryCompare(scopes, "loaded", true);
            tryCompare(dashContentList, "count", 4);

            verify(dashContentList != undefined);
            tryCompare(dashContentList, "currentIndex", data.visualIndex);
        }

<<<<<<< HEAD
        function test_processing_indicator() {
            tryCompare(scopes, "loaded", true);

            var processingIndicator = findChild(dash, "processingIndicator");
            verify(processingIndicator, "Can't find the processing indicator.");

            verify(!processingIndicator.visible, "Processing indicator should be visible.");

            tryCompareFunction(function() {
                return scopes.getScope(dashContent.currentIndex) != null;
            }, true);
            var currentScope = scopes.getScope(dashContent.currentIndex);
            verify(currentScope, "Can't find the current scope.");

            currentScope.setSearchInProgress(true);
            tryCompare(processingIndicator, "visible", true);

            currentScope.setSearchInProgress(false);
            tryCompare(processingIndicator, "visible", false);
=======
        function test_setCurrentScope() {
            var dashContentList = findChild(dash, "dashContentList");
            var startX = dash.width - units.gu(1);
            var startY = dash.height / 2;
            var stopX = units.gu(1)
            var stopY = startY;
            var retry = 0;
            while (dashContentList.currentIndex != 2 && retry <= 5) {
                mouseFlick(dash, startX, startY, stopX, stopY)
                waitForRendering(dashContentList)
                retry++;
            }
            compare(dashContentList.currentIndex, 2);
            var dashCommunicatorService = findInvisibleChild(dash, "dashCommunicatorService");
            dashCommunicatorService.mockSetCurrentScope("clickscope", true, true);
            tryCompare(dashContentList, "currentIndex", 1)
>>>>>>> 8e45b88c
        }
    }
}<|MERGE_RESOLUTION|>--- conflicted
+++ resolved
@@ -89,7 +89,24 @@
             tryCompare(dashContentList, "currentIndex", data.visualIndex);
         }
 
-<<<<<<< HEAD
+        function test_setCurrentScope() {
+            var dashContentList = findChild(dash, "dashContentList");
+            var startX = dash.width - units.gu(1);
+            var startY = dash.height / 2;
+            var stopX = units.gu(1)
+            var stopY = startY;
+            var retry = 0;
+            while (dashContentList.currentIndex != 2 && retry <= 5) {
+                mouseFlick(dash, startX, startY, stopX, stopY)
+                waitForRendering(dashContentList)
+                retry++;
+            }
+            compare(dashContentList.currentIndex, 2);
+            var dashCommunicatorService = findInvisibleChild(dash, "dashCommunicatorService");
+            dashCommunicatorService.mockSetCurrentScope("clickscope", true, true);
+            tryCompare(dashContentList, "currentIndex", 1)
+        }
+
         function test_processing_indicator() {
             tryCompare(scopes, "loaded", true);
 
@@ -109,24 +126,6 @@
 
             currentScope.setSearchInProgress(false);
             tryCompare(processingIndicator, "visible", false);
-=======
-        function test_setCurrentScope() {
-            var dashContentList = findChild(dash, "dashContentList");
-            var startX = dash.width - units.gu(1);
-            var startY = dash.height / 2;
-            var stopX = units.gu(1)
-            var stopY = startY;
-            var retry = 0;
-            while (dashContentList.currentIndex != 2 && retry <= 5) {
-                mouseFlick(dash, startX, startY, stopX, stopY)
-                waitForRendering(dashContentList)
-                retry++;
-            }
-            compare(dashContentList.currentIndex, 2);
-            var dashCommunicatorService = findInvisibleChild(dash, "dashCommunicatorService");
-            dashCommunicatorService.mockSetCurrentScope("clickscope", true, true);
-            tryCompare(dashContentList, "currentIndex", 1)
->>>>>>> 8e45b88c
         }
     }
 }
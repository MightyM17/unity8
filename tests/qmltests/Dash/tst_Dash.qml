/*
 * Copyright 2013 Canonical Ltd.
 *
 * This program is free software; you can redistribute it and/or modify
 * it under the terms of the GNU General Public License as published by
 * the Free Software Foundation; version 3.
 *
 * This program is distributed in the hope that it will be useful,
 * but WITHOUT ANY WARRANTY; without even the implied warranty of
 * MERCHANTABILITY or FITNESS FOR A PARTICULAR PURPOSE.  See the
 * GNU General Public License for more details.
 *
 * You should have received a copy of the GNU General Public License
 * along with this program.  If not, see <http://www.gnu.org/licenses/>.
 */

import QtQuick 2.0
import QtTest 1.0
import "../../../qml/Dash"
import Ubuntu.Components 0.1
import Unity.Test 0.1 as UT

Item {
    id: shell
    width: units.gu(40)
    height: units.gu(80)

    // BEGIN To reduce warnings
    // TODO I think it we should pass down these variables
    // as needed instead of hoping they will be globally around
    property var greeter: null
    property var panel: null
    // BEGIN To reduce warnings


    Dash {
        id: dash
        anchors.fill: parent
        showScopeOnLoaded: "MockScope2"
    }

    UT.UnityTestCase {
        name: "Dash"
        when: windowShown

        property var scopes

        Component.onCompleted: {
            var dashContent = findChild(dash, "dashContent");
            scopes = dashContent.scopes;
        }

        function init() {
            // clear and reload the scopes.
            scopes.clear();
            var dashContentList = findChild(dash, "dashContentList");
            verify(dashContentList != undefined);
            tryCompare(dashContentList, "count", 0);
            scopes.load();
        }

        function get_scope_data() {
            return [
                        { tag: "MockScope1", visualIndex: 0, shouldBeVisible: true },
                        { tag: "MockScope2", visualIndex: -1, shouldBeVisible: false },
                        { tag: "clickscope", visualIndex: 1, shouldBeVisible: true },
                        { tag: "MockScope5", visualIndex: 2, shouldBeVisible: true },
            ]
        }

        function test_show_scope_on_load_data() {
            return get_scope_data()
        }

        function test_show_scope_on_load(data) {
            if (data.shouldBeVisible == false) {
                console.log("Not testing " + data.tag + ": not visible");
                return;
            }
            var dashContentList = findChild(dash, "dashContentList");

            dash.showScopeOnLoaded = data.tag
            scopes.clear();
            tryCompare(dashContentList, "count", 0);
            scopes.load();
            tryCompare(scopes, "loaded", true);
<<<<<<< HEAD
            tryCompare(dashContentList, "count", 6);
=======
            tryCompare(dashContentList, "count", 4);
>>>>>>> 7abda69e

            verify(dashContentList != undefined);
            tryCompare(dashContentList, "currentIndex", data.visualIndex);
        }

        function test_dash_overview_show_select_same_favorite() {
            // Wait for stuff to be loaded
            tryCompare(scopes, "loaded", true);
            var dashContentList = findChild(dash, "dashContentList");
            tryCompare(dashContentList, "count", 6);
            var mockScope1Loader = findChild(dash, "MockScope1 loader");
            tryCompareFunction(function() { return mockScope1Loader.item != null; }, true);

            // Show the overview
            touchFlick(dash, dash.width / 2, dash.height - 1, dash.width / 2, dash.height - units.gu(18));
            var overviewController = findInvisibleChild(dash, "overviewController");
            tryCompare(overviewController, "progress", 1);

            // Make sure tab is where it should
            var scopesOverview = findChild(dash, "scopesOverview");
            compare(scopesOverview.currentTab, 0);

            // Make sure stuff is loaded
            var scopesOverviewFavoritesRepeater = findChild(dash, "scopesOverviewFavoritesRepeater");
            tryCompare(scopesOverviewFavoritesRepeater, "count", 6);
            tryCompareFunction(function() { return scopesOverviewFavoritesRepeater.itemAt(0).item != null; }, true);
            waitForRendering(scopesOverviewFavoritesRepeater.itemAt(0).item);

            // Click in first item
            mouseClick(scopesOverviewFavoritesRepeater.itemAt(0).item, 0, 0);

            // Make sure animation went back
            tryCompare(overviewController, "progress", 0);
            compare(dashContentList.currentIndex, 0);
        }

        function test_dash_overview_show_select_different_favorite() {
            // Wait for stuff to be loaded
            tryCompare(scopes, "loaded", true);
            var dashContentList = findChild(dash, "dashContentList");
            tryCompare(dashContentList, "count", 6);
            var mockScope1Loader = findChild(dash, "MockScope1 loader");
            tryCompareFunction(function() { return mockScope1Loader.item != null; }, true);

            // Show the overview
            touchFlick(dash, dash.width / 2, dash.height - 1, dash.width / 2, dash.height - units.gu(18));
            var overviewController = findInvisibleChild(dash, "overviewController");
            tryCompare(overviewController, "progress", 1);

            // Make sure tab is where it should
            var scopesOverview = findChild(dash, "scopesOverview");
            compare(scopesOverview.currentTab, 0);

            // Make sure stuff is loaded
            var scopesOverviewFavoritesRepeater = findChild(dash, "scopesOverviewFavoritesRepeater");
            tryCompare(scopesOverviewFavoritesRepeater, "count", 6);
            tryCompareFunction(function() { return scopesOverviewFavoritesRepeater.itemAt(0).item != null; }, true);
            waitForRendering(scopesOverviewFavoritesRepeater.itemAt(1).item);

            // Click in first item
            mouseClick(scopesOverviewFavoritesRepeater.itemAt(1).item, 0, 0);

            // Make sure animation went back
            tryCompare(overviewController, "progress", 0);
            compare(dashContentList.currentIndex, 1);
        }

        function test_dash_overview_all_temp_scope_done_from_all() {
            // Wait for stuff to be loaded
            tryCompare(scopes, "loaded", true);
            var dashContentList = findChild(dash, "dashContentList");
            tryCompare(dashContentList, "count", 6);
            var mockScope1Loader = findChild(dash, "MockScope1 loader");
            tryCompareFunction(function() { return mockScope1Loader.item != null; }, true);

            // Show the overview
            touchFlick(dash, dash.width / 2, dash.height - 1, dash.width / 2, dash.height - units.gu(18));
            var overviewController = findInvisibleChild(dash, "overviewController");
            tryCompare(overviewController, "progress", 1);

            // Make sure tab is where it should
            var scopesOverview = findChild(dash, "scopesOverview");
            compare(scopesOverview.currentTab, 0);

            // Make sure stuff is loaded
            var scopesOverviewFavoritesRepeater = findChild(dash, "scopesOverviewFavoritesRepeater");
            tryCompare(scopesOverviewFavoritesRepeater, "count", 6);
            tryCompareFunction(function() { return scopesOverviewFavoritesRepeater.itemAt(0).item != null; }, true);
            waitForRendering(scopesOverviewFavoritesRepeater.itemAt(1).item);

            // Click on the all tab
            var scopesOverviewAllTabButton = findChild(dash, "scopesOverviewAllTabButton");
            mouseClick(scopesOverviewAllTabButton, 0, 0);

            // Wait for all tab to be enabled (animation finish)
            var scopesOverviewAllView = findChild(dash, "scopesOverviewRepeaterChild1");
            tryCompare(scopesOverviewAllView, "enabled", true);

            // Click on a temp scope
            var tempScopeCard = findChild(scopesOverviewAllView, "delegate1");
            mouseClick(tempScopeCard, 0, 0);

            // Check the bottom edge (overview) is disabled from temp scope
            var overviewDragHandle = findChild(dash, "overviewDragHandle");
            compare(overviewDragHandle.enabled, false);

            // Check temp scope is there
            var scopesOverviewTempScopeItem = findChild(dash, "scopesOverviewTempScopeItem");
            tryCompareFunction( function() { return scopesOverviewTempScopeItem.scope != null; }, true);
            tryCompare(scopesOverviewTempScopeItem, "enabled", true);

            // Go back
            var scopesOverviewTempScopeItemHeader = findChild(scopesOverviewTempScopeItem, "scopePageHeader");
            var backButton = findChild(findChild(scopesOverviewTempScopeItemHeader, "innerPageHeader"), "backButton");
            mouseClick(backButton, 0, 0);

            // Check temp scope is gone
            var scopesOverviewTempScopeItem = findChild(dash, "scopesOverviewTempScopeItem");
            tryCompareFunction( function() { return scopesOverviewTempScopeItem.scope == null; }, true);
            tryCompare(scopesOverviewTempScopeItem, "enabled", false);

            // Press on done
            var scopesOverviewDoneButton = findChild(scopesOverview, "scopesOverviewDoneButton");
            mouseClick(scopesOverviewDoneButton, 0, 0);

            // Check the dash overview is gone
            tryCompare(overviewController, "progress", 0);

            // Original list is still on 0
            compare(dashContentList.currentIndex, 0);
        }

        function test_temp_scope_dash_overview_all_search_temp_scope_favorite_from_all() {
            // Wait for stuff to be loaded
            tryCompare(scopes, "loaded", true);
            var dashContentList = findChild(dash, "dashContentList");
            tryCompare(dashContentList, "count", 6);
            var mockScope1Loader = findChild(dash, "MockScope1 loader");
            tryCompareFunction(function() { return mockScope1Loader.item != null; }, true);

            // Swipe right to Apps scope
            touchFlick(dash, dash.width - 1, units.gu(1), dash.width - units.gu(10), units.gu(1));
            tryCompare(dashContentList, "contentX", dashContentList.width);
            tryCompare(dashContentList, "currentIndex", 1);

            // Click on card that opens temp scope
            var dashCategory2 = findChild(dashContentList.currentItem, "dashCategory2");
            var card2 = findChild(dashCategory2, "delegate2");
            waitForRendering(card2);
            mouseClick(card2, 0, 0);

            // Wait for temp scope to be there
            var dashTempScopeItem = findChild(dash, "dashTempScopeItem");
            tryCompare(dashTempScopeItem, "x", 0);

            // Show the overview
            touchFlick(dash, dash.width / 2, dash.height - 1, dash.width / 2, dash.height - units.gu(18));
            var overviewController = findInvisibleChild(dash, "overviewController");
            tryCompare(overviewController, "progress", 1);

            // Make sure tab is where it should
            var scopesOverview = findChild(dash, "scopesOverview");
            compare(scopesOverview.currentTab, 1);

            // Do a search
            var scopesOverviewPageHeader = findChild(scopesOverview, "scopesOverviewPageHeader");
            var searchButton = findChild(scopesOverviewPageHeader, "search_header_button");
            mouseClick(searchButton, 0, 0);

            // Type something
            keyClick(Qt.Key_H);

            // Check results grid is there and the other lists are not
            var searchResultsViewer = findChild(scopesOverview, "searchResultsViewer");
            var scopesOverviewRepeater = findChild(dash, "scopesOverviewRepeater");
            tryCompare(searchResultsViewer, "opacity", 1);
            tryCompare(scopesOverviewRepeater, "count", 0);

            // Click on a temp scope in the search
            var dashCategorysearchA = findChild(searchResultsViewer, "dashCategorysearchA");
            var cardTempScope = findChild(dashCategorysearchA, "delegate2");
            waitForRendering(cardTempScope);
            mouseClick(cardTempScope, cardTempScope.width / 2, cardTempScope.height / 2);

            // Check the bottom edge (overview) is disabled from temp scope
            var overviewDragHandle = findChild(dash, "overviewDragHandle");
            compare(overviewDragHandle.enabled, false);

            // Check temp scope is there
            var scopesOverviewTempScopeItem = findChild(dash, "scopesOverviewTempScopeItem");
            tryCompareFunction( function() { return scopesOverviewTempScopeItem.scope != null; }, true);
            tryCompare(scopesOverviewTempScopeItem, "enabled", true);

            // Go back
            var scopesOverviewTempScopeItemHeader = findChild(scopesOverviewTempScopeItem, "scopePageHeader");
            var backButton = findChild(findChild(scopesOverviewTempScopeItemHeader, "innerPageHeader"), "backButton");
            mouseClick(backButton, 0, 0);

            // Check temp scope is gone
            var scopesOverviewTempScopeItem = findChild(dash, "scopesOverviewTempScopeItem");
            tryCompareFunction( function() { return scopesOverviewTempScopeItem.scope == null; }, true);
            tryCompare(scopesOverviewTempScopeItem, "enabled", false);

            // Press on a favorite
            var dashCategorysearchB = findChild(searchResultsViewer, "dashCategorysearchB");
            var cardFavSearch = findChild(dashCategorysearchB, "delegate3");
            mouseClick(cardFavSearch, 0, 0);

            // Check the dash overview is gone
            tryCompare(overviewController, "progress", 0);

            // Original list went to the favorite
            compare(dashContentList.currentIndex, 0);
        }
    }
}<|MERGE_RESOLUTION|>--- conflicted
+++ resolved
@@ -84,11 +84,7 @@
             tryCompare(dashContentList, "count", 0);
             scopes.load();
             tryCompare(scopes, "loaded", true);
-<<<<<<< HEAD
-            tryCompare(dashContentList, "count", 6);
-=======
-            tryCompare(dashContentList, "count", 4);
->>>>>>> 7abda69e
+            tryCompare(dashContentList, "count", 6);
 
             verify(dashContentList != undefined);
             tryCompare(dashContentList, "currentIndex", data.visualIndex);
@@ -238,7 +234,7 @@
             var dashCategory2 = findChild(dashContentList.currentItem, "dashCategory2");
             var card2 = findChild(dashCategory2, "delegate2");
             waitForRendering(card2);
-            mouseClick(card2, 0, 0);
+            mouseClick(card2, card2.width / 2, card2.height / 2);
 
             // Wait for temp scope to be there
             var dashTempScopeItem = findChild(dash, "dashTempScopeItem");

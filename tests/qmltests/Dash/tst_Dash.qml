/*
 * Copyright 2013 Canonical Ltd.
 *
 * This program is free software; you can redistribute it and/or modify
 * it under the terms of the GNU General Public License as published by
 * the Free Software Foundation; version 3.
 *
 * This program is distributed in the hope that it will be useful,
 * but WITHOUT ANY WARRANTY; without even the implied warranty of
 * MERCHANTABILITY or FITNESS FOR A PARTICULAR PURPOSE.  See the
 * GNU General Public License for more details.
 *
 * You should have received a copy of the GNU General Public License
 * along with this program.  If not, see <http://www.gnu.org/licenses/>.
 */

import QtQuick 2.0
import QtTest 1.0
import "../../../qml/Dash"
import Ubuntu.Components 0.1
import Unity.Test 0.1 as UT

Item {
    id: shell
    width: units.gu(40)
    height: units.gu(80)

    // BEGIN To reduce warnings
    // TODO I think it we should pass down these variables
    // as needed instead of hoping they will be globally around
    property var greeter: null
    property var panel: null
    // BEGIN To reduce warnings


    Dash {
        id: dash
        anchors.fill: parent
    }

    UT.UnityTestCase {
        name: "Dash"
        when: windowShown

        readonly property Item dashContent: findChild(dash, "dashContent");
        readonly property var scopes: dashContent.scopes

        function init() {
            // clear and reload the scopes.
            scopes.clear();
            var dashContentList = findChild(dash, "dashContentList");
            verify(dashContentList != undefined);
            tryCompare(dashContentList, "count", 0);
            scopes.load();
            tryCompare(dashContentList, "currentIndex", 0);
            tryCompare(dashContentList, "count", 6);
            tryCompare(scopes, "loaded", true);
            tryCompareFunction(function() {
                var mockScope1Loader = findChild(dash, "scopeLoader0");
                return mockScope1Loader && mockScope1Loader.item != null; },
                true, 15000);
            tryCompareFunction(function() {
                var mockScope1Loader = findChild(dash, "scopeLoader0");
                return mockScope1Loader && mockScope1Loader.status === Loader.Ready; },
                true, 15000);
            waitForRendering(findChild(dash, "scopeLoader0").item);
        }

        function get_scope_data() {
            return [
                        { tag: "MockScope1", visualIndex: 0 },
                        { tag: "MockScope2", visualIndex: -1 },
                        { tag: "clickscope", visualIndex: 1 },
                        { tag: "MockScope5", visualIndex: 2 },
            ]
        }

        function test_show_scope_on_load_data() {
            return get_scope_data()
        }

<<<<<<< HEAD
        function test_show_scope_on_load(data) {
            var dashContentList = findChild(dash, "dashContentList");

            dash.showScopeOnLoaded = data.tag
            scopes.clear();
            tryCompare(dashContentList, "count", 0);
            scopes.load();
            tryCompare(scopes, "loaded", true);
            tryCompare(dashContentList, "count", 6);

            verify(dashContentList != undefined);
            if (data.visualIndex == -1) {
                tryCompare(dashContentList, "currentIndex", 0);
                expectFail(data.tag, "non favorite scopes should not be visble in the scopes model");
                compare(dashContentList.currentItem.scopeId, data.tag); // this should fail
            } else {
                tryCompare(dashContentList, "currentIndex", data.visualIndex);
                compare(dashContentList.currentItem.scopeId, data.tag);
            }
        }

        function test_manage_dash_select_same_favorite() {
            // Show the manage dash
            touchFlick(dash, dash.width / 2, dash.height - 1, dash.width / 2, units.gu(2));
            var bottomEdgeController = findInvisibleChild(dash, "bottomEdgeController");
            tryCompare(bottomEdgeController, "progress", 1);
=======
        function test_dash_overview_show_select_same_favorite() {
            // Show the overview
            touchFlick(dash, dash.width / 2, dash.height - 1, dash.width / 2, dash.height - units.gu(18));
            var overviewController = findInvisibleChild(dash, "overviewController");
            tryCompare(overviewController, "progress", 1);

            // Make sure tab is where it should
            var scopesOverview = findChild(dash, "scopesOverview");
            compare(scopesOverview.currentTab, 0);
>>>>>>> f8306862

            // Make sure stuff is loaded
            var favScopesListCategory = findChild(dash, "scopesListCategoryfavorites");
            var favScopesListCategoryList = findChild(favScopesListCategory, "scopesListCategoryInnerList");
            tryCompare(favScopesListCategoryList, "currentIndex", 0);

            // Click in first item
            mouseClick(favScopesListCategoryList.currentItem, 0, 0);

            // Make sure animation went back
            tryCompare(bottomEdgeController, "progress", 0);

            var dashContentList = findChild(dash, "dashContentList");
            compare(dashContentList.currentIndex, 0);
        }

        function test_manage_dash_select_different_favorite() {
            // Show the manage dash
            touchFlick(dash, dash.width / 2, dash.height - 1, dash.width / 2, units.gu(2));
            var bottomEdgeController = findInvisibleChild(dash, "bottomEdgeController");
            tryCompare(bottomEdgeController, "progress", 1);

            // Make sure stuff is loaded
            var favScopesListCategory = findChild(dash, "scopesListCategoryfavorites");
            var favScopesListCategoryList = findChild(favScopesListCategory, "scopesListCategoryInnerList");
            tryCompare(favScopesListCategoryList, "currentIndex", 0);

            // Click in second item
            favScopesListCategoryList.currentIndex = 1;
            mouseClick(favScopesListCategoryList.currentItem, 0, 0);

            // Make sure animation went back
            tryCompare(bottomEdgeController, "progress", 0);
            var dashContentList = findChild(dash, "dashContentList");
            compare(dashContentList.currentIndex, 1);
        }

        function test_manage_dash_select_non_favorite() {
            // Show the manage dash
            touchFlick(dash, dash.width / 2, dash.height - 1, dash.width / 2, units.gu(2));
            var bottomEdgeController = findInvisibleChild(dash, "bottomEdgeController");
            tryCompare(bottomEdgeController, "progress", 1);

            // Make sure stuff is loaded
            var nonfavScopesListCategory = findChild(dash, "scopesListCategoryother");
            var nonfavScopesListCategoryList = findChild(nonfavScopesListCategory, "scopesListCategoryInnerList");
            tryCompare(nonfavScopesListCategoryList, "currentIndex", 0);

            // Click on a non favorite scope
            mouseClick(nonfavScopesListCategoryList.currentItem, 0, 0);

            // Check the bottom edge (manage dash) is disabled from temp scope
            var overviewDragHandle = findChild(dash, "overviewDragHandle");
            compare(overviewDragHandle.enabled, false);

            // Check temp scope is there
            var dashTempScopeItem = findChild(dash, "dashTempScopeItem");
            tryCompare(dashTempScopeItem, "x", 0);
            tryCompare(dashTempScopeItem, "visible", true);

            // Check the manage dash is gone
            tryCompare(bottomEdgeController, "progress", 0);

            // Go back
            var dashTempScopeItemHeader = findChild(dashTempScopeItem, "scopePageHeader");
            var backButton = findChild(findChild(dashTempScopeItemHeader, "innerPageHeader"), "backButton");
            mouseClick(backButton, 0, 0);

            // Check temp scope is gone
            tryCompare(dashTempScopeItem, "x", dash.width);
            tryCompare(dashTempScopeItem, "visible", false);

            // Original list is still on 0
            var dashContentList = findChild(dash, "dashContentList");
            compare(dashContentList.currentIndex, 0);
        }

        function test_manage_dash_search_temp_scope() {
            // Show the manage dash
            touchFlick(dash, dash.width / 2, dash.height - 1, dash.width / 2, units.gu(2));
            var bottomEdgeController = findInvisibleChild(dash, "bottomEdgeController");
            tryCompare(bottomEdgeController, "progress", 1);

            // Do a search
            var scopesList = findChild(dash, "scopesList");
            var scopesListPageHeader = findChild(scopesList, "pageHeader");
            var searchButton = findChild(scopesListPageHeader, "search_header_button");
            mouseClick(searchButton, 0, 0);

            // Type something
            keyClick(Qt.Key_H);

            // Click on a temp scope in the search
            tryCompareFunction( function() { return findChild(scopesList, "scopesListCategorysearchA") != null; }, true);
            var dashCategorysearchA = findChild(scopesList, "scopesListCategorysearchA");
            tryCompareFunction( function() { return findChild(dashCategorysearchA, "delegate2") != null; }, true);
            var cardTempScope = findChild(dashCategorysearchA, "delegate2");

            waitForRendering(cardTempScope);
            mouseClick(cardTempScope, cardTempScope.width / 2, cardTempScope.height / 2);

            // Check the bottom edge (overview) is disabled from temp scope
            var overviewDragHandle = findChild(dash, "overviewDragHandle");
            compare(overviewDragHandle.enabled, false);

            // Check temp scope is there
            var dashTempScopeItem = findChild(dash, "dashTempScopeItem");
            tryCompare(dashTempScopeItem, "x", 0);
            tryCompare(dashTempScopeItem, "visible", true);

            // Check the manage dash is gone
            tryCompare(bottomEdgeController, "progress", 0);

            // Go back
            var dashTempScopeItemHeader = findChild(dashTempScopeItem, "scopePageHeader");
            var backButton = findChild(findChild(dashTempScopeItemHeader, "innerPageHeader"), "backButton");
            mouseClick(backButton, 0, 0);

            // Check temp scope is gone
            tryCompare(dashTempScopeItem, "x", dash.width);
            tryCompare(dashTempScopeItem, "visible", false);

            // Original list is still on 0
            var dashContentList = findChild(dash, "dashContentList");
            compare(dashContentList.currentIndex, 0);
        }

        function test_setCurrentScope() {
            var dashContentList = findChild(dash, "dashContentList");
            var startX = dash.width - units.gu(1);
            var startY = dash.height / 2;
            var stopX = units.gu(1)
            var stopY = startY;
            waitForRendering(dashContentList)
            mouseFlick(dash, startX, startY, stopX, stopY);
            mouseFlick(dash, startX, startY, stopX, stopY);
            compare(dashContentList.currentIndex, 2, "Could not flick to scope id 2");
            var dashCommunicatorService = findInvisibleChild(dash, "dashCommunicatorService");
            dashCommunicatorService.mockSetCurrentScope(0, true, false);
            tryCompare(dashContentList, "currentIndex", 0)
            dashCommunicatorService.mockSetCurrentScope(1, true, false);
            tryCompare(dashContentList, "currentIndex", 1)
        }

        function test_processing_indicator() {
            var processingIndicator = findChild(dash, "processingIndicator");
            verify(processingIndicator, "Can't find the processing indicator.");

            verify(!processingIndicator.visible, "Processing indicator should be visible.");

            tryCompareFunction(function() {
                return scopes.getScope(dashContent.currentIndex) != null;
            }, true);
            var currentScope = scopes.getScope(dashContent.currentIndex);
            verify(currentScope, "Can't find the current scope.");

            currentScope.setSearchInProgress(true);
            tryCompare(processingIndicator, "visible", true);

            currentScope.setSearchInProgress(false);
            tryCompare(processingIndicator, "visible", false);
        }
    }
}<|MERGE_RESOLUTION|>--- conflicted
+++ resolved
@@ -79,44 +79,11 @@
             return get_scope_data()
         }
 
-<<<<<<< HEAD
-        function test_show_scope_on_load(data) {
-            var dashContentList = findChild(dash, "dashContentList");
-
-            dash.showScopeOnLoaded = data.tag
-            scopes.clear();
-            tryCompare(dashContentList, "count", 0);
-            scopes.load();
-            tryCompare(scopes, "loaded", true);
-            tryCompare(dashContentList, "count", 6);
-
-            verify(dashContentList != undefined);
-            if (data.visualIndex == -1) {
-                tryCompare(dashContentList, "currentIndex", 0);
-                expectFail(data.tag, "non favorite scopes should not be visble in the scopes model");
-                compare(dashContentList.currentItem.scopeId, data.tag); // this should fail
-            } else {
-                tryCompare(dashContentList, "currentIndex", data.visualIndex);
-                compare(dashContentList.currentItem.scopeId, data.tag);
-            }
-        }
-
         function test_manage_dash_select_same_favorite() {
             // Show the manage dash
             touchFlick(dash, dash.width / 2, dash.height - 1, dash.width / 2, units.gu(2));
             var bottomEdgeController = findInvisibleChild(dash, "bottomEdgeController");
             tryCompare(bottomEdgeController, "progress", 1);
-=======
-        function test_dash_overview_show_select_same_favorite() {
-            // Show the overview
-            touchFlick(dash, dash.width / 2, dash.height - 1, dash.width / 2, dash.height - units.gu(18));
-            var overviewController = findInvisibleChild(dash, "overviewController");
-            tryCompare(overviewController, "progress", 1);
-
-            // Make sure tab is where it should
-            var scopesOverview = findChild(dash, "scopesOverview");
-            compare(scopesOverview.currentTab, 0);
->>>>>>> f8306862
 
             // Make sure stuff is loaded
             var favScopesListCategory = findChild(dash, "scopesListCategoryfavorites");

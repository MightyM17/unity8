--- conflicted
+++ resolved
@@ -46,25 +46,14 @@
 add_qml_test(Dash FilterGrids IMPORT_PATHS ${qmltest_DEFAULT_IMPORT_PATHS} ${CMAKE_BINARY_DIR}/plugins ${CMAKE_CURRENT_SOURCE_DIR}/plugins
                                            ${CMAKE_BINARY_DIR}/tests/mocks)
 add_qml_test(Dash/Apps RunningApplicationsGrid IMPORT_PATHS ${qmltest_DEFAULT_IMPORT_PATHS} ${CMAKE_BINARY_DIR}/tests/mocks)
-<<<<<<< HEAD
 add_qml_test(Greeter Lockscreen IMPORT_PATHS ${CMAKE_BINARY_DIR}/plugins ${qmltest_DEFAULT_IMPORT_PATHS}
-                             PROPERTIES ENVIRONMENT "LD_LIBRARY_PATH=${CMAKE_BINARY_DIR}/tests/mocks/LightDM/full")
+                             PROPERTIES ENVIRONMENT "LD_LIBRARY_PATH=${CMAKE_BINARY_DIR}/tests/mocks/libusermetrics:${CMAKE_BINARY_DIR}/tests/mocks/LightDM/full")
 add_qml_test(Greeter Tablet IMPORT_PATHS ${CMAKE_BINARY_DIR}/plugins ${qmltest_DEFAULT_IMPORT_PATHS}
-                            ENVIRONMENT "LD_LIBRARY_PATH=${CMAKE_BINARY_DIR}/tests/mocks/LightDM/full")
+                            ENVIRONMENT "LD_LIBRARY_PATH=${CMAKE_BINARY_DIR}/tests/mocks/libusermetrics:${CMAKE_BINARY_DIR}/tests/mocks/LightDM/full")
 add_qml_test(Greeter Phone IMPORT_PATHS ${CMAKE_BINARY_DIR}/plugins ${qmltest_DEFAULT_IMPORT_PATHS}
-                           ENVIRONMENT "LD_LIBRARY_PATH=${CMAKE_BINARY_DIR}/tests/mocks/LightDM/single")
+                           ENVIRONMENT "LD_LIBRARY_PATH=${CMAKE_BINARY_DIR}/tests/mocks/libusermetrics:${CMAKE_BINARY_DIR}/tests/mocks/LightDM/single")
 add_qml_test(Greeter Infographics IMPORT_PATHS ${CMAKE_BINARY_DIR}/plugins ${qmltest_DEFAULT_IMPORT_PATHS}
-                                  ENVIRONMENT "LD_LIBRARY_PATH=${CMAKE_BINARY_DIR}/tests/mocks/LightDM/full")
-=======
-add_qml_test(Greeter Lockscreen IMPORT_PATHS ${qmltest_DEFAULT_IMPORT_PATHS} ${CMAKE_BINARY_DIR}/plugins ${CMAKE_BINARY_DIR}/tests/mocks
-                                ENVIRONMENT "LD_LIBRARY_PATH=${CMAKE_BINARY_DIR}/tests/mocks/libusermetrics:${CMAKE_BINARY_DIR}/tests/mocks/LightDM/full")
-add_qml_test(Greeter Tablet IMPORT_PATHS ${qmltest_DEFAULT_IMPORT_PATHS} ${CMAKE_BINARY_DIR}/plugins ${CMAKE_BINARY_DIR}/tests/mocks
-                            ENVIRONMENT "LD_LIBRARY_PATH=${CMAKE_BINARY_DIR}/tests/mocks/libusermetrics:${CMAKE_BINARY_DIR}/tests/mocks/LightDM/full")
-add_qml_test(Greeter Phone IMPORT_PATHS ${qmltest_DEFAULT_IMPORT_PATHS} ${CMAKE_BINARY_DIR}/plugins ${CMAKE_BINARY_DIR}/tests/mocks
-                           ENVIRONMENT "LD_LIBRARY_PATH=${CMAKE_BINARY_DIR}/tests/mocks/libusermetrics:${CMAKE_BINARY_DIR}/tests/mocks/LightDM/single")
-add_qml_test(Greeter Infographics IMPORT_PATHS ${qmltest_DEFAULT_IMPORT_PATHS} ${CMAKE_BINARY_DIR}/plugins ${CMAKE_BINARY_DIR}/tests/mocks
                                   ENVIRONMENT "LD_LIBRARY_PATH=${CMAKE_BINARY_DIR}/tests/mocks/libusermetrics:${CMAKE_BINARY_DIR}/tests/mocks/LightDM/full")
->>>>>>> dc805565
 add_qml_test(Hud Hud)
 add_qml_test(Hud Result)
 add_qml_test(Launcher Launcher IMPORT_PATHS ${CMAKE_BINARY_DIR}/plugins ${qmltest_DEFAULT_IMPORT_PATHS})

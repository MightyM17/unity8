--- conflicted
+++ resolved
@@ -17,12 +17,8 @@
 import QtQuick 2.0
 import QtTest 1.0
 import AccountsService 0.1
-<<<<<<< HEAD
 import GSettings 1.0
 import IntegratedLightDM 0.1 as LightDM
-=======
-import LightDM 0.1 as LightDM
->>>>>>> 3636430b
 import Ubuntu.Components 1.1
 import Unity.Application 0.1
 import Unity.Test 0.1 as UT

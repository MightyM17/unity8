--- conflicted
+++ resolved
@@ -154,11 +154,7 @@
         }
 
         function waitForPage(name) {
-<<<<<<< HEAD
-=======
-            tryCompareFunction(function() { return findChild(shell, name) !== null; }, true);
             waitForRendering(findChild(shell, name));
->>>>>>> 9e9d0c89
             var page = findChild(shell, name);
             tryCompare(page, "shown", true);
             tryCompare(page.showAnimation, "running", false);

/*
 * Copyright (C) 2013-2016 Canonical, Ltd.
 *
 * This program is free software; you can redistribute it and/or modify
 * it under the terms of the GNU General Public License as published by
 * the Free Software Foundation; version 3.
 *
 * This program is distributed in the hope that it will be useful,
 * but WITHOUT ANY WARRANTY; without even the implied warranty of
 * MERCHANTABILITY or FITNESS FOR A PARTICULAR PURPOSE.  See the
 * GNU General Public License for more details.
 *
 * You should have received a copy of the GNU General Public License
 * along with this program.  If not, see <http://www.gnu.org/licenses/>.
 */

import QtQuick 2.4
import QtTest 1.0
import AccountsService 0.1
import LightDMController 0.1
import LightDM.FullLightDM 0.1 as LightDM
import Ubuntu.Components 1.3
import Ubuntu.Components.ListItems 1.3
import Ubuntu.Telephony 0.1 as Telephony
import Unity.Application 0.1
import Unity.Notifications 1.0
import Unity.Test 0.1 as UT
import Utils 0.1

import "../../../qml"
import "../../../qml/Components"

Rectangle {
    id: root
    color: UbuntuColors.lightGrey
    width: units.gu(100) + buttons.width
    height: units.gu(71)

    QtObject {
        id: _screenWindow
        property bool primary: true
    }
    property alias screenWindow: _screenWindow

    Telephony.CallEntry {
        id: phoneCall
        phoneNumber: "+447812221111"
    }

    Component {
        id: mockNotification
        QtObject {}
    }

    ListModel {
        id: mockNotificationsModel

        function getRaw(id) {
            return mockNotification.createObject(mockNotificationsModel)
        }
    }

    function addNotification() {
        var n = {
            type: Notification.Confirmation,
            hints: {},
            summary: "",
            body: "",
            icon: "",
            secondaryIcon: "",
            actions: []
        };

        mockNotificationsModel.append(n);
    }

    Component.onCompleted: {
        // must set the mock mode before loading the Shell
        LightDMController.userMode = "single-pin";
        shellLoader.active = true;
    }

    Item {
        id: shellContainer
        anchors.left: root.left
        anchors.right: buttons.left
        anchors.top: root.top
        anchors.bottom: root.bottom

        Loader {
            id: shellLoader

            active: false
            anchors.horizontalCenter: parent.horizontalCenter
            anchors.top: parent.top
            anchors.bottom: parent.bottom

            property int shellOrientation: Qt.PortraitOrientation
            property int nativeOrientation: Qt.PortraitOrientation
            property int primaryOrientation: Qt.PortraitOrientation

            state: modeSelector.model[modeSelector.selectedIndex]
            states: [
                State {
                    name: "phone"
                    PropertyChanges {
                        target: shellLoader
                        width: units.gu(40)
                    }
                },
                State {
                    name: "tablet"
                    PropertyChanges {
                        target: shellLoader
                        width: units.gu(100)
                        shellOrientation: Qt.LandscapeOrientation
                        nativeOrientation: Qt.LandscapeOrientation
                        primaryOrientation: Qt.LandscapeOrientation
                    }
                },
                State {
                    name: "desktop"
                    PropertyChanges {
                        target: shellLoader
                        width: units.gu(100)
                    }
                }
            ]

            property bool itemDestroyed: false
            sourceComponent: Component {
                Shell {
                    usageScenario: shellLoader.state
                    nativeWidth: width
                    nativeHeight: height
                    property string indicatorProfile: "phone"
                    orientation: shellLoader.shellOrientation
                    orientations: Orientations {
                        native_: shellLoader.nativeOrientation
                        primary: shellLoader.primaryOrientation
                    }
                    hasTouchscreen: true

                    Component.onDestruction: {
                        shellLoader.itemDestroyed = true;
                    }
                    SurfaceManager {
                        id: surfaceMan
                    }
                    surfaceManager: surfaceMan
                }
            }
        }
    }

    Rectangle {
        id: buttons
        color: UbuntuColors.darkGrey
        width: units.gu(30)
        anchors.top: root.top
        anchors.bottom: root.bottom
        anchors.right: root.right

        Column {
            anchors { left: parent.left; right: parent.right; top: parent.top; margins: units.gu(1) }
            spacing: units.gu(1)
            Row {
                anchors { left: parent.left; right: parent.right }
                Button {
                    text: "Hide Greeter"
                    onClicked: {
                        if (shellLoader.status !== Loader.Ready)
                            return;

                        var greeter = testCase.findChild(shellLoader.item, "greeter");
                        if (greeter.shown) {
                            greeter.hide();
                        }
                    }
                }
            }

            Row {
                anchors { left: parent.left; right: parent.right }
                Button {
                    text: "Restart Tutorial"
                    onClicked: {
                        if (shellLoader.status !== Loader.Ready)
                            return;

                        AccountsService.demoEdges = false;
                        AccountsService.demoEdgesCompleted = [];
                        AccountsService.demoEdges = true;
                    }
                }
            }

            Row {
                anchors { left: parent.left; right: parent.right }
                CheckBox {
                    onCheckedChanged: {
                        if (checked) {
                            callManager.foregroundCall = phoneCall;
                        } else {
                            callManager.foregroundCall = null;
                        }
                    }
                }
                Label {
                    text: "Active Call"
                    anchors.verticalCenter: parent.verticalCenter
                }
            }

            Row {
                anchors { left: parent.left; right: parent.right }
                CheckBox {
                    activeFocusOnPress: false
                    onCheckedChanged: {
                        var surface = topLevelSurfaceList.inputMethodSurface;
                        if (checked) {
                            surface.requestState(Mir.RestoredState);
                        } else {
                            surface.requestState(Mir.MinimizedState);
                        }
                    }
                }
                Label {
                    text: "Input Method"
                    anchors.verticalCenter: parent.verticalCenter
                }
            }

            ItemSelector {
                    id: modeSelector
                anchors { left: parent.left; right: parent.right }
                activeFocusOnPress: false
                text: "Mode"
                model: ["phone", "tablet", "desktop"]
            }
        }
    }

    UT.StageTestCase {
        id: testCase
        name: "Tutorial"
        when: windowShown

        property Item shell: shellLoader.status === Loader.Ready ? shellLoader.item : null
        property real halfWidth: shell ?  shell.width / 2 : 0
        property real halfHeight: shell ? shell.height / 2 : 0

        onShellChanged: {
            if (shell) {
                topLevelSurfaceList = testCase.findInvisibleChild(shell, "topLevelSurfaceList");
            } else {
                topLevelSurfaceList = null;
            }
        }

        function init() {
            prepareShell();

            var tutorialLeft = findChild(shell, "tutorialLeft");
            var tutorialLeftTimer = findInvisibleChild(tutorialLeft, "tutorialLeftTimer");
            tutorialLeftTimer.interval = 0;
            tryCompare(tutorialLeft, "opacity", 1);
        }

        function cleanup() {
            resetLoader("phone");
        }

        function resetLoader(state) {
            shellLoader.itemDestroyed = false;

            shellLoader.active = false;
            shellLoader.state = state;

            tryCompare(shellLoader, "status", Loader.Null);
            tryCompare(shellLoader, "item", null);
            // Loader.status might be Loader.Null and Loader.item might be null but the Loader
            // item might still be alive. So if we set Loader.active back to true
            // again right now we will get the very same Shell instance back. So no reload
            // actually took place. Likely because Loader waits until the next event loop
            // iteration to do its work. So to ensure the reload, we will wait until the
            // Shell instance gets destroyed.
            tryCompare(shellLoader, "itemDestroyed", true);

            // kill all (fake) running apps
            killApps();

            // reload our test subject to get it in a fresh state once again
            shellLoader.active = true;

            mockNotificationsModel.clear();
            tryCompare(shellLoader, "status", Loader.Ready);
            removeTimeConstraintsFromSwipeAreas(shellLoader.item);
        }

        function prepareShell() {
            tryCompare(shell, "waitingOnGreeter", false); // reset by greeter when ready

            WindowStateStorage.clear();
            //topLevelSurfaceList.inputMethodSurface.setState(Mir.MinimizedState);
            callManager.foregroundCall = null;
            AccountsService.demoEdges = false;
            AccountsService.demoEdgesCompleted = [];
            AccountsService.demoEdges = true;

            LightDM.Greeter.hideGreeter();

            stage = findChild(shell, "stage"); // from StageTestCase

            startApplication("unity8-dash");
        }

        function loadShell(state) {
            resetLoader(state);
            prepareShell();
        }

        function ensureInputMethodSurface() {
<<<<<<< HEAD
            SurfaceManager.createInputMethodSurface();
=======
            shell.surfaceManager.createInputMethodSurface();
>>>>>>> 03ae81f2

            tryCompareFunction(function() { return topLevelSurfaceList.inputMethodSurface !== null }, true);
        }

        function swipeAwayGreeter() {
            var coverPage = findChild(shell, "coverPage");
            tryCompare(coverPage, "showProgress", 1);

            touchFlick(shell, halfWidth, halfHeight, shell.width, halfHeight);

            // wait until the animation has finished
            var greeter = findChild(shell, "greeter");
            tryCompare(greeter, "required", false);
            waitForRendering(greeter);
        }

        function openTutorialTop() {
            var tutorialLeftLoader = findChild(shell, "tutorialLeftLoader");
            var tutorialTop = findChild(shell, "tutorialTop");
            var tutorialTopTimer = findInvisibleChild(tutorialTop, "tutorialTopTimer");

            tutorialTopTimer.interval = 1;
            AccountsService.demoEdgesCompleted = ["left"];

            tryCompare(tutorialLeftLoader, "active", false);
            tryCompare(tutorialTop, "shown", true);
            tryCompare(tutorialTop, "opacity", 1);
        }

        function openTutorialLeftLong() {
            var tutorialLeftLong = findChild(shell, "tutorialLeftLong");
            var tutorialLeftLongTimer = findChild(tutorialLeftLong, "tutorialLeftLongTimer");

            AccountsService.demoEdgesCompleted = ["left", "top"];
            ApplicationManager.startApplication("gallery-app");

            tutorialLeftLongTimer.interval = 1;
            tryCompare(tutorialLeftLong, "shown", true);
            tryCompare(tutorialLeftLong, "opacity", 1);
        }

        function openTutorialRight() {
            var tutorialLeftLoader = findChild(shell, "tutorialLeftLoader");
            var tutorialRight = findChild(shell, "tutorialRight");
            var tutorialRightTimer = findChild(tutorialRight, "tutorialRightTimer");

            AccountsService.demoEdgesCompleted = ["left", "top", "left-long"];
            ApplicationManager.startApplication("gallery-app");
            ApplicationManager.startApplication("facebook-webapp");
            ApplicationManager.startApplication("camera-app");

            tryCompare(tutorialLeftLoader, "active", false);
            tutorialRightTimer.interval = 1;
            tryCompare(tutorialRight, "shown", true);
            tryCompare(tutorialRight, "opacity", 1);
        }

        function test_tutorialLeftEdges() {
            var tutorial = findChild(shell, "tutorial");
            var tutorialLeft = findChild(tutorial, "tutorialLeft");
            var launcher = findChild(shell, "launcher");
            var stage = findChild(shell, "stage");
            var panel = findChild(shell, "panel");

            verify(tutorial.running);
            verify(tutorial.launcherEnabled);
            verify(!tutorial.spreadEnabled);
            verify(!tutorial.panelEnabled);
            verify(tutorialLeft.shown);
            verify(launcher.available);
            verify(!stage.spreadEnabled);
            verify(!panel.indicators.available);
        }

        function test_tutorialLeftFinish() {
            var tutorial = findChild(shell, "tutorial");
            var tutorialLeftLoader = findChild(tutorial, "tutorialLeftLoader");
            var launcher = findChild(shell, "launcher");

            touchFlick(shell, 0, halfHeight, halfWidth, halfHeight);

            tryCompare(tutorialLeftLoader, "shown", false);
            tryCompare(AccountsService, "demoEdgesCompleted", ["left"]);
            tryCompare(launcher, "state", "visible");
        }

        function test_tutorialLeftShortDrag() {
            // Here we want to test just barely pulling the launcher out and
            // letting go (i.e. not triggering the "progress" property of
            // Launcher).
            var tutorialLeft = findChild(shell, "tutorialLeft");
            var tutorialLeftLoader = findChild(shell, "tutorialLeftLoader");
            var launcher = findChild(shell, "launcher");

            // Confirm fade during drag
            touchFlick(shell, 0, halfHeight, launcher.panelWidth * 0.4, halfHeight, true, false);
            // compare opacity with a bound rather than hard 0.6 because progress doesn't
            // always match the drag perfectly (takes a moment for drag to kick in)
            tryCompareFunction(function() {
                return tutorialLeft.opacity >= 0.6 && tutorialLeft.opacity < 0.8;
            }, true);
            touchFlick(shell, 0, halfHeight, launcher.panelWidth * 0.4, halfHeight, false, true);


            // Make sure we don't do anything if we don't pull the launcher
            // out much.
            touchFlick(shell, 0, halfHeight, launcher.panelWidth * 0.4, halfHeight);
            tryCompare(launcher, "state", ""); // should remain hidden
            tryCompare(tutorialLeftLoader, "shown", true); // and we should still be on left


            // Now drag out but not past launcher itself
            touchFlick(shell, 0, halfHeight, launcher.panelWidth * 0.9, halfHeight);

            tryCompare(tutorialLeftLoader, "shown", false);
            tryCompare(AccountsService, "demoEdgesCompleted", ["left"]);
            tryCompare(launcher, "state", "visible");
        }

        function test_tutorialLeftLongFinish() {
            AccountsService.demoEdgesCompleted = ["left", "top"];

            var tutorialLeftLongTimer = findInvisibleChild(shell, "tutorialLeftLongTimer");
            tutorialLeftLongTimer.interval = 1;

            ApplicationManager.startApplication("gallery-app");

            var tutorialLeftLongLoader = findChild(shell, "tutorialLeftLongLoader");
            tryCompare(tutorialLeftLongLoader, "shown", true);

            touchFlick(shell, 0, halfHeight, shell.width, halfHeight);

            tryCompare(tutorialLeftLongLoader, "shown", false);
            tryCompare(AccountsService, "demoEdgesCompleted", ["left", "top", "left-long"]);
        }

        function test_tutorialLeftAutoSkipped() {
            // Test that we skip the tutorial if user uses left edge themselves

            var tutorialLeft = findChild(shell, "tutorialLeft");
            LightDM.Greeter.showGreeter();
            tryCompare(tutorialLeft, "visible", false);
            compare(AccountsService.demoEdgesCompleted, []);

            touchFlick(shell, 0, halfHeight, halfWidth, halfHeight);
            tryCompare(AccountsService, "demoEdgesCompleted", ["left"]);
        }

        function test_tutorialLongLeftSwipeDisabled() {
            // Test that a long left swipe is disabled until we get to or pass
            // the long left tutorial.
            var tutorial = findChild(shell, "tutorial");

            verify(!tutorial.launcherLongSwipeEnabled);

            openTutorialLeftLong();
            verify(tutorial.launcherLongSwipeEnabled);

            openTutorialRight();
            verify(tutorial.launcherLongSwipeEnabled);

            AccountsService.demoEdges = false;
            tryCompare(tutorial, "running", false);
            verify(tutorial.launcherLongSwipeEnabled);
        }

        function test_tutorialTopEdges() {
            var tutorial = findChild(shell, "tutorial");
            var tutorialTop = findChild(tutorial, "tutorialTop");
            var launcher = findChild(shell, "launcher");
            var stage = findChild(shell, "stage");
            var panel = findChild(shell, "panel");

            openTutorialTop();

            tryCompare(tutorial, "running", true);
            verify(!tutorial.launcherEnabled);
            verify(!tutorial.spreadEnabled);
            verify(tutorial.panelEnabled);
            verify(tutorialTop.shown);
            verify(!launcher.available);
            verify(!stage.spreadEnabled);
            verify(panel.indicators.available);
        }

        function test_tutorialTopFinish() {
            var tutorial = findChild(shell, "tutorial");
            var tutorialTopLoader = findChild(tutorial, "tutorialTopLoader");
            var panel = findChild(shell, "panel");

            openTutorialTop();
            touchFlick(shell, halfWidth, 0, halfWidth, shell.height);

            tryCompare(tutorialTopLoader, "shown", false);
            tryCompare(AccountsService, "demoEdgesCompleted", ["left", "top"]);
            tryCompare(panel.indicators, "fullyOpened", true);
        }

        function test_tutorialTopShortDrag() {
            var tutorial = findChild(shell, "tutorial");
            var tutorialTop = findChild(tutorial, "tutorialTop");
            var panel = findChild(shell, "panel");

            openTutorialTop();
            touchFlick(shell, halfWidth, 0, halfWidth, shell.height * 0.4, true, false);
            // compare opacity with a bound rather than hard 0.6 because progress doesn't
            // always match the drag perfectly (takes a moment for drag to kick in)
            tryCompareFunction(function() {
                return tutorialTop.opacity >= 0.5 && tutorialTop.opacity < 0.7;
            }, true);
            touchFlick(shell, halfWidth, 0, halfWidth, shell.height * 0.4, false, true);

            compare(tutorialTop.shown, true);
        }

        function test_tutorialTopAutoSkipped() {
            // Test that we skip the tutorial if user uses top edge themselves

            var tutorialLeftLoader = findChild(shell, "tutorialLeftLoader");
            var tutorialTopLoader = findChild(shell, "tutorialTopLoader");
            AccountsService.demoEdgesCompleted = ["left"];
            tryCompare(tutorialLeftLoader, "active", false);
            verify(!tutorialTopLoader.shown);

            touchFlick(shell, halfWidth, 0, halfWidth, shell.height);
            tryCompare(AccountsService, "demoEdgesCompleted", ["left", "top"]);
        }

        function test_tutorialRightEdges() {
            var tutorial = findChild(shell, "tutorial");
            var tutorialRight = findChild(tutorial, "tutorialRight");
            var launcher = findChild(shell, "launcher");
            var stage = findChild(shell, "stage");
            var panel = findChild(shell, "panel");

            openTutorialRight();

            tryCompare(tutorial, "running", true);
            verify(!tutorial.launcherEnabled);
            verify(tutorial.spreadEnabled);
            verify(!tutorial.panelEnabled);
            verify(tutorialRight.shown);
            verify(!launcher.available);
            verify(stage.spreadEnabled);
            verify(!panel.indicators.available);
        }

        function test_tutorialRightFinish() {
            openTutorialRight();
            touchFlick(shell, shell.width, halfHeight, 0, halfHeight);

            tryCompare(AccountsService, "demoEdgesCompleted", ["left", "top", "left-long", "right"]);
            tryCompare(AccountsService, "demoEdges", false);
        }

        function test_tutorialRightShortDrag() {
            var tutorial = findChild(shell, "tutorial");
            var tutorialRight = findChild(tutorial, "tutorialRight");
            var stage = findChild(shell, "stage");

            openTutorialRight();
            touchFlick(shell, shell.width, halfHeight, shell.width * 0.8, halfHeight, true, false);
            // compare opacity with a bound rather than hard 0.6 because progress doesn't
            // always match the drag perfectly (takes a moment for drag to kick in)
            tryCompareFunction(function() {
                return tutorialRight.opacity >= 0.6 && tutorialRight.opacity < 0.8;
            }, true);
            touchFlick(shell, shell.width, halfHeight, shell.width * 0.8, halfHeight, false, true);

            compare(tutorialRight.shown, true);
        }

        function test_tutorialRightDelay() {
            // Test that if we exit the top tutorial, we don't immediately
            // jump into right tutorial.
            var tutorialRightLoader = findChild(shell, "tutorialRightLoader");
            var tutorialRightTimer = findInvisibleChild(tutorialRightLoader, "tutorialRightTimer");

            openTutorialTop();
            ApplicationManager.startApplication("gallery-app");
            ApplicationManager.startApplication("facebook-webapp");
            ApplicationManager.startApplication("camera-app");
            tryCompare(ApplicationManager, "count", 4);

            AccountsService.demoEdgesCompleted = ["left", "top", "left-long"];
            verify(tutorialRightTimer.running);
            verify(!tutorialRightLoader.shown);
            tutorialRightTimer.interval = 1;
            tryCompare(tutorialRightLoader, "shown", true);
        }

        function test_tutorialRightAutoSkipped() {
            // Test that we skip the tutorial if user uses right edge themselves

            var tutorialLeftLoader = findChild(shell, "tutorialLeftLoader");
            AccountsService.demoEdgesCompleted = ["left"];
            tryCompare(tutorialLeftLoader, "active", false);

            touchFlick(shell, shell.width, halfHeight, 0, halfHeight);
            tryCompare(AccountsService, "demoEdgesCompleted", ["left", "right"]);
        }

        function test_activeCallInterruptsTutorial() {
            var tutorialLeft = findChild(shell, "tutorialLeft");
            verify(tutorialLeft.shown);
            verify(!tutorialLeft.paused);

            callManager.foregroundCall = phoneCall;
            verify(!tutorialLeft.shown);
            verify(tutorialLeft.paused);
            tryCompare(tutorialLeft, "visible", false);

            callManager.foregroundCall = null;
            tryCompare(tutorialLeft, "shown", true);
            verify(!tutorialLeft.paused);
        }

        function test_greeterInterruptsTutorial() {
            var tutorialLeft = findChild(shell, "tutorialLeft");
            verify(tutorialLeft.shown);
            verify(!tutorialLeft.paused);

            LightDM.Greeter.showGreeter();
            verify(!tutorialLeft.shown);
            verify(tutorialLeft.paused);
            tryCompare(tutorialLeft, "visible", false);

            LightDM.Greeter.hideGreeter();
            tryCompare(tutorialLeft, "shown", true);
            verify(!tutorialLeft.paused);
        }

        function test_interruptionChecksReadyStateWhenDone() {
            // If we're done with an interruption (like active call), make sure
            // that we don't blindly resume the tutorial -- our trigger
            // conditions still need to be met.  For example, there need to be
            // enough apps open for the right edge tutorial.

            openTutorialRight();

            var tutorialRight = findChild(shell, "tutorialRight");
            verify(tutorialRight.isReady);
            verify(tutorialRight.shown);
            verify(!tutorialRight.paused);

            callManager.foregroundCall = phoneCall;
            killApps();
            callManager.foregroundCall = null;

            verify(!tutorialRight.isReady);
            verify(!tutorialRight.shown);
            verify(!tutorialRight.paused);
            compare(AccountsService.demoEdgesCompleted, ["left", "top", "left-long"]);
        }

        function test_desktopOnlyShowsTutorialRight() {
            loadShell("desktop");

            var tutorialLeftLoader = findChild(shell, "tutorialLeftLoader");
            var tutorialTopLoader = findChild(shell, "tutorialTopLoader");
            var tutorialLeftLongLoader = findChild(shell, "tutorialLeftLongLoader");
            var tutorialRightLoader = findChild(shell, "tutorialRightLoader");
            verify(!tutorialLeftLoader.active);
            verify(!tutorialTopLoader.active);
            verify(!tutorialLeftLongLoader.active);
            verify(tutorialRightLoader.active);
            compare(AccountsService.demoEdgesCompleted, []);

            var tutorialRightTimer = findInvisibleChild(tutorialRightLoader, "tutorialRightTimer");
            tutorialRightTimer.interval = 1;

            ApplicationManager.startApplication("dialer-app");
            ApplicationManager.startApplication("camera-app");
            ApplicationManager.startApplication("facebook-webapp");
            tryCompare(tutorialRightLoader.item, "isReady", true);

            tryCompare(tutorialRightLoader, "shown", true);
        }

        function test_desktopTutorialRightFinish() {
            loadShell("desktop");

            var tutorialRightLoader = findChild(shell, "tutorialRightLoader");
            var tutorialRightTimer = findInvisibleChild(tutorialRightLoader, "tutorialRightTimer");
            tutorialRightTimer.interval = 1;
            ApplicationManager.startApplication("dialer-app");
            ApplicationManager.startApplication("camera-app");
            ApplicationManager.startApplication("facebook-webapp");
            tryCompare(tutorialRightLoader, "shown", true);

            var cursor = findChild(shell, "cursor");
            mouseMove(shell, shell.width, shell.height / 2);
            cursor.pushedRightBoundary(units.gu(8), 0);
            tryCompare(tutorialRightLoader, "shown", false);

            tryCompare(AccountsService, "demoEdges", false);
        }

        function test_oskDoesNotHideTutorial() {
            var tutorialLeftLoader = findChild(shell, "tutorialLeftLoader");
            verify(tutorialLeftLoader.shown);

            ensureInputMethodSurface();
            var surface = topLevelSurfaceList.inputMethodSurface;
            surface.requestState(Mir.RestoredState);

            var inputMethod = findInvisibleChild(shell, "inputMethod");
            tryCompare(inputMethod, "visible", true);

            verify(tutorialLeftLoader.shown);
        }

        function test_oskDelaysTutorial() {
            var tutorial = findChild(shell, "tutorial");
            verify(!tutorial.delayed);

            ensureInputMethodSurface();
            topLevelSurfaceList.inputMethodSurface.requestState(Mir.RestoredState);

            tryCompare(tutorial, "delayed", true);
        }

        function test_notificationDelaysTutorial() {
            var tutorial = findChild(shell, "tutorial");
            verify(!tutorial.delayed);

            var notifications = findChild(shell, "notificationList");
            notifications.model = mockNotificationsModel;
            addNotification(); // placeholder
            addNotification();

            tryCompare(tutorial, "delayed", true);
        }

        function test_dialogDelaysTutorial() {
            var tutorial = findChild(shell, "tutorial");
            verify(!tutorial.delayed);

            var dialogs = findChild(shell, "dialogs");
            dialogs.showPowerDialog();

            verify(tutorial.delayed);
        }

        function test_delayedTutorial() {
            var tutorial = findChild(shell, "tutorial");
            var tutorialTop = findChild(tutorial, "tutorialTop");
            var tutorialTopTimer = findChild(tutorialTop, "tutorialTopTimer");

            // Get top tutorial ready
            AccountsService.demoEdgesCompleted = ["left"];
            verify(tutorialTop.isReady);
            verify(tutorialTopTimer.running);

            // Confirm that we become unready when delayed, but timer still goes
            tutorial.delayed = true;
            verify(!tutorialTop.isReady);
            verify(tutorialTopTimer.running);

            // Confirm that we don't open the tutorial when delayed
            tutorialTopTimer.interval = 1;
            wait(5);
            verify(!tutorialTop.shown);

            // Confirm we go back to normal when undelayed
            tutorial.delayed = false;
            tryCompare(tutorialTop, "shown", true);
        }

        function test_accountsServiceSettings() {
            var tutorialLeftLoader = findChild(shell, "tutorialLeftLoader");
            verify(tutorialLeftLoader.shown);

            AccountsService.demoEdges = false;
            verify(findChild(shell, "tutorialLeftLoader") == null);

            AccountsService.demoEdges = true;
            tutorialLeftLoader = findChild(shell, "tutorialLeftLoader");
            var tutorialLeftTimer = findChild(tutorialLeftLoader, "tutorialLeftTimer");
            verify(tutorialLeftTimer.running);
        }
    }
}<|MERGE_RESOLUTION|>--- conflicted
+++ resolved
@@ -232,7 +232,7 @@
             }
 
             ItemSelector {
-                    id: modeSelector
+                id: modeSelector
                 anchors { left: parent.left; right: parent.right }
                 activeFocusOnPress: false
                 text: "Mode"
@@ -321,11 +321,7 @@
         }
 
         function ensureInputMethodSurface() {
-<<<<<<< HEAD
             SurfaceManager.createInputMethodSurface();
-=======
-            shell.surfaceManager.createInputMethodSurface();
->>>>>>> 03ae81f2
 
             tryCompareFunction(function() { return topLevelSurfaceList.inputMethodSurface !== null }, true);
         }

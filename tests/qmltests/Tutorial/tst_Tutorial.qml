--- conflicted
+++ resolved
@@ -436,15 +436,6 @@
 
             ApplicationManager.startApplication("gallery-app");
 
-<<<<<<< HEAD
-            var launcher = findChild(shell, "launcher");
-            var tutorialLeftLoader = findChild(shell, "tutorialLeftLoader");
-
-            touchFlick(shell, 0, halfHeight, shell.width, halfHeight);
-
-            tryCompare(tutorialLeftLoader, "shown", false);
-            tryCompare(AccountsService, "demoEdgesCompleted", ["left", "left-long"]);
-=======
             var tutorialLeftLongLoader = findChild(shell, "tutorialLeftLongLoader");
             tryCompare(tutorialLeftLongLoader, "shown", true);
 
@@ -452,7 +443,6 @@
 
             tryCompare(tutorialLeftLongLoader, "shown", false);
             tryCompare(AccountsService, "demoEdgesCompleted", ["left", "top", "left-long"]);
->>>>>>> aa4dd14b
         }
 
         function test_tutorialLeftAutoSkipped() {
@@ -513,11 +503,7 @@
             touchFlick(shell, halfWidth, 0, halfWidth, shell.height);
 
             tryCompare(tutorialTopLoader, "shown", false);
-<<<<<<< HEAD
-            tryCompare(AccountsService, "demoEdgesCompleted", ["left", "left-long", "top"]);
-=======
             tryCompare(AccountsService, "demoEdgesCompleted", ["left", "top"]);
->>>>>>> aa4dd14b
             tryCompare(panel.indicators, "fullyOpened", true);
         }
 
@@ -542,13 +528,8 @@
             // Test that we skip the tutorial if user uses top edge themselves
 
             var tutorialLeftLoader = findChild(shell, "tutorialLeftLoader");
-<<<<<<< HEAD
             var tutorialTopLoader = findChild(shell, "tutorialTopLoader");
-            AccountsService.demoEdgesCompleted = ["left", "left-long"];
-=======
-            var tutorialTop = findChild(shell, "tutorialTop");
             AccountsService.demoEdgesCompleted = ["left"];
->>>>>>> aa4dd14b
             tryCompare(tutorialLeftLoader, "active", false);
             verify(!tutorialTopLoader.shown);
 
@@ -576,23 +557,11 @@
         }
 
         function test_tutorialRightFinish() {
-<<<<<<< HEAD
-            var tutorial = findChild(shell, "tutorial");
-            var tutorialRightLoader = findChild(tutorial, "tutorialRightLoader");
-            var stage = findChild(shell, "stage");
-
             openTutorialRight();
             touchFlick(shell, shell.width, halfHeight, 0, halfHeight);
 
-            tryCompare(tutorialRightLoader, "shown", false);
-            tryCompare(AccountsService, "demoEdgesCompleted", ["left", "left-long", "top", "right"]);
-=======
-            openTutorialRight();
-            touchFlick(shell, shell.width, halfHeight, 0, halfHeight);
-
             tryCompare(AccountsService, "demoEdgesCompleted", ["left", "top", "left-long", "right"]);
             tryCompare(AccountsService, "demoEdges", false);
->>>>>>> aa4dd14b
         }
 
         function test_tutorialRightShortDrag() {
@@ -615,13 +584,8 @@
         function test_tutorialRightDelay() {
             // Test that if we exit the top tutorial, we don't immediately
             // jump into right tutorial.
-<<<<<<< HEAD
             var tutorialRightLoader = findChild(shell, "tutorialRightLoader");
-            var tutorialRightTimer = findInvisibleChild(tutorialRightLoader, "tutorialRightInactivityTimer");
-=======
-            var tutorialRight = findChild(shell, "tutorialRight");
-            var tutorialRightTimer = findInvisibleChild(tutorialRight, "tutorialRightTimer");
->>>>>>> aa4dd14b
+            var tutorialRightTimer = findInvisibleChild(tutorialRightLoader, "tutorialRightTimer");
 
             openTutorialTop();
             ApplicationManager.startApplication("gallery-app");
@@ -629,18 +593,11 @@
             ApplicationManager.startApplication("camera-app");
             tryCompare(ApplicationManager, "count", 4);
 
-<<<<<<< HEAD
-            AccountsService.demoEdgesCompleted = ["left", "left-long", "top"];
-            verify(tutorialRightTimer.running, true);
-            verify(!tutorialRightLoader.shown);
-            tryCompare(tutorialRightLoader, "shown", true);
-=======
             AccountsService.demoEdgesCompleted = ["left", "top", "left-long"];
             verify(tutorialRightTimer.running);
-            verify(!tutorialRight.shown);
+            verify(!tutorialRightLoader.shown);
             tutorialRightTimer.interval = 1;
-            tryCompare(tutorialRight, "shown", true);
->>>>>>> aa4dd14b
+            tryCompare(tutorialRightLoader, "shown", true);
         }
 
         function test_tutorialRightAutoSkipped() {
@@ -651,112 +608,7 @@
             tryCompare(tutorialLeftLoader, "active", false);
 
             touchFlick(shell, shell.width, halfHeight, 0, halfHeight);
-<<<<<<< HEAD
-            tryCompare(AccountsService, "demoEdgesCompleted", ["left", "left-long", "right"]);
-        }
-
-        function test_tutorialBottomEdges() {
-            var tutorial = findChild(shell, "tutorial");
-            var tutorialBottom = findChild(tutorial, "tutorialBottom");
-            var tutorialLabel = findChild(tutorialBottom, "tutorialLabel");
-            var launcher = findChild(shell, "launcher");
-            var stage = findChild(shell, "stage");
-            var panel = findChild(shell, "panel");
-
-            openTutorialBottom();
-
-            tryCompare(tutorial, "running", true);
-            verify(!tutorial.launcherEnabled);
-            verify(!tutorial.spreadEnabled);
-            verify(!tutorial.panelEnabled);
-            verify(tutorialBottom.shown);
-            verify(!launcher.available);
-            verify(!stage.spreadEnabled);
-            verify(!panel.indicators.available);
-            compare(tutorialLabel.text, "Swipe up for recent calls");
-        }
-
-        function test_tutorialBottomFinish() {
-            var tutorial = findChild(shell, "tutorial");
-            var tutorialBottomLoader = findChild(tutorial, "tutorialBottomLoader");
-
-            openTutorialBottom();
-            touchFlick(shell, halfWidth, shell.height, halfWidth, halfHeight);
-
-            tryCompare(tutorialBottomLoader, "shown", false);
-            tryCompare(AccountsService, "demoEdgesCompleted", ["left", "left-long", "top", "right", "bottom-dialer-app"]);
-
-            // OK, we did one, just confirm that when all are done, we mark whole tutorial as done.
-            verify(AccountsService.demoEdges);
-            AccountsService.demoEdgesCompleted = ["left", "left-long", "top", "right",
-                                                  "bottom-address-book-app",
-                                                  "bottom-com.ubuntu.calculator_calculator",
-                                                  "bottom-dialer-app",
-                                                  "bottom-messaging-app"];
-            verify(!AccountsService.demoEdges);
-        }
-
-        function test_tutorialBottomAppearsBeforeRight() {
-            // Confirm that if bottom edge and right edge would appear on the
-            // the same app open, bottom edge appears first. (this is a lightly
-            // edited version of openTutorialRight)
-            var tutorialLeftLoader = findChild(shell, "tutorialLeftLoader");
-            var tutorialRight = findChild(shell, "tutorialRight");
-            var tutorialBottom = findChild(shell, "tutorialBottom");
-
-            AccountsService.demoEdgesCompleted = ["left", "left-long", "top"];
-            ApplicationManager.startApplication("gallery-app");
-            ApplicationManager.startApplication("dialer-app");
-
-            tryCompare(tutorialLeftLoader, "active", false);
-            tryCompare(tutorialBottom, "shown", true);
-            tryCompare(tutorialBottom, "opacity", 1);
-            tryCompare(tutorialRight, "visible", false);
-        }
-
-        function test_tutorialBottomOnlyCoversSideStageOnTablet() {
-            loadShell("tablet");
-
-            var tutorialBottom = findChild(shell, "tutorialBottom");
-            var targetHeight = shell.height - units.gu(4);
-            var mainStageX = units.gu(20);
-            var sideStageX = shell.width - units.gu(20);
-
-            WindowStateStorage.saveStage("dialer-app", ApplicationInfoInterface.SideStage);
-            openTutorialBottom();
-
-            touchFlick(shell, mainStageX, shell.height, mainStageX, targetHeight, true, false);
-            compare(tutorialBottom.opacity, 1);
-            touchFlick(shell, mainStageX, shell.height, mainStageX, targetHeight, false, true);
-
-            touchFlick(shell, sideStageX, shell.height, sideStageX, targetHeight, true, false);
-            verify(tutorialBottom.opacity < 1);
-            touchFlick(shell, sideStageX, shell.height, sideStageX, targetHeight, false, true);
-        }
-
-        function test_tutorialBottomOnlyCoversMainStageOnTablet() {
-            loadShell("tablet");
-
-            var tutorialBottom = findChild(shell, "tutorialBottom");
-            var targetHeight = shell.height - units.gu(4);
-            var mainStageX = units.gu(20);
-            var sideStageX = shell.width - units.gu(20);
-
-            WindowStateStorage.saveStage("notes-app", ApplicationInfoInterface.SideStage);
-            ApplicationManager.startApplication("notes-app");
-
-            openTutorialBottom();
-
-            touchFlick(shell, sideStageX, shell.height, sideStageX, targetHeight, true, false);
-            compare(tutorialBottom.opacity, 1);
-            touchFlick(shell, sideStageX, shell.height, sideStageX, targetHeight, false, true);
-
-            touchFlick(shell, mainStageX, shell.height, mainStageX, targetHeight, true, false);
-            verify(tutorialBottom.opacity < 1);
-            touchFlick(shell, mainStageX, shell.height, mainStageX, targetHeight, false, true);
-=======
             tryCompare(AccountsService, "demoEdgesCompleted", ["left", "right"]);
->>>>>>> aa4dd14b
         }
 
         function test_activeCallInterruptsTutorial() {
@@ -774,34 +626,6 @@
             verify(!tutorialLeft.paused);
         }
 
-<<<<<<< HEAD
-        function test_dialerInterruptionWithNoOverlappingTutorials() {
-            var tutorialLeftLoader = findChild(shell, "tutorialLeftLoader");
-            var tutorialBottomLoader = findChild(shell, "tutorialBottomLoader");
-            verify(tutorialLeftLoader.shown);
-
-            // Start call, hiding left tutorial
-            callManager.foregroundCall = phoneCall;
-            tryCompare(tutorialLeftLoader, "shown", false);
-
-            // Start dialer app
-            ApplicationManager.startApplication("dialer-app");
-            tryCompare(ApplicationManager, "focusedApplicationId", "dialer-app");
-            verify(!tutorialBottomLoader.shown);
-
-            // Dismiss call, bottom tutorial should appear
-            callManager.foregroundCall = null;
-            tryCompare(tutorialBottomLoader, "shown", true);
-            verify(!tutorialLeftLoader.shown);
-
-            // Get rid of bottom tutorial, left should now be shown
-            touchFlick(shell, halfWidth, shell.height, halfWidth, halfHeight);
-            tryCompare(tutorialBottomLoader, "shown", false);
-            tryCompare(tutorialLeftLoader, "shown", true);
-        }
-
-=======
->>>>>>> aa4dd14b
         function test_greeterInterruptsTutorial() {
             var tutorialLeft = findChild(shell, "tutorialLeft");
             verify(tutorialLeft.shown);
@@ -867,20 +691,13 @@
         function test_desktopTutorialRightFinish() {
             loadShell("desktop");
 
-<<<<<<< HEAD
             var tutorialRightLoader = findChild(shell, "tutorialRightLoader");
-            ApplicationManager.startApplication("dialer-app");
-            ApplicationManager.startApplication("camera-app");
-            tryCompare(tutorialRightLoader, "shown", true);
-=======
-            var tutorialRight = findChild(shell, "tutorialRight");
-            var tutorialRightTimer = findInvisibleChild(tutorialRight, "tutorialRightTimer");
+            var tutorialRightTimer = findInvisibleChild(tutorialRightLoader, "tutorialRightTimer");
             tutorialRightTimer.interval = 1;
             ApplicationManager.startApplication("dialer-app");
             ApplicationManager.startApplication("camera-app");
             ApplicationManager.startApplication("facebook-webapp");
-            tryCompare(tutorialRight, "shown", true);
->>>>>>> aa4dd14b
+            tryCompare(tutorialRightLoader, "shown", true);
 
             var stage = findChild(shell, "stage");
             mouseMove(shell, shell.width, shell.height / 2);
@@ -916,15 +733,6 @@
             var tutorial = findChild(shell, "tutorial");
             verify(!tutorial.delayed);
 
-<<<<<<< HEAD
-            AccountsService.demoEdges = true;
-            var tutorialLeftLoader = findChild(shell, "tutorialLeftLoader");
-            verify(!tutorialLeftLoader.shown);
-
-            surface.setState(Mir.MinimizedState);
-            tryCompare(inputMethod, "state", "hidden");
-            tryCompare(tutorialLeftLoader, "shown", false);
-=======
             var notifications = findChild(shell, "notificationList");
             notifications.model = mockNotificationsModel;
             addNotification(); // placeholder
@@ -966,7 +774,6 @@
             // Confirm we go back to normal when undelayed
             tutorial.delayed = false;
             tryCompare(tutorialTop, "shown", true);
->>>>>>> aa4dd14b
         }
 
         function test_accountsServiceSettings() {
@@ -977,16 +784,9 @@
             verify(findChild(shell, "tutorialLeftLoader") == null);
 
             AccountsService.demoEdges = true;
-<<<<<<< HEAD
             tutorialLeftLoader = findChild(shell, "tutorialLeftLoader");
-            tryCompare(tutorialLeftLoader, "shown", true);
-=======
-            tutorialLeft = findChild(shell, "tutorialLeft");
-            verify(tutorialLeft != null);
-
-            var tutorialLeftTimer = findChild(tutorialLeft, "tutorialLeftTimer");
+            var tutorialLeftTimer = findChild(tutorialLeftLoader, "tutorialLeftTimer");
             verify(tutorialLeftTimer.running);
->>>>>>> aa4dd14b
         }
     }
 }
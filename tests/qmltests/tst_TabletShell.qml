/*
 * Copyright (C) 2013,2014 Canonical, Ltd.
 *
 * This program is free software; you can redistribute it and/or modify
 * it under the terms of the GNU General Public License as published by
 * the Free Software Foundation; version 3.
 *
 * This program is distributed in the hope that it will be useful,
 * but WITHOUT ANY WARRANTY; without even the implied warranty of
 * MERCHANTABILITY or FITNESS FOR A PARTICULAR PURPOSE.  See the
 * GNU General Public License for more details.
 *
 * You should have received a copy of the GNU General Public License
 * along with this program.  If not, see <http://www.gnu.org/licenses/>.
 */

import QtQuick 2.0
import QtTest 1.0
import AccountsService 0.1
import GSettings 1.0
import LightDM 0.1 as LightDM
import Ubuntu.Components 1.1
import Ubuntu.Telephony 0.1 as Telephony
import Unity.Application 0.1
import Unity.Connectivity 0.1
import Unity.Test 0.1 as UT
import Powerd 0.1

import "../../qml"

Item {
    id: root
    width: units.gu(120)
    height: units.gu(80)

    Component.onCompleted: {
        // must set the mock mode before loading the Shell
        LightDM.Greeter.mockMode = "full";
        LightDM.Users.mockMode = "full";
        shellLoader.active = true;
    }

    QtObject {
        id: applicationArguments

        function hasGeometry() {
            return false
        }

        function width() {
            return 0
        }

        function height() {
            return 0
        }
    }

    Row {
        anchors.fill: parent
        Loader {
            id: shellLoader
            width: units.gu(100)
            height: parent.height

<<<<<<< HEAD
            property bool itemDestroyed: false
            sourceComponent: Component {
                Shell {
                    property string indicatorProfile: "phone"
=======
        active: false
        width: units.gu(100)
        height: units.gu(80)
>>>>>>> efa9eade

                    Component.onDestruction: {
                        shellLoader.itemDestroyed = true
                    }
                }
            }
        }

        Rectangle {
            color: "white"
            width: units.gu(20)
            height: parent.height

            Column {
                anchors { left: parent.left; right: parent.right; top: parent.top; margins: units.gu(1) }
                spacing: units.gu(1)
                Button {
                    text: "Show Greeter"
                    onClicked: {
                        if (shellLoader.status !== Loader.Ready)
                            return

                        var greeter = testCase.findChild(shellLoader.item, "greeter")
                        if (!greeter.shown) {
                            greeter.show()
                        }
                    }
                }
                Button {
                    text: "Demo edges"
                    onClicked: {
                        AccountsService.demoEdges = true;
                    }
                }
            }
        }
    }

    SignalSpy {
        id: sessionSpy
        signalName: "sessionStarted"
    }

    SignalSpy {
        id: dashCommunicatorSpy
        signalName: "setCurrentScopeCalled"
    }

    SignalSpy {
        id: unlockAllModemsSpy
        target: Connectivity
        signalName: "unlockingAllModems"
    }

    Telephony.CallEntry {
        id: phoneCall
        phoneNumber: "+447812221111"
    }

    UT.UnityTestCase {
        id: testCase
        name: "TabletShell"
        when: windowShown

        property Item shell: shellLoader.status === Loader.Ready ? shellLoader.item : null

        function init() {
            tryCompare(shell, "enabled", true); // will be enabled when greeter is all ready
            sessionSpy.clear()
            sessionSpy.target = findChild(shell, "greeter")
            dashCommunicatorSpy.target = findInvisibleChild(shell, "dashCommunicator")
        }

        function cleanup() {
            tryCompare(shell, "enabled", true); // make sure greeter didn't leave us in disabled state

            shellLoader.itemDestroyed = false

            shellLoader.active = false

            tryCompare(shellLoader, "status", Loader.Null)
            tryCompare(shellLoader, "item", null)
            // Loader.status might be Loader.Null and Loader.item might be null but the Loader
            // item might still be alive. So if we set Loader.active back to true
            // again right now we will get the very same Shell instance back. So no reload
            // actually took place. Likely because Loader waits until the next event loop
            // iteration to do its work. So to ensure the reload, we will wait until the
            // Shell instance gets destroyed.
            tryCompare(shellLoader, "itemDestroyed", true)

            // kill all (fake) running apps
            killApps()

            unlockAllModemsSpy.clear()
            AccountsService.demoEdges = false
            LightDM.Greeter.authenticate(""); // reset greeter

            // reload our test subject to get it in a fresh state once again
            shellLoader.active = true

            tryCompare(shellLoader, "status", Loader.Ready)
            removeTimeConstraintsFromDirectionalDragAreas(shellLoader.item)
        }

        function killApps() {
            while (ApplicationManager.count > 1) {
                var appIndex = ApplicationManager.get(0).appId == "unity8-dash" ? 1 : 0
                ApplicationManager.stopApplication(ApplicationManager.get(appIndex).appId)
            }
            compare(ApplicationManager.count, 1)
        }

        function selectIndex(i) {
            // We could be anywhere in list; find target index to know which direction
            var greeter = findChild(shell, "greeter")
            var userlist = findChild(greeter, "userList")
            if (userlist.currentIndex == i)
                keyClick(Qt.Key_Escape) // Reset state if we're not moving
            while (userlist.currentIndex != i) {
                var next = userlist.currentIndex + 1
                if (userlist.currentIndex > i) {
                    next = userlist.currentIndex - 1
                }
                tap(findChild(greeter, "username"+next));
                tryCompare(userlist, "currentIndex", next)
                tryCompare(userlist, "movingInternally", false)
            }
        }

        function selectUser(name) {
            // Find index of user with the right name
            for (var i = 0; i < LightDM.Users.count; i++) {
                if (LightDM.Users.data(i, LightDM.UserRoles.NameRole) == name) {
                    break
                }
            }
            if (i == LightDM.Users.count) {
                fail("Didn't find name")
                return -1
            }
            selectIndex(i)
            return i
        }

        function clickPasswordInput(isButton) {
            var greeter = findChild(shell, "greeter")
            tryCompare(greeter, "fullyShown", true);

            var passwordMouseArea = findChild(shell, "passwordMouseArea")
            tryCompare(passwordMouseArea, "enabled", isButton)

            var passwordInput = findChild(shell, "passwordInput")
            mouseClick(passwordInput)
        }

        function confirmLoggedIn(loggedIn) {
            var greeter = findChild(shell, "greeter");
            tryCompare(greeter, "shown", loggedIn ? false : true);
            verify(loggedIn ? sessionSpy.count > 0 : sessionSpy.count === 0);
        }

        function swipeFromLeftEdge(swipeLength) {
            var touchStartX = 2
            var touchStartY = shell.height / 2
            touchFlick(shell, touchStartX, touchStartY, swipeLength, touchStartY)
        }

        function test_login_data() {
            return [
                {tag: "auth error", user: "auth-error", loggedIn: false, password: ""},
                {tag: "with password", user: "has-password", loggedIn: true, password: "password"},
                {tag: "without password", user: "no-password", loggedIn: true, password: ""},
            ]
        }

        function test_login(data) {
            selectUser(data.user)

            clickPasswordInput(data.password === "")

            if (data.password !== "") {
                typeString(data.password)
                keyClick(Qt.Key_Enter)
            }

            confirmLoggedIn(data.loggedIn)
        }

        function test_appLaunchDuringGreeter_data() {
            return [
                {tag: "auth error", user: "auth-error", loggedIn: false, passwordFocus: false},
                {tag: "without password", user: "no-password", loggedIn: true, passwordFocus: false},
                {tag: "with password", user: "has-password", loggedIn: false, passwordFocus: true},
            ]
        }

        function test_appLaunchDuringGreeter(data) {
            selectUser(data.user)

            var greeter = findChild(shell, "greeter")
            var app = ApplicationManager.startApplication("dialer-app")

            confirmLoggedIn(data.loggedIn)

            if (data.passwordFocus) {
                var passwordInput = findChild(greeter, "passwordInput")
                tryCompare(passwordInput, "focus", true)
            }
        }

        function test_leftEdgeDrag_data() {
            return [
                {tag: "without password", user: "no-password", loggedIn: true, demo: false},
                {tag: "with password", user: "has-password", loggedIn: false, demo: false},
                {tag: "with demo", user: "has-password", loggedIn: true, demo: true},
            ]
        }

        function test_leftEdgeDrag(data) {
            selectUser(data.user)

            AccountsService.demoEdges = data.demo
            var tutorial = findChild(shell, "tutorial");
            tryCompare(tutorial, "running", data.demo);

            swipeFromLeftEdge(shell.width * 0.75)
            wait(500) // to give time to handle dash() signal from Launcher
            confirmLoggedIn(data.loggedIn)
        }
    }
}<|MERGE_RESOLUTION|>--- conflicted
+++ resolved
@@ -60,19 +60,15 @@
         anchors.fill: parent
         Loader {
             id: shellLoader
+
+            active: false
             width: units.gu(100)
             height: parent.height
 
-<<<<<<< HEAD
             property bool itemDestroyed: false
             sourceComponent: Component {
                 Shell {
                     property string indicatorProfile: "phone"
-=======
-        active: false
-        width: units.gu(100)
-        height: units.gu(80)
->>>>>>> efa9eade
 
                     Component.onDestruction: {
                         shellLoader.itemDestroyed = true

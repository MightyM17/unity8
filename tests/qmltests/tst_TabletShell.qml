--- conflicted
+++ resolved
@@ -65,19 +65,11 @@
             width: units.gu(100)
             height: parent.height
 
-<<<<<<< HEAD
-        property bool itemDestroyed: false
-        sourceComponent: Component {
-            Shell {
-                orientation: Qt.LandscapeOrientation
-                usageScenario: "tablet"
-=======
             property bool itemDestroyed: false
             sourceComponent: Component {
                 Shell {
                     orientation: Qt.LandscapeOrientation
                     usageScenario: "tablet"
->>>>>>> e15956d5
 
                     Component.onDestruction: {
                         shellLoader.itemDestroyed = true

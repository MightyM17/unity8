/*
 * Copyright 2013 Canonical Ltd.
 *
 * This program is free software; you can redistribute it and/or modify
 * it under the terms of the GNU General Public License as published by
 * the Free Software Foundation; version 3.
 *
 * This program is distributed in the hope that it will be useful,
 * but WITHOUT ANY WARRANTY; without even the implied warranty of
 * MERCHANTABILITY or FITNESS FOR A PARTICULAR PURPOSE.  See the
 * GNU General Public License for more details.
 *
 * You should have received a copy of the GNU General Public License
 * along with this program.  If not, see <http://www.gnu.org/licenses/>.
 */

import QtQuick 2.0
import QtTest 1.0
<<<<<<< HEAD
import "../../../qml/Components"
=======
import "../../../Components"
import Ubuntu.Components 0.1
import Unity.Test 0.1 as UT
>>>>>>> f1c608bb

Rectangle {
    id: root
    width: units.gu(20)
    height: units.gu(10)
    color: "black"

    RatingStars {
        id: ratingStars
        anchors.centerIn: parent
        maximumRating: 5
        rating: 3
    }

    UT.UnityTestCase {
        name: "RatingStars"
        when: windowShown

        function init() {
            ratingStars.maximumRating = 5
            ratingStars.rating = 3
        }

        function test_interactive_rating_data() {
            return [
                {tag: "first star without interactive", interactive: false, maximumRating: 5, index: 0, rating: 3},
                {tag: "first star", interactive: true, maximumRating: 5, index: 0, rating: 1},
                {tag: "second star with big maximumRating", interactive: true, maximumRating: 100, index: 1, rating: 40},
                {tag: "last star", interactive: true, maximumRating: 5, index: 4, rating: 5},
            ];
        }

        function test_interactive_rating(data) {
            ratingStars.interactive = data.interactive
            ratingStars.maximumRating = data.maximumRating

            var ratingStar = findChild(ratingStars, "ratingStar"+data.index)
            mouseClick(ratingStar, ratingStar.width / 2, ratingStar.height / 2)
            compare(ratingStars.rating, data.rating)

            ratingStars.interactive = false
        }

        function test_rating_init() {
            compare(ratingStars.effectiveRating, ratingStars.rating, "EffectiveRating not initialized properly")
        }

        function test_rating_negative() {
            ratingStars.rating = -3
            compare(ratingStars.effectiveRating, 0, "EffectiveRating not calculated correctly")
        }

        function test_rating_set_ok() {
            ratingStars.rating = 2
            compare(ratingStars.effectiveRating, ratingStars.rating, "EffectiveRating not calculated correctly")
        }

        function test_rating_set_too_big() {
            ratingStars.rating = 200
            compare(ratingStars.effectiveRating, ratingStars.maximumRating, "EffectiveRating not calculated correctly")
        }

        function test_rating_set_min() {
            ratingStars.rating = 0
            compare(ratingStars.effectiveRating, 0, "EffectiveRating not calculated correctly")
        }

        function test_rating_set_max() {
            ratingStars.rating = ratingStars.maximumRating
            compare(ratingStars.effectiveRating, ratingStars.maximumRating, "EffectiveRating not calculated correctly")
        }
    }
}<|MERGE_RESOLUTION|>--- conflicted
+++ resolved
@@ -16,13 +16,9 @@
 
 import QtQuick 2.0
 import QtTest 1.0
-<<<<<<< HEAD
 import "../../../qml/Components"
-=======
-import "../../../Components"
 import Ubuntu.Components 0.1
 import Unity.Test 0.1 as UT
->>>>>>> f1c608bb
 
 Rectangle {
     id: root

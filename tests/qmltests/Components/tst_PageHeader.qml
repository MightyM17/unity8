/*
 * Copyright 2013 Canonical Ltd.
 *
 * This program is free software; you can redistribute it and/or modify
 * it under the terms of the GNU General Public License as published by
 * the Free Software Foundation; version 3.
 *
 * This program is distributed in the hope that it will be useful,
 * but WITHOUT ANY WARRANTY; without even the implied warranty of
 * MERCHANTABILITY or FITNESS FOR A PARTICULAR PURPOSE.  See the
 * GNU General Public License for more details.
 *
 * You should have received a copy of the GNU General Public License
 * along with this program.  If not, see <http://www.gnu.org/licenses/>.
 */

import QtQuick 2.0
import QtTest 1.0
import ".."
import "../../../qml/Components"
import Ubuntu.Components 0.1
import Unity 0.2
import Unity.Test 0.1 as UT

Item {
    id: root
    width: units.gu(110)
    height: units.gu(30)

    UT.UnityTestCase {
        name: "PageHeaderLabelTest"
        when: windowShown

        property alias searchEnabled : pageHeader.searchEntryEnabled
        property alias searchQuery : pageHeader.searchQuery

        function init() {
            searchEnabled = true;

            // Reset to initial state
            pageHeader.searchQuery = "";
            pageHeader.closePopup();
            pageHeader.searchHistory.clear();

            // Check initial state
            var headerContainer = findChild(pageHeader, "headerContainer");
            tryCompareFunction(function() { return headerContainer.popover === null; }, true);
            compare(pageHeader.searchHistory.count, 0);
        }

        function test_search_disabled() {
            searchEnabled = false
            pageHeader.resetSearch()

            pageHeader.triggerSearch()
            keyClick(Qt.Key_S)

            compare(searchQuery, "", "Search entry not disabled properly (could still type in textfield).")
        }

        function test_search_enable() {
            searchEnabled = true
            pageHeader.resetSearch()

            pageHeader.triggerSearch()
            typeString("test")

            compare(searchQuery, "test", "Typing in the search field did not change searchQuery")
        }

        function test_search_hard_coded() {
            searchEnabled = true
            pageHeader.triggerSearch()
            searchQuery = "test1"
            typeString("test2")
            compare(searchQuery, "test1test2", "Setting searchQuery text does not update the TextField")
        }

        function test_reset_search() {
            searchEnabled = true
            pageHeader.resetSearch()

            pageHeader.triggerSearch()
            keyClick(Qt.Key_S)

            compare(searchQuery, "s", "Could not type in TextField.")

            pageHeader.resetSearch()
            compare(searchQuery, "", "Reset search did not reset searchQuery correctly.")
        }

        function test_history() {
            pageHeader.triggerSearch()
            typeString("humppa1")
            pageHeader.resetSearch()

            compare(pageHeader.searchHistory.count, 1)
            compare(pageHeader.searchHistory.get(0).query, "humppa1")

            pageHeader.triggerSearch()
            typeString("humppa2")
            pageHeader.resetSearch()

            compare(pageHeader.searchHistory.count, 2)
            compare(pageHeader.searchHistory.get(0).query, "humppa2")

            pageHeader.triggerSearch()
            typeString("humppa3")
            pageHeader.resetSearch()

            compare(pageHeader.searchHistory.count, 3)
            compare(pageHeader.searchHistory.get(0).query, "humppa3")

            pageHeader.triggerSearch()
            typeString("humppa4")
            pageHeader.resetSearch()

            compare(pageHeader.searchHistory.count, 3)
            compare(pageHeader.searchHistory.get(0).query, "humppa4")
        }

        function test_search_indicator() {
            var searchIndicator = findChild(pageHeader, "searchIndicator")
            var clearIcon = findChild(pageHeader, "clearIcon")

            pageHeader.triggerSearch()

            tryCompare(clearIcon, "visible", false)
            pageHeader.searchQuery = "ubuntu"
            tryCompare(clearIcon, "visible", true)

            pageHeader.searchInProgress = false
            compare(searchIndicator.running, false, "Search indicator is running.")
            tryCompare(clearIcon, "visible", true)

            pageHeader.searchInProgress = true
            compare(searchIndicator.running, true, "Search indicator isn't running.")
            tryCompare(clearIcon, "visible", false)

            pageHeader.searchInProgress = false;
            compare(searchIndicator.running, false, "Search indicator is running.")
            tryCompare(clearIcon, "visible", true)
        }

        function test_titleImage() {

            var titleImage = findChild(pageHeader, "titleImage");
            verify(titleImage == null);

            showImageCheckBox.checked = true;

            titleImage = findChild(pageHeader, "titleImage");
            verify(titleImage !== null);
            compare(titleImage.source, pageHeader.titleImageSource);

        }

        function cleanup() {
            pageHeader.resetSearch();
        }

        function test_popover() {
            searchEnabled = true;
            pageHeader.searchHistory.clear();

            pageHeader.searchHistory.addQuery("Search1");
            pageHeader.searchHistory.addQuery("Search2");

            pageHeader.triggerSearch();

            var headerContainer = findChild(pageHeader, "headerContainer");
            verify(headerContainer !== null, "headerContainer != null");
            tryCompareFunction(function() { return headerContainer.popover !== null; }, true);

            tryCompare(headerContainer.popover, "visible", true);

            var searchTextField = findChild(pageHeader, "searchTextField");
            compare(searchTextField.focus, true);

            var recentSearches = findChild(headerContainer.popover, "recentSearches");
            mouseClick(recentSearches.itemAt(0), 0, 0);

            compare(pageHeader.searchQuery, "Search2");
            tryCompareFunction(function() { return headerContainer.popover === null; }, true);
            compare(searchTextField.focus, false);
        }

        function test_popup_closing_data() {
            return [
                        { tag: "with search text", searchText: "foobar", hideSearch: false },
                        { tag: "without search text", searchText: "", hideSearch: true }
                    ];
        }

<<<<<<< HEAD
        function test_pagination() {
            var paginationRepeater = findChild(pageHeader, "paginationRepeater");
            tryCompare(paginationRepeater, "count", 0);
            pageHeader.paginationCount = 5;
            tryCompare(paginationRepeater, "count", 5);
            for (var i=0; i<pageHeader.paginationCount; i++) {
                pageHeader.paginationIndex = i;
                for (var j=0; j<paginationRepeater.count; j++) {
                    var paginationDot = findChild(pageHeader, "paginationDots_"+j);
                    if (i==j) {
                        compare(paginationDot.source.toString().indexOf("dot_on") > -1, true);
                    } else {
                        compare(paginationDot.source.toString().indexOf("dot_off") > -1, true);
                    }
                }
            }
            pageHeader.paginationIndex = -1;
            pageHeader.paginationCount = 0;
            tryCompare(paginationRepeater, "count", 0);
        }

        function test_tap_outside_closes_popup(data) {
=======
        function test_popup_closing(data) {
>>>>>>> ee994e5c
            searchEnabled = true;
            pageHeader.searchHistory.clear();

            pageHeader.searchHistory.addQuery("Search1");
            pageHeader.searchHistory.addQuery("Search2");

            pageHeader.triggerSearch();

            var headerContainer = findChild(pageHeader, "headerContainer");
            verify(headerContainer !== null, "headerContainer != null");
            tryCompareFunction(function() { return headerContainer.popover !== null; }, true);
            compare(headerContainer.popover.visible, true);

            pageHeader.searchQuery = data.searchText;

            if (data.searchText == "") {
                // When the text is empty the user can also close the
                // popup by clicking outside the header instead of by starting a search
                mouseClick(root, root.width / 2, root.height - 1);
            }

            tryCompare(headerContainer, "showSearch", !data.hideSearch);
            tryCompareFunction(function() { return headerContainer.popover === null; }, true);

            pageHeader.resetSearch();
        }

        function test_search_change_shows_search() {
            var headerContainer = findChild(pageHeader, "headerContainer");
            compare(headerContainer.showSearch, false);
            compare(searchQuery, "");

            searchQuery = "H";
            compare(headerContainer.showSearch, true);
        }
    }

    Column {
        anchors.fill: parent
        spacing: units.gu(1)

        PageHeader {
            id: pageHeader
            anchors {
                left: parent.left
                right: parent.right
            }

            searchEntryEnabled: true
            title: "%^$%^%^&%^&%^$%GHR%"
            scopeStyle: QtObject {
                readonly property color foreground: "grey"
                readonly property url headerLogo: showImageCheckBox.checked ? pageHeader.titleImageSource : ""
            }
            showBackButton: showBackButtonCheckBox.checked

            property string titleImageSource: Qt.resolvedUrl("tst_PageHeader/logo-ubuntu-orange.svg")
            property date lastBackClicked
            onBackClicked: lastBackClicked = new Date()
        }

        Row {
            spacing: units.gu(1)
            anchors {
                left: parent.left
                right: parent.right
            }
            Button {
                text: "Set search query programmatically"
                onClicked: pageHeader.searchQuery = "testsearch"
                width: units.gu(40)
            }
            Label {
                text: "searchQuery: \"" + pageHeader.searchQuery + "\""
                anchors.verticalCenter: parent.verticalCenter
            }
        }

        Row {
            spacing: units.gu(1)
            anchors {
                left: parent.left
                right: parent.right
            }
            Button {
                text: "Clear history model"
                onClicked: pageHeader.searchHistory.clear()
                width: units.gu(40)
            }
            Label {
                text: "History count: " + pageHeader.searchHistory.count
                anchors.verticalCenter: parent.verticalCenter
            }
        }

        Row {
            spacing: units.gu(1)
            anchors {
                left: parent.left
                right: parent.right
            }
            CheckBox {
                id: showBackButtonCheckBox
            }
            Label {
                text: "Back button enabled (Last clicked: " + Qt.formatTime(pageHeader.lastBackClicked, "hh:mm:ss") + ")"
                anchors.verticalCenter: parent.verticalCenter
            }
        }

        Row {
            spacing: units.gu(1)
            anchors {
                left: parent.left
                right: parent.right
            }
            CheckBox {
                id: showImageCheckBox
            }
            Label {
                text: "Show image instead of title"
                anchors.verticalCenter: parent.verticalCenter
            }
        }
    }
}<|MERGE_RESOLUTION|>--- conflicted
+++ resolved
@@ -192,7 +192,6 @@
                     ];
         }
 
-<<<<<<< HEAD
         function test_pagination() {
             var paginationRepeater = findChild(pageHeader, "paginationRepeater");
             tryCompare(paginationRepeater, "count", 0);
@@ -214,10 +213,7 @@
             tryCompare(paginationRepeater, "count", 0);
         }
 
-        function test_tap_outside_closes_popup(data) {
-=======
         function test_popup_closing(data) {
->>>>>>> ee994e5c
             searchEnabled = true;
             pageHeader.searchHistory.clear();
 

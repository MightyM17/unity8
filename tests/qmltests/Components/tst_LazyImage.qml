--- conflicted
+++ resolved
@@ -114,7 +114,7 @@
 
     SignalSpy {
         id: signalSpy
-        signalName: "readyTransitionRunning"
+        signalName: "runningChanged"
     }
 
     UT.UnityTestCase {
@@ -128,6 +128,18 @@
             tryCompare(lazy2, "height", units.gu(10));
             controls3.blank();
             tryCompare(lazy3, "width", units.gu(10));
+
+            tryCompare(lazy1, "state", "default");
+            var transition = findChildIn(lazy1, "transitions", "genericTransition");
+            tryCompare(transition, "running", false);
+
+            tryCompare(lazy2, "state", "default");
+            transition = findChildIn(lazy2, "transitions", "genericTransition");
+            tryCompare(transition, "running", false);
+
+            tryCompare(lazy3, "state", "default");
+            transition = findChildIn(lazy3, "transitions", "genericTransition");
+            tryCompare(transition, "running", false);
         }
 
         function test_lazyimage_data() {
@@ -136,50 +148,35 @@
                 {tag: "Unbound Wide", image: lazy1, func: controls1.wide, transition: "readyTransition", width: 160, height: 80, imageWidth: 160, imageHeight: 80, initialWidth: units.gu(10), initialHeight: units.gu(10)},
                 {tag: "Unbound Square", image: lazy1, func: controls1.square, transition: "readyTransition", width: 160, height: 160, imageWidth: 160, imageHeight: 160, initialWidth: units.gu(10), initialHeight: units.gu(10)},
                 {tag: "Unbound Portrait", image: lazy1, func: controls1.portrait, transition: "readyTransition", width: 80, height: 160, imageWidth: 80, imageHeight: 160, initialWidth: units.gu(10), initialHeight: units.gu(10)},
-                {tag: "Unbound Bad path", image: lazy1, func: controls1.badpath, transition: "genericTransition", width: units.gu(10), height: units.gu(10), imageWidth: units.gu(10), imageHeight: units.gu(10), initialWidth: units.gu(10), initialHeight: units.gu(10), placeholder: true, error: true},
+                {tag: "Unbound Bad path", image: lazy1, func: controls1.badpath, transition: "genericTransition", transitionCount: 6, width: units.gu(10), height: units.gu(10), imageWidth: units.gu(10), imageHeight: units.gu(10), initialWidth: units.gu(10), initialHeight: units.gu(10), placeholder: true, error: true},
                 {tag: "Width-bound Blank", image: lazy2, func: controls2.blank, width: units.gu(30), height: units.gu(10), imageWidth: units.gu(30), imageHeight: units.gu(10), initialWidth: units.gu(30), initialHeight: units.gu(10), placeholder: true},
                 {tag: "Width-bound Wide", image: lazy2, func: controls2.wide, transition: "readyTransition", width: units.gu(30), height: units.gu(15), imageWidth: units.gu(30), imageHeight: units.gu(15), initialWidth: units.gu(30), initialHeight: units.gu(10)},
                 {tag: "Width-bound Square", image: lazy2, func: controls2.square, transition: "readyTransition", width: units.gu(30), height: units.gu(30), imageWidth: units.gu(30), imageHeight: units.gu(30), initialWidth: units.gu(30), initialHeight: units.gu(10)},
                 {tag: "Width-bound Portrait", image: lazy2, func: controls2.portrait, transition: "readyTransition", width: units.gu(30), height: units.gu(60), imageWidth: units.gu(30), imageHeight: units.gu(60), initialWidth: units.gu(30), initialHeight: units.gu(10)},
-                {tag: "Width-bound Bad path", image: lazy2, func: controls2.badpath, transition: "genericTransition", width: units.gu(30), height: units.gu(10), imageWidth: units.gu(30), imageHeight: units.gu(10), initialWidth: units.gu(30), initialHeight: units.gu(10), placeholder: true, error: true},
+                {tag: "Width-bound Bad path", image: lazy2, func: controls2.badpath, transition: "genericTransition", transitionCount: 6, width: units.gu(30), height: units.gu(10), imageWidth: units.gu(30), imageHeight: units.gu(10), initialWidth: units.gu(30), initialHeight: units.gu(10), placeholder: true, error: true},
                 {tag: "Height-bound Blank", image: lazy3, func: controls3.blank, width: units.gu(10), height: units.gu(12), imageWidth: units.gu(10), imageHeight: units.gu(12), initialWidth: units.gu(10), initialHeight: units.gu(12), placeholder: true},
                 {tag: "Height-bound Wide", image: lazy3, func: controls3.wide, transition: "readyTransition", width: units.gu(24), height: units.gu(12), imageWidth: units.gu(24), imageHeight: units.gu(12), initialWidth: units.gu(10), initialHeight: units.gu(12)},
                 {tag: "Height-bound Square", image: lazy3, func: controls3.square, transition: "readyTransition", width: units.gu(12), height: units.gu(12), imageWidth: units.gu(12), imageHeight: units.gu(12), initialWidth: units.gu(10), initialHeight: units.gu(12)},
                 {tag: "Height-bound Portrait", image: lazy3, func: controls3.portrait, transition: "readyTransition", width: units.gu(6), height: units.gu(12), imageWidth: units.gu(6), imageHeight: units.gu(12), initialWidth: units.gu(10), initialHeight: units.gu(12)},
-                {tag: "Height-bound Bad path", image: lazy3, func: controls3.badpath, transition: "genericTransition", width: units.gu(10), height: units.gu(12), imageWidth: units.gu(10), imageHeight: units.gu(12), initialWidth: units.gu(10), initialHeight: units.gu(12), placeholder: true, error: true},
+                {tag: "Height-bound Bad path", image: lazy3, func: controls3.badpath, transition: "genericTransition", transitionCount: 6, width: units.gu(10), height: units.gu(12), imageWidth: units.gu(10), imageHeight: units.gu(12), initialWidth: units.gu(10), initialHeight: units.gu(12), placeholder: true, error: true},
                 {tag: "Fit Blank", image: lazy4, func: controls4.blank, width: units.gu(12), height: units.gu(12), imageWidth: units.gu(12), imageHeight: units.gu(12), initialWidth: units.gu(12), initialHeight: units.gu(12), placeholder: true},
                 {tag: "Fit Wide", image: lazy4, func: controls4.wide, transition: "readyTransition", width: units.gu(12), height: units.gu(12), imageWidth: units.gu(12), imageHeight: units.gu(6), initialWidth: units.gu(12), initialHeight: units.gu(12)},
                 {tag: "Fit Square", image: lazy4, func: controls4.square, transition: "readyTransition", transitionCount: 4, width: units.gu(12), height: units.gu(12), imageWidth: units.gu(12), imageHeight: units.gu(12), initialWidth: units.gu(12), initialHeight: units.gu(12)},
                 {tag: "Fit Portrait", image: lazy4, func: controls4.portrait, transition: "readyTransition", transitionCount: 4, width: units.gu(12), height: units.gu(12), imageWidth: units.gu(6), imageHeight: units.gu(12), initialWidth: units.gu(12), initialHeight: units.gu(12)},
-                {tag: "Fit Bad path", image: lazy4, func: controls4.badpath, transition: "genericTransition", width: units.gu(12), height: units.gu(12), imageWidth: units.gu(12), imageHeight: units.gu(12), initialWidth: units.gu(12), initialHeight: units.gu(12), placeholder: true, error: true},
+                {tag: "Fit Bad path", image: lazy4, func: controls4.badpath, transition: "genericTransition", transitionCount: 6, width: units.gu(12), height: units.gu(12), imageWidth: units.gu(12), imageHeight: units.gu(12), initialWidth: units.gu(12), initialHeight: units.gu(12), placeholder: true, error: true},
             ]
         }
 
         function test_lazyimage(data) {
+            var transition = findChildIn(data.image, "transitions", data.transition);
+            signalSpy.target = transition;
+            signalSpy.clear();
+
             data.func();
 
             if (data.transition) {
-<<<<<<< HEAD
-                waitForRendering(data.image);
-                // wait for the transition to complete
-                var transition = findChildIn(data.image, "transitions", data.transition);
-                tryCompare(transition, "running", true);
-                tryCompare(transition, "running", false);
-=======
-                if (data.transition == "readyTransition") {
-                    signalSpy.target = data.image;
-                    signalSpy.clear();
-                    tryCompare(signalSpy, "count", data.transitionCount ? data.transitionCount : 2);
-                    for (var i = 0; i < signalSpy.count; i++) {
-                        compare(signalSpy.signalArguments[i][0], i % 2 == 0 ? true : false);
-                    }
-                } else {
-                    // wait for the transition to complete
-                    var transition = findChildIn(data.image, "transitions", data.transition);
-                    tryCompare(transition, "running", true);
-                    tryCompare(transition, "running", false);
-                }
->>>>>>> c0c38ddd
+                tryCompare(signalSpy, "count", data.transitionCount ? data.transitionCount : 2);
+                compare(transition.running, false);
             }
 
             // check the dimensions
@@ -207,7 +204,7 @@
 
             // check the error image
             var error = findChild(data.image, "errorImage");
-            compare(error.visible, data.error ? true : false);
+            tryCompare(error, "visible", data.error ? true : false);
         }
     }
 }
--- conflicted
+++ resolved
@@ -43,8 +43,6 @@
         value: false
     }
 
-    ApplicationMenuDataLoader { }
-
     Component.onCompleted: {
         QuickUtils.keyboardAttached = true;
         theme.name = "Ubuntu.Components.Themes.SuruDark";
@@ -62,7 +60,11 @@
         }
     }
 
+
+    ApplicationMenuDataLoader { }
+
     SurfaceManager { id: sMgr }
+
     TopLevelWindowModel {
         id: topSurfaceList
         applicationManager: ApplicationManager
@@ -150,16 +152,12 @@
         }
     }
 
-<<<<<<< HEAD
-    UnityTestCase {
-=======
     SignalSpy {
         id: mouseEaterSpy
         target: clickThroughTester
     }
 
     StageTestCase {
->>>>>>> eb5f94f9
         id: testCase
         name: "DesktopStage"
         when: windowShown

/*
 * Copyright (C) 2015-2016 Canonical, Ltd.
 *
 * This program is free software; you can redistribute it and/or modify
 * it under the terms of the GNU General Public License as published by
 * the Free Software Foundation; version 3.
 *
 * This program is distributed in the hope that it will be useful,
 * but WITHOUT ANY WARRANTY; without even the implied warranty of
 * MERCHANTABILITY or FITNESS FOR A PARTICULAR PURPOSE.  See the
 * GNU General Public License for more details.
 *
 * You should have received a copy of the GNU General Public License
 * along with this program.  If not, see <http://www.gnu.org/licenses/>.
 */

import QtQuick 2.4
import QtTest 1.0
import Ubuntu.Components 1.3
import Ubuntu.Components.ListItems 1.3
import Unity.Application 0.1
import Unity.ApplicationMenu 0.1
import Unity.Indicators 0.1 as Indicators
import Unity.Test 0.1
import Utils 0.1
import WindowManager 1.0

import ".." // For EdgeBarrierControls
import "../../../qml/Stage"
import "../../../qml/Components"
import "../../../qml/Components/PanelState"
import "../../../qml/ApplicationMenus"

Item {
    id: root
    width:  stageLoader.width + controls.width
    height: stageLoader.height

    property var greeter: { fullyShown: true }

    Binding {
        target: MouseTouchAdaptor
        property: "enabled"
        value: false
    }

    Component.onCompleted: {
        ApplicationMenusLimits.screenWidth = Qt.binding( function() { return stageLoader.width; } );
        ApplicationMenusLimits.screenHeight = Qt.binding( function() { return stageLoader.height; } );
        QuickUtils.keyboardAttached = true;
        theme.name = "Ubuntu.Components.Themes.SuruDark";
        resetGeometry();
    }

    function resetGeometry() {
        // ensures apps which are tested decorations are in view.
        WindowStateStorage.clear();
        WindowStateStorage.geometry = {
            'unity8-dash': Qt.rect(0, units.gu(3), units.gu(50), units.gu(40)),
            'dialer-app': Qt.rect(units.gu(51), units.gu(3), units.gu(50), units.gu(40)),
            'gmail-webapp': Qt.rect(0, units.gu(44), units.gu(50), units.gu(40)),
            'twitter-webapp': Qt.rect(units.gu(51), units.gu(44), units.gu(50), units.gu(40))
        }
    }

    SurfaceManager { id: sMgr }
    ApplicationMenuDataLoader {
        id: appMenuData
        surfaceManager: sMgr
    }

    TopLevelWindowModel {
        id: topSurfaceList
        applicationManager: ApplicationManager
        surfaceManager: sMgr
    }

    Loader {
        id: stageLoader
        x: ((root.width - controls.width) - width) / 2
        y: (root.height - height) / 2
        width: units.gu(160*0.9)
        height: units.gu(100*0.9)

        focus: true

        property bool itemDestroyed: false
        sourceComponent: Component {
            Stage {
                anchors.fill: parent
                background: "/usr/share/backgrounds/warty-final-ubuntu.png"
                focus: true

                Component.onCompleted: {
                    ApplicationManager.startApplication("unity8-dash");
                }
                Component.onDestruction: {
                    stageLoader.itemDestroyed = true;
                }
                orientations: Orientations {}
                applicationManager: ApplicationManager
                topLevelSurfaceList: topSurfaceList
                availableDesktopArea: availableDesktopAreaItem
                interactive: true
                mode: "windowed"
<<<<<<< HEAD
                panelState: PanelState {}
=======

                Item {
                    id: availableDesktopAreaItem
                    anchors.fill: parent
                    anchors.topMargin: PanelState.panelHeight
                }
>>>>>>> 40d0568d
            }
        }
    }

    Rectangle {
        id: controls
        width: units.gu(30)
        color: theme.palette.normal.background
        anchors {
            top: parent.top
            bottom: parent.bottom
            right: parent.right
        }

        Flickable {
            anchors.fill: parent
            contentHeight: controlsColumn.height
            Column {
                id: controlsColumn
                spacing: units.gu(1)

                Button {
                    text: "Make surface slow to resize"
                    activeFocusOnPress: false
                    onClicked: {
                        if (ApplicationManager.focusedApplicationId) {
                            var surface = ApplicationManager.findApplication(ApplicationManager.focusedApplicationId).surfaceList.get(0);
                            surface.slowToResize = true;
                        }
                    }
                }

                Label {
                    text: "Right edge push progress"
                }

                Slider {
                    id: rightEdgePushSlider
                    width: parent.width
                    live: true
                    minimumValue: 0.0
                    maximumValue: 1.0
                    onPressedChanged: {
                        if (!pressed) {
                            value = 0;
                        }
                    }
                    Binding { target: stageLoader.item; property: "rightEdgePushProgress"; value: rightEdgePushSlider.value }
                }

                Divider {}

                Repeater {
                    model: ApplicationManager.availableApplications
                    ApplicationCheckBox {
                        appId: modelData
                    }
                }

                SurfaceManagerControls { }
            }
        }
    }

    StageTestCase {
        id: testCase
        name: "DesktopStage"
        when: windowShown

        stage: stageLoader.status === Loader.Ready ? stageLoader.item : null
        topLevelSurfaceList: topSurfaceList
        property var panelState: stage ? stage.panelState : null

        function init() {
            // wait until unity8-dash is up and running.
            // it's started automatically by ApplicationManager mock implementation
            tryCompare(ApplicationManager, "count", 1);
            var dashApp = ApplicationManager.findApplication("unity8-dash");
            verify(dashApp);
            tryCompare(dashApp, "state", ApplicationInfoInterface.Running);

            tryCompare(topSurfaceList, "count", 1);
            tryCompareFunction(function(){return topSurfaceList.windowAt(0) != null;}, true);
            topSurfaceList.windowAt(0).activate();
            tryCompare(topSurfaceList, "focusedWindow", topSurfaceList.windowAt(0));
        }

        function cleanup() {
            stageLoader.itemDestroyed = false;
            stageLoader.active = false;

            tryCompare(stageLoader, "status", Loader.Null);
            tryCompare(stageLoader, "item", null);
            // Loader.status might be Loader.Null and Loader.item might be null but the Loader
            // actually took place. Likely because Loader waits until the next event loop
            // iteration to do its work. So to ensure the reload, we will wait until the
            // Shell instance gets destroyed.
            tryCompare(stageLoader, "itemDestroyed", true);

            killApps();

            root.resetGeometry();

            stageLoader.active = true;
            tryCompare(stageLoader, "status", Loader.Ready);
        }

        function maximizeAppDelegate(appDelegate) {
            var maximizeButton = findChild(appDelegate, "maximizeWindowButton");
            if (!maximizeButton) {
                fail("Could not find maximizeWindowButton of appDelegate=" + appDelegate);
            }
            mouseClick(maximizeButton);

            try {
                tryCompare(appDelegate, "visuallyMaximized", true);
            } catch(err) {
                fail("appDelegate.visuallyMaximized !== true");
            }
        }

        function test_appFocusSwitch_data() {
            return [
                {tag: "dash to dialer", apps: [ "unity8-dash", "dialer-app", "gmail-webapp" ], focusfrom: 0, focusTo: 1 },
                {tag: "dialer to dash", apps: [ "unity8-dash", "dialer-app", "gmail-webapp" ], focusfrom: 1, focusTo: 0 },
            ]
        }

        function test_appFocusSwitch(data) {
            data.apps.forEach(startApplication);

            ApplicationManager.requestFocusApplication(data.apps[data.focusfrom]);
            tryCompare(ApplicationManager.findApplication(data.apps[data.focusfrom]).surfaceList.get(0), "activeFocus", true);

            ApplicationManager.requestFocusApplication(data.apps[data.focusTo]);
            tryCompare(ApplicationManager.findApplication(data.apps[data.focusTo]).surfaceList.get(0), "activeFocus", true);
        }

        function test_tappingOnWindowChangesFocusedApp_data() {
            return [
                {tag: "dash to dialer", apps: [ "unity8-dash", "dialer-app", "gmail-webapp"], focusfrom: 0, focusTo: 1 },
                {tag: "dialer to dash", apps: [ "unity8-dash", "dialer-app", "gmail-webapp"], focusfrom: 1, focusTo: 0 }
            ]
        }

        function test_tappingOnWindowChangesFocusedApp(data) {
            var appDelegates = [];
            for (var i = 0; i < data.apps.length; i++) {
                appDelegates[i] = startApplication(data.apps[i]);
            }
            var fromDelegate = appDelegates[data.focusfrom];
            var toDelegate = appDelegates[data.focusTo];

            var fromAppWindow = findChild(fromDelegate, "appWindow");
            verify(fromAppWindow);
            tap(fromAppWindow);
            compare(fromDelegate.surface.activeFocus, true);
            compare(topSurfaceList.focusedWindow, fromDelegate.window);

            var toAppWindow = findChild(toDelegate, "appWindow");
            verify(toAppWindow);
            tap(toAppWindow);
            compare(toDelegate.surface.activeFocus, true);
            compare(topSurfaceList.focusedWindow, toDelegate.window);
        }

        function test_clickingOnWindowChangesFocusedApp_data() {
            return test_tappingOnWindowChangesFocusedApp_data(); // reuse test data
        }

        function test_clickingOnWindowChangesFocusedApp(data) {
            var appDelegates = [];
            for (var i = 0; i < data.apps.length; i++) {
                appDelegates[i] = startApplication(data.apps[i]);
            }
            var fromDelegate = appDelegates[data.focusfrom];
            var toDelegate = appDelegates[data.focusTo];

            var fromAppWindow = findChild(fromDelegate, "appWindow");
            verify(fromAppWindow);
            mouseClick(fromAppWindow);
            compare(fromDelegate.surface.activeFocus, true);
            compare(topSurfaceList.focusedWindow, fromDelegate.window);

            var toAppWindow = findChild(toDelegate, "appWindow");
            verify(toAppWindow);
            mouseClick(toAppWindow);
            compare(toDelegate.surface.activeFocus, true);
            compare(topSurfaceList.focusedWindow, toDelegate.window);
        }

        function test_tappingOnDecorationFocusesApplication_data() {
            return [
                {tag: "dash to dialer", apps: [ "unity8-dash", "dialer-app", "gmail-webapp"], focusfrom: 0, focusTo: 1 },
                {tag: "dialer to dash", apps: [ "unity8-dash", "dialer-app", "gmail-webapp"], focusfrom: 1, focusTo: 0 }
            ]
        }

        function findDecoratedWindow(surfaceId) {
            var appDelegate = findChild(stage, "appDelegate_" + surfaceId);
            if (!appDelegate) {
                console.warn("Could not find appDelegate for surfaceId="+surfaceId);
                return null;
            }
            return findChild(appDelegate, "decoratedWindow");
        }

        function findWindowDecoration(surfaceId) {
            var appDelegate = findChild(stage, "appDelegate_" + surfaceId);
            if (!appDelegate) {
                console.warn("Could not find appDelegate for surfaceId="+surfaceId);
                return null;
            }
            return findChild(appDelegate, "appWindowDecoration");
        }

        function maximizeDelegate(appDelegate) {
            var maximizeButton = findChild(appDelegate, "maximizeWindowButton");
            verify(maximizeButton);
            mouseClick(maximizeButton);
            tryCompare(appDelegate, "maximized", true);
        }

        function test_tappingOnDecorationFocusesApplication(data) {
            var appDelegates = [];
            for (var i = 0; i < data.apps.length; i++) {
                appDelegates[i] = startApplication(data.apps[i]);
            }

            var fromDelegate = appDelegates[data.focusfrom];
            var toDelegate = appDelegates[data.focusTo];

            var fromAppDecoration = findChild(fromDelegate, "appWindowDecoration");
            verify(fromAppDecoration);
            tap(fromAppDecoration);

            tryCompare(fromDelegate.surface, "activeFocus", true);

            var toAppDecoration = findChild(toDelegate, "appWindowDecoration");
            verify(toAppDecoration);

            // FIXME: Wait a bit before the second tap or the window decoration will say it got double clicked.
            // No idea why.
            wait(700);

            tap(toAppDecoration);

            tryCompare(toDelegate.surface, "activeFocus", true);
        }

        function test_clickingOnDecorationFocusesApplication_data() {
            return test_tappingOnDecorationFocusesApplication_data(); // reuse test data
        }

        function test_clickingOnDecorationFocusesApplication(data) {
            var appDelegates = [];
            for (var i = 0; i < data.apps.length; i++) {
                appDelegates[i] = startApplication(data.apps[i]);
            }
            var fromDelegate = appDelegates[data.focusfrom];
            var toDelegate = appDelegates[data.focusTo];

            var fromAppDecoration = findChild(fromDelegate, "appWindowDecoration");
            verify(fromAppDecoration);
            mouseClick(fromAppDecoration);
            tryCompare(fromDelegate.surface, "activeFocus", true);

            var toAppDecoration = findChild(toDelegate, "appWindowDecoration");
            verify(toAppDecoration);
            mouseClick(toAppDecoration);
            tryCompare(toDelegate.surface, "activeFocus", true);
        }

        function test_windowMaximize() {
            var dialerDelegate = startApplication("dialer-app");
            startApplication("camera-app");

            tryCompareFunction(function(){ return dialerDelegate.surface !== null; }, true);
            dialerDelegate.surface.activate();
            tryCompare(dialerDelegate, "focus", true);

            keyClick(Qt.Key_Up, Qt.MetaModifier|Qt.ControlModifier); // Ctrl+Super+Up shortcut to maximize
            tryCompare(dialerDelegate, "maximized", true);
            tryCompare(dialerDelegate, "minimized", false);
        }

        function test_windowMaximizeLeft() {
            var dialerDelegate = startApplication("dialer-app");
            startApplication("camera-app");

            tryCompareFunction(function(){ return dialerDelegate.surface !== null; }, true);
            dialerDelegate.surface.activate();
            tryCompare(dialerDelegate, "focus", true);

            keyClick(Qt.Key_Left, Qt.MetaModifier|Qt.ControlModifier); // Ctrl+Super+Left shortcut to maximizeLeft
            tryCompare(dialerDelegate, "maximized", false);
            tryCompare(dialerDelegate, "minimized", false);
            tryCompare(dialerDelegate, "maximizedLeft", true);
            tryCompare(dialerDelegate, "maximizedRight", false);
        }

        function test_windowMaximizeRight() {
            var dialerDelegate = startApplication("dialer-app");
            startApplication("camera-app");

            tryCompareFunction(function(){ return dialerDelegate.surface !== null; }, true);
            dialerDelegate.surface.activate();
            tryCompare(dialerDelegate, "focus", true);

            keyClick(Qt.Key_Right, Qt.MetaModifier|Qt.ControlModifier); // Ctrl+Super+Right shortcut to maximizeRight
            tryCompare(dialerDelegate, "maximized", false);
            tryCompare(dialerDelegate, "minimized", false);
            tryCompare(dialerDelegate, "maximizedLeft", false);
            tryCompare(dialerDelegate, "maximizedRight", true);
        }

        function test_windowMinimize() {
            var dialerDelegate = startApplication("dialer-app");
            startApplication("camera-app");

            tryCompareFunction(function(){ return dialerDelegate.surface !== null; }, true);
            dialerDelegate.surface.activate();
            tryCompare(dialerDelegate, "focus", true);

            keyClick(Qt.Key_Down, Qt.MetaModifier|Qt.ControlModifier); // Ctrl+Super+Down shortcut to minimize
            tryCompare(dialerDelegate, "maximized", false);
            tryCompare(dialerDelegate, "minimized", true);
            verify(ApplicationManager.focusedApplicationId != ""); // verify we don't lose focus when minimizing an app
        }

        function test_windowMinimizeAll() {
            var apps = ["unity8-dash", "dialer-app", "camera-app"];
            apps.forEach(startApplication);
            verify(topSurfaceList.count == 3);
            keyClick(Qt.Key_D, Qt.MetaModifier|Qt.ControlModifier); // Ctrl+Super+D shortcut to minimize all
            tryCompare(ApplicationManager, "focusedApplicationId", ""); // verify no app is focused
        }

        function test_windowClose() {
            var dialerSurfaceId = topSurfaceList.nextId;
            var dialerDelegate = startApplication("dialer-app");
            verify(topSurfaceList.indexForId(dialerSurfaceId) !== -1);
            startApplication("gmail-webapp");
            verify(topSurfaceList.count == 3);

            mouseClick(dialerDelegate);

            var stagePriv = findInvisibleChild(stage, "DesktopStagePrivate");
            tryCompare(stagePriv, "focusedAppDelegate", dialerDelegate);

            keyClick(Qt.Key_F4, Qt.AltModifier); // Alt+F4 shortcut to close

            // verify the surface is gone
            tryCompare(topSurfaceList, "count", 2);
            verify(topSurfaceList.indexForId(dialerSurfaceId) === -1);
        }

        function test_windowMaximizeHorizontally() {
            var dialerDelegate = startApplication("dialer-app");

            var dialerMaximizeButton = findChild(dialerDelegate, "maximizeWindowButton");
            verify(dialerMaximizeButton);

            // RMB to maximize horizontally
            mouseClick(dialerMaximizeButton, dialerMaximizeButton.width/2, dialerMaximizeButton.height/2, Qt.RightButton);
            tryCompare(dialerDelegate, "windowState", WindowStateStorage.WindowStateMaximizedHorizontally);

            // click again to restore
            mouseClick(dialerMaximizeButton);
            tryCompare(dialerDelegate, "windowState", WindowStateStorage.WindowStateRestored);
        }

        function test_windowMaximizeVertically() {
            var dialerDelegate = startApplication("dialer-app");

            var dialerMaximizeButton = findChild(dialerDelegate, "maximizeWindowButton");
            verify(dialerMaximizeButton);

            // MMB to maximize vertically
            mouseClick(dialerMaximizeButton, dialerMaximizeButton.width/2, dialerMaximizeButton.height/2, Qt.MiddleButton);
            tryCompare(dialerDelegate, "windowState", WindowStateStorage.WindowStateMaximizedVertically);

            // click again to restore
            mouseClick(dialerMaximizeButton);
            tryCompare(dialerDelegate, "windowState", WindowStateStorage.WindowStateRestored);
        }

        function test_smashCursorKeys() {
            var apps = ["dialer-app", "gmail-webapp"];
            apps.forEach(startApplication);
            verify(topSurfaceList.count == 3);
            keyClick(Qt.Key_D, Qt.MetaModifier|Qt.ControlModifier); // Ctrl+Super+D shortcut to minimize all
            tryCompare(topSurfaceList, "focusedWindow", null); // verify no window is focused

            // now try pressing all 4 arrow keys + ctrl + meta
            keyClick(Qt.Key_Up | Qt.Key_Down | Qt.Key_Left | Qt.Key_Right, Qt.MetaModifier|Qt.ControlModifier); // smash it!!!
            tryCompare(topSurfaceList, "focusedWindow", null); // verify still no window is focused
        }

        function test_minimizeApplicationHidesSurface() {
            compare(topSurfaceList.applicationAt(0).appId, "unity8-dash");
            var dashSurface = topSurfaceList.surfaceAt(0);
            var dashSurfaceId = topSurfaceList.idAt(0);

            var decoratedWindow = findDecoratedWindow(dashSurfaceId);
            verify(decoratedWindow);

            var minimizeButton = findChild(decoratedWindow, "minimizeWindowButton");
            verify(minimizeButton);

            tryCompare(dashSurface, "exposed", true);
            mouseClick(minimizeButton);
            tryCompare(dashSurface, "exposed", false);
        }

        function test_maximizeApplicationHidesSurfacesBehindIt() {
            var dashDelegate = startApplication("unity8-dash");
            var dialerDelegate = startApplication("dialer-app");
            var gmailDelegate = startApplication("gmail-webapp");

            // maximize without raising
            dialerDelegate.requestMaximize();
            tryCompare(dialerDelegate, "visuallyMaximized", true);

            tryCompare(dashDelegate.surface, "exposed", false);
            compare(gmailDelegate.surface.exposed, true);

            // restore without raising
            dialerDelegate.requestRestore();
            tryCompare(dashDelegate.surface, "exposed", true);
            compare(gmailDelegate.surface.exposed, true);
        }

        function test_applicationsBecomeVisibleWhenOccludingAppRemoved() {
            var dashApp = topSurfaceList.applicationAt(0);

            var dialerSurfaceId = topSurfaceList.nextId;
            var dialerDelegate = startApplication("dialer-app");
            verify(dialerDelegate);
            var dialerApp = dialerDelegate.application;

            var dialerMaximizeButton = findChild(dialerDelegate, "maximizeWindowButton");
            verify(dialerMaximizeButton);
            mouseClick(dialerMaximizeButton);

            var mapSurfaceId = topSurfaceList.nextId;
            var mapDelegate = startApplication("map");
            verify(mapDelegate);
            var mapApp = mapDelegate.application;

            var gmailSurfaceId = topSurfaceList.nextId;
            var gmailDelegate = startApplication("gmail-webapp");
            verify(gmailDelegate);

            wait(2000)

            var gmailMaximizeButton = findChild(gmailDelegate, "maximizeWindowButton");
            verify(gmailMaximizeButton);
            mouseClick(gmailMaximizeButton);

            tryCompare(dialerDelegate, "visuallyMaximized", true);
            tryCompare(gmailDelegate, "visuallyMaximized", true);

            tryCompare(dashApp.surfaceList.get(0), "exposed", false);
            tryCompare(dialerApp.surfaceList.get(0), "exposed", false);
            tryCompare(mapApp.surfaceList.get(0), "exposed", false);

            ApplicationManager.stopApplication("gmail-webapp");
            wait(2000)

            tryCompare(mapApp.surfaceList.get(0), "exposed", true);
            tryCompare(dialerApp.surfaceList.get(0), "exposed", true);
            tryCompare(dashApp.surfaceList.get(0), "exposed", false); // still occluded by maximised dialer
        }

        function test_maximisedAppStaysVisibleWhenAppStarts() {
            var dashDelegate = startApplication("unity8-dash");

            maximizeDelegate(dashDelegate);

            var dialerDelegate = startApplication("dialer-app");
            verify(dialerDelegate);

            compare(dialerDelegate.visible, true, "Dialer should be visible");
            compare(dashDelegate.visible, true, "Dash should still be visible");
        }

        function test_occlusionWithMultipleMaximized() {
            var dashAppDelegate = startApplication("unity8-dash");

            var dialerAppDelegate = startApplication("dialer-app");

            var facebookAppDelegate = startApplication("facebook-webapp");

            // all of them are in restored state now. all should be visible
            tryCompare(dashAppDelegate, "visible", true);
            tryCompare(dialerAppDelegate, "visible", true);
            tryCompare(facebookAppDelegate, "visible", true);

            // Maximize the topmost and make sure the other two are hidden
            maximizeDelegate(facebookAppDelegate);
            tryCompare(dashAppDelegate, "visible", false);
            tryCompare(dialerAppDelegate, "visible", false);
            tryCompare(facebookAppDelegate, "visible", true);

            // Bring dash to front. make sure dash and the maximized facebook are visible, the restored one behind is hidden
            dashAppDelegate.activate();
            tryCompare(dashAppDelegate, "visible", true);
            tryCompare(dialerAppDelegate, "visible", false);
            tryCompare(facebookAppDelegate, "visible", true);

            // Now focus the dialer app. all 3 should be visible again
            dialerAppDelegate.activate();
            tryCompare(dashAppDelegate, "visible", true);
            tryCompare(dialerAppDelegate, "visible", true);
            tryCompare(facebookAppDelegate, "visible", true);

            // Maximize the dialer app. The other 2 should hide
            maximizeDelegate(dialerAppDelegate);
            tryCompare(dashAppDelegate, "visible", false);
            tryCompare(dialerAppDelegate, "visible", true);
            tryCompare(facebookAppDelegate, "visible", false);
        }

        function test_dropShadow() {
            // start an app, maximize it
            var facebookAppDelegate = startApplication("facebook-webapp");
            maximizeDelegate(facebookAppDelegate);

            // verify the drop shadow is still not visible
            verify(panelState.dropShadow == false);

            // start a foreground app, not maximized
            var dialerAppDelegate = startApplication("dialer-app");

            // verify the drop shadow becomes visible
            tryCompareFunction(function() { return panelState.dropShadow; }, true);

            // close the maximized app
            ApplicationManager.stopApplication("facebook-webapp");

            // verify the drop shadow is gone
            tryCompare(panelState, "dropShadow", false);
        }

        function test_threeFingerTapShowsWindowControls_data() {
            return [
                { tag: "1 finger", touchIds: [0], result: false },
                { tag: "2 finger", touchIds: [0, 1], result: false },
                { tag: "3 finger", touchIds: [0, 1, 2], result: true },
                { tag: "4 finger", touchIds: [0, 1, 2, 3], result: false },
            ];
        }

        function test_threeFingerTapShowsWindowControls(data) {
            var facebookAppDelegate = startApplication("facebook-webapp");
            verify(facebookAppDelegate);
            var overlay = findChild(facebookAppDelegate, "windowControlsOverlay");
            verify(overlay);

            multiTouchTap(data.touchIds, facebookAppDelegate);
            tryCompare(overlay, "visible", data.result);

            if (data.result) { // if shown, try to hide it by clicking outside
                mouseClick(stage);
                tryCompare(overlay, "visible", false);
            }
        }

        function test_windowControlsOverlayMaximizeButtonReachable() {
            var facebookAppDelegate = startApplication("facebook-webapp");
            verify(facebookAppDelegate);
            var overlay = findChild(facebookAppDelegate, "windowControlsOverlay");
            verify(overlay);

            multiTouchTap([0, 1, 2], facebookAppDelegate);
            tryCompare(overlay, "visible", true);

            var maxButton = findChild(facebookAppDelegate, "maximizeWindowButton");
            tryCompare(maxButton, "visible", true);
            wait(700); // there's a lot of behaviors on different decoration elements, make sure they're all settled
            mouseClick(maxButton);
            tryCompare(facebookAppDelegate, "maximized", true);
        }

        function test_dashHasNoCloseButton() {
            var dashAppDelegate = startApplication("unity8-dash");
            verify(dashAppDelegate);
            var closeButton = findChild(dashAppDelegate, "closeWindowButton");
            tryCompare(closeButton, "visible", false);
        }

        function test_hideMaximizeButtonWhenSizeConstrained() {
            var dialerDelegate = startApplication("dialer-app");

            var dialerMaximizeButton = findChild(dialerDelegate, "maximizeWindowButton");
            tryCompare(dialerMaximizeButton, "visible", true);

            // add size restrictions, smaller than our stage
            dialerDelegate.surface.setMaximumWidth(40);
            dialerDelegate.surface.setMaximumHeight(30);
            tryCompare(dialerMaximizeButton, "visible", false);

            // try double clicking the decoration, shouldn't maximize it
            var sizeBefore = Qt.size(dialerDelegate.width, dialerDelegate.height);
            var deco = findChild(dialerDelegate, "appWindowDecoration");
            verify(deco);
            // deco.width - units.gu(1) to make sure we're outside the "menu" area of the decoration
            mouseMove(deco, deco.width - units.gu(1), deco.height/2);
            var menuBarLoader = findChild(deco, "menuBarLoader");
            tryCompare(menuBarLoader.item, "visible", true);
            mouseDoubleClick(deco, deco.width - units.gu(1), deco.height/2)
            expectFail("", "Double click should not maximize in a size restricted window");
            tryCompareFunction(function() {
                    var sizeAfter = Qt.size(dialerDelegate.width, dialerDelegate.height);
                    return sizeAfter.width > sizeBefore.width && sizeAfter.height > sizeBefore.height;
                },
                true
            );

            // remove restrictions, the maximize button should again be visible
            dialerDelegate.surface.setMaximumWidth(0);
            dialerDelegate.surface.setMaximumHeight(0);
            tryCompare(dialerMaximizeButton, "visible", true);
        }

        function test_doubleClickMaximizes() {
            var dialerDelegate = startApplication("dialer-app");

            var dialerMaximizeButton = findChild(dialerDelegate, "maximizeWindowButton");
            tryCompare(dialerMaximizeButton, "visible", true);

            // try double clicking the decoration, should maximize it
            var sizeBefore = Qt.size(dialerDelegate.width, dialerDelegate.height);
            var deco = findChild(dialerDelegate, "appWindowDecoration");
            verify(deco);
            // deco.width - units.gu(1) to make sure we're outside the "menu" area of the decoration
            mouseMove(deco, deco.width - units.gu(1), deco.height/2);
            var menuBarLoader = findChild(deco, "menuBarLoader");
            tryCompare(menuBarLoader.item, "visible", true);
            mouseDoubleClick(deco, deco.width - units.gu(1), deco.height/2);
            tryCompareFunction(function() {
                    var sizeAfter = Qt.size(dialerDelegate.width, dialerDelegate.height);
                    return sizeAfter.width > sizeBefore.width && sizeAfter.height > sizeBefore.height;
                },
                true
            );
        }

        function test_canMoveWindowWithLeftMouseButtonOnly_data() {
            return [
                {tag: "left mouse button", button: Qt.LeftButton },
                {tag: "right mouse button", button: Qt.RightButton },
                {tag: "middle mouse button", button: Qt.MiddleButton }
            ]
        }

        function test_canMoveWindowWithLeftMouseButtonOnly(data) {
            var appDelegate = startApplication("dialer-app");
            verify(appDelegate);

            var posBefore = Qt.point(appDelegate.x, appDelegate.y);

            mouseDrag(appDelegate, appDelegate.width / 2, units.gu(1), 0, appDelegate.height / 2, data.button, Qt.NoModifier, 200)

            var posAfter = Qt.point(appDelegate.x, appDelegate.y);

            tryCompareFunction(function(){return posBefore == posAfter;}, data.button !== Qt.LeftButton ? true : false);
        }

        function test_spreadDisablesWindowDrag() {
            var appDelegate = startApplication("dialer-app");
            verify(appDelegate);
            var decoration = findChild(appDelegate, "appWindowDecoration");
            verify(decoration);

            // grab the decoration
            mousePress(decoration);

            // enter the spread
            keyPress(Qt.Key_W, Qt.MetaModifier)
            tryCompare(stage, "state", "spread");

            // try to drag the window
            mouseMove(decoration, 10, 10, 200);

            // verify it's not moving even before we release the decoration drag
            tryCompare(appDelegate, "dragging", false);

            // cleanup
            mouseRelease(decoration);
            keyRelease(Qt.Key_W, Qt.MetaModifier);
            stage.closeSpread();
            tryCompare(stage, "state", "windowed");
        }

        // regression test for https://bugs.launchpad.net/ubuntu/+source/unity8/+bug/1627281
        function test_doubleTapToMaximizeWindow() {
            var dialerAppDelegate = startApplication("dialer-app");
            verify(dialerAppDelegate);
            var decoration = findChild(dialerAppDelegate, "appWindowDecoration");
            verify(decoration);

            // simulate a double tap, with a slight erroneous move in between those 2 taps
            tap(decoration); tap(decoration);
            touchMove(decoration, decoration.width/2, decoration.height/2 - 10);
            touchRelease(decoration);
            waitUntilTransitionsEnd(dialerAppDelegate);
            waitUntilTransitionsEnd(stage);

            tryCompare(dialerAppDelegate, "maximized", true);
        }

        function test_saveRestoreSize() {
            var originalWindowCount = topSurfaceList.count;
            var appDelegate = startApplication("dialer-app");
            compare(topSurfaceList.count, originalWindowCount + 1);

            var initialWindowX = appDelegate.windowedX;
            var initialWindowY = appDelegate.windowedY;
            var initialWindowWidth = appDelegate.width
            var initialWindowHeight = appDelegate.height

            var resizeDelta = units.gu(5)
            var startDragX = initialWindowX + initialWindowWidth + 1
            var startDragY = initialWindowY + initialWindowHeight + 1
            mouseFlick(root, startDragX, startDragY, startDragX + resizeDelta, startDragY + resizeDelta, true, true, units.gu(.5), 10);

            tryCompare(appDelegate, "width", initialWindowWidth + resizeDelta);
            tryCompare(appDelegate, "height", initialWindowHeight + resizeDelta);

            // Close the window and restart the application
            var closeButton = findChild(appDelegate, "closeWindowButton");
            appDelegate = null;
            verify(closeButton);
            mouseClick(closeButton);
            tryCompare(topSurfaceList, "count", originalWindowCount);
            wait(100); // plus some spare room
            appDelegate = startApplication("dialer-app");

            // Make sure its size is again the same as before
            tryCompare(appDelegate, "width", initialWindowWidth + resizeDelta);
            tryCompare(appDelegate, "height", initialWindowHeight + resizeDelta);
        }

        function test_saveRestoreMaximized() {
            var originalWindowCount = topSurfaceList.count;
            var appDelegate = startApplication("dialer-app");
            compare(topSurfaceList.count, originalWindowCount + 1);

            var initialWindowX = appDelegate.windowedX;
            var initialWindowY = appDelegate.windowedY;

            var moveDelta = units.gu(5);

            appDelegate.windowedX = initialWindowX + moveDelta
            appDelegate.windowedY = initialWindowY + moveDelta

            // Now change the state to maximized. The window should not keep updating the stored values
            maximizeAppDelegate(appDelegate);

            // Close the window and restart the application
            var closeButton = findChild(appDelegate, "closeWindowButton");
            appDelegate = null;
            verify(closeButton);
            mouseClick(closeButton);
            closeButton = null;
            tryCompare(topSurfaceList, "count", originalWindowCount);
            wait(100); // plus some spare room
            appDelegate = startApplication("dialer-app");

            // Make sure it's again where we left it in normal state before destroying
            tryCompare(appDelegate, "windowedX", initialWindowX + moveDelta)
            tryCompare(appDelegate, "windowedY", initialWindowY + moveDelta)

            // Make sure maximize() has been called after restoring
            tryCompare(appDelegate, "state", "maximized")

            // clean up
            // click on restore button (same one as maximize)
            var maximizeButton = findChild(appDelegate, "maximizeWindowButton");
            mouseClick(maximizeButton);
        }

        function test_grabbingCursorOnDecorationPress() {
            var appDelegate = startApplication("dialer-app");
            verify(appDelegate);
            var decoration = findChild(appDelegate, "appWindowDecoration");
            verify(decoration);

            mousePress(decoration, decoration.width/2, decoration.height/2, Qt.LeftButton);
            tryCompare(Mir, "cursorName", "grabbing");

            mouseMove(decoration, decoration.width/2 + 1, decoration.height/2 + 1);
            tryCompare(Mir, "cursorName", "grabbing");

            mouseRelease(decoration);
            tryCompare(Mir, "cursorName", "");
        }

        function test_menuPositioning_data() {
            return [
                {tag: "good",
                    windowPosition: Qt.point(units.gu(10),  units.gu(10))
                },
                {tag: "collides right",
                    windowPosition: Qt.point(units.gu(100), units.gu(10)),
                    minimumXDifference: units.gu(8)
                },
                {tag: "collides bottom",
                    windowPosition: Qt.point(units.gu(10),  units.gu(80)),
                    minimumYDifference: units.gu(7)
                },
            ]
        }

        function test_menuPositioning(data) {
            var appDelegate = startApplication("dialer-app");
            appDelegate.windowedX = data.windowPosition.x;
            appDelegate.windowedY = data.windowPosition.y;

            var menuItem = findChild(appDelegate, "menuBar-item3");
            menuItem.show();

            var menu = findChild(appDelegate, "menuBar-item3-menu");
            tryCompare(menu, "visible", true);

            var normalPositioningX = menuItem.x - units.gu(1);
            var normalPositioningY = menuItem.height;

            // We do this fuzzy checking because otherwise we would be duplicating the code
            // that calculates the coordinates and any bug it may have, what we want is really
            // to check that on collision with the border the menu is shifted substantially
            if (data.minimumXDifference) {
                verify(menu.x < normalPositioningX - data.minimumXDifference);
            } else {
                compare(menu.x, normalPositioningX);
            }

            if (data.minimumYDifference) {
                verify(menu.y < normalPositioningY - data.minimumYDifference);
            } else {
                compare(menu.y, normalPositioningY);
            }
        }

        function test_submenuPositioning_data() {
            return [
                {tag: "good",
                    windowPosition: Qt.point(units.gu(10),  units.gu(10))
                },
                {tag: "collides right",
                    windowPosition: Qt.point(units.gu(100), units.gu(10)),
                    minimumXDifference: units.gu(35)
                },
                {tag: "collides bottom",
                    windowPosition: Qt.point(units.gu(10),  units.gu(80)),
                    minimumYDifference: units.gu(8)
                },
            ]
        }

        function test_submenuPositioning(data) {
            var appDelegate = startApplication("dialer-app");
            appDelegate.windowedX = data.windowPosition.x;
            appDelegate.windowedY = data.windowPosition.y;

            var menuItem = findChild(appDelegate, "menuBar-item3");
            menuItem.show();

            var menu = findChild(appDelegate, "menuBar-item3-menu");
            menuItem = findChild(menu, "menuBar-item3-menu-item3-actionItem");
            tryCompare(menuItem, "visible", true);
            mouseMove(menuItem);
            mouseClick(menuItem);

            menu = findChild(appDelegate, "menuBar-item3-menu-item3-menu");

            var normalPositioningX = menuItem.width;
            var normalPositioningY = menuItem.parent.y;

            // We do this fuzzy checking because otherwise we would be duplicating the code
            // that calculates the coordinates and any bug it may have, what we want is really
            // to check that on collision with the border the menu is shifted substantially
            if (data.minimumXDifference) {
                verify(menu.x < normalPositioningX - data.minimumXDifference);
            } else {
                compare(menu.x, normalPositioningX);
            }

            if (data.minimumYDifference) {
                verify(menu.y < normalPositioningY - data.minimumYDifference);
            } else {
                compare(menu.y, normalPositioningY);
            }
        }

        function test_menuDoubleClickNoMaximizeWindowBehind() {
            var appDelegate1 = startApplication("dialer-app");
            var appDelegate2 = startApplication("gmail-webapp");

            // Open menu
            var menuItem = findChild(appDelegate2, "menuBar-item3");
            menuItem.show();
            var menu = findChild(appDelegate2, "menuBar-item3-menu");
            menuItem = findChild(menu, "menuBar-item3-menu-item3-actionItem");
            tryCompare(menuItem, "visible", true);

            // Place the other application window decoration under the menu
            var pos = menuItem.mapToItem(null, menuItem.width / 2, menuItem.height / 2);
            appDelegate1.windowedX = pos.x - appDelegate1.width / 2;
            appDelegate1.windowedY = pos.y - units.gu(1);

            var previousWindowState = appDelegate1.windowState;

            mouseMove(menuItem);
            mouseDoubleClickSequence(menuItem);

            expectFail("", "Double clicking a menu should not change the window below");
            tryCompareFunction(function() { return appDelegate1.windowState != previousWindowState; }, true);
        }

        function test_openMenuEatsHoverOutsideIt() {
            var appDelegate = startApplication("gmail-webapp");

            var wd = findChild(appDelegate, "appWindowDecoration");
            var closeButton = findChild(wd, "closeWindowButton");

            // Open menu
            var menuItem = findChild(appDelegate, "menuBar-item3");
            menuItem.show();
            var menu = findChild(appDelegate, "menuBar-item3-menu");
            tryCompare(menu, "visible", true);

            mouseMove(closeButton, closeButton.width/2, closeButton.height/2);
            expectFail("", "Hovering the window controls should be ignored when the menu is open");
            tryCompare(closeButton, "containsMouse", true);
        }

        function test_windowControlsTouchInteractionWithMenu() {
            var appDelegate = startApplication("gmail-webapp");

            var wd = findChild(appDelegate, "appWindowDecoration");
            var maxButton = findChild(wd, "maximizeWindowButton");
            var menuBarLoader = findChild(wd, "menuBarLoader");
            var menuNav = findInvisibleChild(menuBarLoader, "d");

            // make the menubar active and visible, select first item
            menuBarLoader.active = true;
            menuNav.select(0);
            tryCompare(menuBarLoader.item, "visible", true);

            // verify the maximized button can still be tapped
            tap(maxButton);
            tryCompare(appDelegate, "state", "maximized");
        }

        function test_childWindowGetsActiveFocus() {
            var appDelegate = startApplication("kate");
            appDelegate.surface.openDialog(units.gu(5), units.gu(5), units.gu(30), units.gu(30));
            var childWindow = findChild(appDelegate, "childWindow");
            verify(childWindow);
            var surfaceItem = findChild(childWindow, "surfaceItem");
            verify(surfaceItem);
            tryCompare(surfaceItem, "activeFocus", true);
        }
    }
}<|MERGE_RESOLUTION|>--- conflicted
+++ resolved
@@ -103,16 +103,13 @@
                 availableDesktopArea: availableDesktopAreaItem
                 interactive: true
                 mode: "windowed"
-<<<<<<< HEAD
                 panelState: PanelState {}
-=======
 
                 Item {
                     id: availableDesktopAreaItem
                     anchors.fill: parent
-                    anchors.topMargin: PanelState.panelHeight
+                    anchors.topMargin: parent.panelState.panelHeight
                 }
->>>>>>> 40d0568d
             }
         }
     }

--- conflicted
+++ resolved
@@ -790,7 +790,6 @@
             tryCompare(dialerAppDelegate, "state", "maximized");
         }
 
-<<<<<<< HEAD
         function test_saveRestoreSize() {
             var originalWindowCount = topSurfaceList.count;
             var appDelegate = startApplication("dialer-app");
@@ -860,7 +859,8 @@
             // click on restore button (same one as maximize)
             var maximizeButton = findChild(appDelegate, "maximizeWindowButton");
             mouseClick(maximizeButton);
-=======
+        }
+
         function test_grabbingCursorOnDecorationPress() {
             var appDelegate = startApplication("dialer-app");
             verify(appDelegate);
@@ -875,7 +875,6 @@
 
             mouseRelease(decoration);
             tryCompare(Mir, "cursorName", "");
->>>>>>> 317fbd41
         }
     }
 }
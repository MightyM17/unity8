--- conflicted
+++ resolved
@@ -31,12 +31,10 @@
 
     property var greeter: { fullyShown: true }
 
-<<<<<<< HEAD
     ApplicationMenuDataLoader { }
 
-=======
     SurfaceManager { id: sMgr }
->>>>>>> eb5f94f9
+
     Stage {
         id: stage
         anchors { fill: parent; rightMargin: units.gu(30) }

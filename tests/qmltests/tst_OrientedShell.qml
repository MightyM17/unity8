--- conflicted
+++ resolved
@@ -558,11 +558,7 @@
             compare(dashApp.supportedOrientations, Qt.PrimaryOrientation);
             compare(dashApp.stage, ApplicationInfoInterface.MainStage);
 
-<<<<<<< HEAD
-            tryCompareFunction(function(){return dashApp.session.lastSurface != null;}, true);
-=======
             tryCompareFunction(function(){return dashApp.surfaceList.count > 0;}, true);
->>>>>>> 7b76a572
 
             tryCompareFunction(function(){return checkAppSurfaceOrientation(dashAppWindow, dashApp, root.primaryOrientationAngle)}, true);
             compare(shell.transformRotationAngle, root.primaryOrientationAngle);

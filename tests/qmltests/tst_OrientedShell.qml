/*
 * Copyright (C) 2015-2016 Canonical, Ltd.
 *
 * This program is free software; you can redistribute it and/or modify
 * it under the terms of the GNU General Public License as published by
 * the Free Software Foundation; version 3.
 *
 * This program is distributed in the hope that it will be useful,
 * but WITHOUT ANY WARRANTY; without even the implied warranty of
 * MERCHANTABILITY or FITNESS FOR A PARTICULAR PURPOSE.  See the
 * GNU General Public License for more details.
 *
 * You should have received a copy of the GNU General Public License
 * along with this program.  If not, see <http://www.gnu.org/licenses/>.
 */

import QtQuick 2.4
import QtQuick.Layouts 1.1
import QtTest 1.0
import Ubuntu.Components 1.3
import Ubuntu.Components.ListItems 1.3 as ListItem
import Unity.Application 0.1
import Unity.Test 0.1
import IntegratedLightDM 0.1 as LightDM
import Powerd 0.1
import Unity.InputInfo 0.1

import "../../qml"

Rectangle {
    id: root
    color: "grey"
    width:  units.gu(160) + controls.width
    height: units.gu(100)

    QtObject {
        id: applicationArguments
        property string deviceName: "mako"
        property string mode: "full-greeter"
    }

    QtObject {
        id: mockOrientationLock
        property int savedOrientation
    }

    QtObject {
        id: mockUnity8Settings
        property string usageMode: usageModeSelector.model[usageModeSelector.selectedIndex]
    }

    QtObject{
        id: mockOskSettings
        property bool stayHidden: false
        property bool disableHeight: false
    }

    InputDeviceModel {
        id: miceModel
        deviceFilter: InputInfo.Mouse
    }
    InputDeviceModel {
        id: touchpadModel
        deviceFilter: InputInfo.TouchPad
    }
    InputDeviceModel {
        id: keyboardsModel
        deviceFilter: InputInfo.Keyboard
    }

    property int physicalOrientation0
    property int physicalOrientation90
    property int physicalOrientation180
    property int physicalOrientation270
    property real primaryOrientationAngle

    state: applicationArguments.deviceName
    states: [
        State {
            name: "mako"
            PropertyChanges {
                target: orientedShellLoader
                width: units.gu(40)
                height: units.gu(71)
            }
            PropertyChanges {
                target: root
                physicalOrientation0: Qt.PortraitOrientation
                physicalOrientation90: Qt.InvertedLandscapeOrientation
                physicalOrientation180: Qt.InvertedPortraitOrientation
                physicalOrientation270: Qt.LandscapeOrientation
                primaryOrientationAngle: 0
            }
        },
        State {
            name: "manta"
            PropertyChanges {
                target: orientedShellLoader
                width: units.gu(160)
                height: units.gu(100)
            }
            PropertyChanges {
                target: root
                physicalOrientation90: Qt.PortraitOrientation
                physicalOrientation180: Qt.InvertedLandscapeOrientation
                physicalOrientation270: Qt.InvertedPortraitOrientation
                physicalOrientation0: Qt.LandscapeOrientation
                primaryOrientationAngle: 0
            }
        },
        State {
            name: "flo"
            PropertyChanges {
                target: orientedShellLoader
                width: units.gu(62)
                height: units.gu(100)
            }
            PropertyChanges {
                target: root
                physicalOrientation270: Qt.PortraitOrientation
                physicalOrientation0: Qt.InvertedLandscapeOrientation
                physicalOrientation90: Qt.InvertedPortraitOrientation
                physicalOrientation180: Qt.LandscapeOrientation
                primaryOrientationAngle: 90
            }
        },
        State {
            name: "desktop"
            PropertyChanges {
                target: orientedShellLoader
                width: units.gu(100)
                height: units.gu(56)
            }
            PropertyChanges {
                target: root
                physicalOrientation270: Qt.InvertedPortraitOrientation
                physicalOrientation0:  Qt.LandscapeOrientation
                physicalOrientation90: Qt.PortraitOrientation
                physicalOrientation180: Qt.InvertedLandscapeOrientation
                primaryOrientationAngle: 0
            }
        }
    ]

    Loader {
        id: orientedShellLoader

        x: ((root.width - controls.width) - width) / 2
        y: (root.height - height) / 2

        focus: true

        property bool itemDestroyed: false
        sourceComponent: Component {
            OrientedShell {
                anchors.fill: parent
                unity8Settings: mockUnity8Settings
                oskSettings: mockOskSettings
                physicalOrientation: root.physicalOrientation0
                orientationLocked: orientationLockedCheckBox.checked
                orientationLock: mockOrientationLock
                Component.onDestruction: {
                    orientedShellLoader.itemDestroyed = true;
                }
            }
        }
    }

    function orientationsToStr(orientations) {
        if (orientations === Qt.PrimaryOrientation) {
            return "Primary";
        } else {
            var str = "";
            if (orientations & Qt.PortraitOrientation) {
                str += " Portrait";
            }
            if (orientations & Qt.InvertedPortraitOrientation) {
                str += " InvertedPortrait";
            }
            if (orientations & Qt.LandscapeOrientation) {
                str += " Landscape";
            }
            if (orientations & Qt.InvertedLandscapeOrientation) {
                str += " InvertedLandscape";
            }
            return str;
        }
    }

    Rectangle {
        width: controls.width
        anchors {
            top: parent.top
            bottom: parent.bottom
            right: parent.right
        }
        color: "darkgrey"
    }
    Flickable {
        id: controls
        width: units.gu(30)
        anchors {
            top: parent.top
            bottom: parent.bottom
            right: parent.right
        }

        boundsBehavior: Flickable.StopAtBounds
        contentHeight: controlsColumn.height

        Column {
            id: controlsColumn
            anchors { left: parent.left; right: parent.right; top: parent.top; margins: units.gu(1) }
            spacing: units.gu(1)
            Button {
                text: "Show Greeter"
                activeFocusOnPress: false
                onClicked: {
                    if (orientedShellLoader.status !== Loader.Ready)
                        return;

                    LightDM.Greeter.showGreeter();
                }
            }
            Label {
                text: "Physical Orientation:"
            }
            Button {
                id: rotate0Button
                text: root.orientationsToStr(root.physicalOrientation0) + " (0)"
                activeFocusOnPress: false
                onClicked: {
                    orientedShellLoader.item.physicalOrientation = root.physicalOrientation0;
                }
            }
            Button {
                id: rotate90Button
                text: root.orientationsToStr(root.physicalOrientation90) + " (90)"
                activeFocusOnPress: false
                onClicked: {
                    orientedShellLoader.item.physicalOrientation = root.physicalOrientation90;
                }
            }
            Button {
                id: rotate180Button
                text: root.orientationsToStr(root.physicalOrientation180) + " (180)"
                activeFocusOnPress: false
                onClicked: {
                    orientedShellLoader.item.physicalOrientation = root.physicalOrientation180;
                }
            }
            Button {
                id: rotate270Button
                text: root.orientationsToStr(root.physicalOrientation270) + " (270)"
                activeFocusOnPress: false
                onClicked: {
                    orientedShellLoader.item.physicalOrientation = root.physicalOrientation270;
                }
            }
            RowLayout {
                Layout.fillWidth: true
                CheckBox {
                    id: orientationLockedCheckBox
                    checked: false
                    activeFocusOnPress: false
                }
                Label {
                    text: "Orientation Locked"
                    anchors.verticalCenter: parent.verticalCenter
                }
            }
            Button {
                text: "Power dialog"
                activeFocusOnPress: false
                onClicked: { testCase.showPowerDialog(); }
            }
            ListItem.ItemSelector {
                id: deviceNameSelector
                anchors { left: parent.left; right: parent.right }
                activeFocusOnPress: false
                text: "Device Name"
                model: ["mako", "manta", "flo", "desktop"]
                onSelectedIndexChanged: {
                    testCase.tearDown();
                    applicationArguments.deviceName = model[selectedIndex];
                    orientedShellLoader.active = true;
                }
            }
            ListItem.ItemSelector {
                id: usageModeSelector
                anchors { left: parent.left; right: parent.right }
                activeFocusOnPress: false
                text: "Usage Mode"
                model: ["Staged", "Windowed", "Automatic"]
                function selectStaged() {selectedIndex = 0;}
                function selectWindowed() {selectedIndex = 1;}
                function selectAutomatic() {selectedIndex = 2;}
            }
            MouseTouchEmulationCheckbox {
                checked: true
                color: "white"
            }
            Button {
                text: "Switch fullscreen"
                activeFocusOnPress: false
                onClicked: {
                    var app = ApplicationManager.findApplication(ApplicationManager.focusedApplicationId);
                    app.fullscreen = !app.fullscreen;
                }
            }
            RowLayout {
                Layout.fillWidth: true
                CheckBox {
                    checked: false
                    activeFocusOnPress: false
                    onCheckedChanged: {
                        var surface = SurfaceManager.inputMethodSurface();
                        if (checked) {
                            surface.setState(Mir.RestoredState);
                        } else {
                            surface.setState(Mir.MinimizedState);
                        }
                    }
                }
                Label {
                    text: "Input Method"
                    anchors.verticalCenter: parent.verticalCenter
                }
            }
            Button {
                text: Powerd.status === Powerd.On ? "Display ON" : "Display OFF"
                activeFocusOnPress: false
                onClicked: {
                    if (Powerd.status === Powerd.On) {
                        Powerd.setStatus(Powerd.Off, Powerd.Unknown);
                    } else {
                        Powerd.setStatus(Powerd.On, Powerd.Unknown);
                    }
                }
            }

            Row {
                Button {
                    text: "Add mouse"
                    activeFocusOnPress: false
                    onClicked: {
                        MockInputDeviceBackend.addMockDevice("/mouse" + miceModel.count, InputInfo.Mouse)
                    }
                }
                Button {
                    text: "Remove mouse"
                    activeFocusOnPress: false
                    onClicked: {
                        MockInputDeviceBackend.removeDevice("/mouse" + (miceModel.count - 1))
                    }
                }
            }
            Row {
                Button {
                    text: "Add touchpad"
                    activeFocusOnPress: false
                    onClicked: {
                        MockInputDeviceBackend.addMockDevice("/touchpad" + touchpadModel.count, InputInfo.TouchPad)
                    }
                }
                Button {
                    text: "Remove touchpad"
                    activeFocusOnPress: false
                    onClicked: {
                        MockInputDeviceBackend.removeDevice("/touchpad" + (touchpadModel.count - 1))
                    }
                }
            }

            Row {
                Button {
                    text: "Add kbd"
                    activeFocusOnPress: false
                    onClicked: {
                        MockInputDeviceBackend.addMockDevice("/kbd" + keyboardsModel.count, InputInfo.Keyboard)
                    }
                }
                Button {
                    activeFocusOnPress: false
                    text: "Remove kbd"
                    onClicked: {
                        MockInputDeviceBackend.removeDevice("/kbd" + (keyboardsModel.count - 1))
                    }
                }
            }

            // Simulates what happens when the shell is moved to an external monitor and back
            Button {
                id: moveToFromMonitorButton
                text: applicationArguments.deviceName === "desktop" ? "Move to " + prevDevName + " screen" : "Move to desktop screen"
                activeFocusOnPress: false
                property string prevDevName: "mako"
                onClicked: {
                    usageModeSelector.selectAutomatic();

                    if (applicationArguments.deviceName === "desktop") {
                        applicationArguments.deviceName = prevDevName;
                    } else {
                        prevDevName = applicationArguments.deviceName;
                        applicationArguments.deviceName = "desktop"
                    }
                }
            }
        }
    }

    UnityTestCase {
        id: testCase
        name: "OrientedShell"
        when: windowShown

        property Item orientedShell: orientedShellLoader.status === Loader.Ready ? orientedShellLoader.item : null
        property Item shell

        SignalSpy { id: signalSpy }
        SignalSpy { id: signalSpy2 }

        Connections {
            id: spreadRepeaterConnections
            ignoreUnknownSignals : true
            property var itemAddedCallback: null
            onItemAdded: {
                if (itemAddedCallback) {
                    itemAddedCallback(item);
                }
            }
        }

        function init() {
            if (orientedShellLoader.active) {
                // happens for the very first test function as shell
                // is loaded by default
                tearDown();
            }
        }

        function tearDown() {
            orientedShellLoader.itemDestroyed = false;
            orientedShellLoader.active = false;

            tryCompare(orientedShellLoader, "status", Loader.Null);
            tryCompare(orientedShellLoader, "item", null);
            // Loader.status might be Loader.Null and Loader.item might be null but the Loader
            // actually took place. Likely because Loader waits until the next event loop
            // iteration to do its work. So to ensure the reload, we will wait until the
            // Shell instance gets destroyed.
            tryCompare(orientedShellLoader, "itemDestroyed", true);

            // kill all (fake) running apps
            killApps();

            spreadRepeaterConnections.target = null;
            spreadRepeaterConnections.itemAddedCallback = null;
            signalSpy.target = null;
            signalSpy.signalName = "";

            LightDM.Greeter.authenticate(""); // reset greeter

            usageModeSelector.selectStaged();
        }

        function cleanup() {
            tryCompare(shell, "enabled", true); // make sure greeter didn't leave us in disabled state
            shell = null;

            tearDown();
        }

        function test_appSupportingOnlyPrimaryOrientationMakesShellStayPut_data() {
            return [
                {tag: "mako", deviceName: "mako"},
                {tag: "manta", deviceName: "manta"},
                {tag: "flo", deviceName: "flo"}
            ];
        }
        function test_appSupportingOnlyPrimaryOrientationMakesShellStayPut(data) {
            loadShell(data.deviceName);

            // unity8-dash supports only primary orientation and should be already running
            var dashAppWindow = findChild(shell, "appWindow_unity8-dash");
            verify(dashAppWindow);
            compare(ApplicationManager.focusedApplicationId, "unity8-dash");
            var dashApp = dashAppWindow.application
            verify(dashApp);
            compare(dashApp.rotatesWindowContents, false);
            compare(dashApp.supportedOrientations, Qt.PrimaryOrientation);
            compare(dashApp.stage, ApplicationInfoInterface.MainStage);

            tryCompareFunction(function(){return dashApp.session.lastSurface != null;}, true);
            verify(checkAppSurfaceOrientation(dashAppWindow, dashApp, root.primaryOrientationAngle));

            compare(shell.transformRotationAngle, root.primaryOrientationAngle);
            rotateTo(90);

            verify(checkAppSurfaceOrientation(dashAppWindow, dashApp, root.primaryOrientationAngle));
            compare(shell.transformRotationAngle, root.primaryOrientationAngle);

            rotateTo(180);

            verify(checkAppSurfaceOrientation(dashAppWindow, dashApp, root.primaryOrientationAngle));
            compare(shell.transformRotationAngle, root.primaryOrientationAngle);

            rotateTo(270);

            verify(checkAppSurfaceOrientation(dashAppWindow, dashApp, root.primaryOrientationAngle));
            compare(shell.transformRotationAngle, root.primaryOrientationAngle);
        }

        function test_greeterRemainsInPrimaryOrientation_data() {
            return [
                {tag: "mako", deviceName: "mako"},
                {tag: "manta", deviceName: "manta"},
                {tag: "flo", deviceName: "flo"}
            ];
        }
        function test_greeterRemainsInPrimaryOrientation(data) {
            loadShell(data.deviceName);

            var gmailApp = ApplicationManager.startApplication("gmail-webapp");
            verify(gmailApp);

            // ensure the mock gmail-webapp is as we expect
            compare(gmailApp.rotatesWindowContents, false);
            compare(gmailApp.supportedOrientations, Qt.PortraitOrientation | Qt.LandscapeOrientation
                    | Qt.InvertedPortraitOrientation | Qt.InvertedLandscapeOrientation);
            compare(gmailApp.stage, ApplicationInfoInterface.MainStage);

            // wait until it's able to rotate
            tryCompare(shell, "orientationChangesEnabled", true);

            compare(shell.transformRotationAngle, root.primaryOrientationAngle);
            rotateTo(90);
            tryCompare(shell, "transformRotationAngle", root.primaryOrientationAngle + 90);

            showGreeter();

            tryCompare(shell, "transformRotationAngle", root.primaryOrientationAngle);
            rotateTo(180);
            compare(shell.transformRotationAngle, root.primaryOrientationAngle);
            rotateTo(270);
            compare(shell.transformRotationAngle, root.primaryOrientationAngle);
            rotateTo(0);
            compare(shell.transformRotationAngle, root.primaryOrientationAngle);
        }

        function test_appRotatesWindowContents_data() {
            return [
                {tag: "mako", deviceName: "mako", orientationAngleAfterRotation: 90},
                {tag: "manta", deviceName: "manta", orientationAngleAfterRotation: 90},
                {tag: "flo", deviceName: "flo", orientationAngleAfterRotation: 180}
            ];
        }
        function test_appRotatesWindowContents(data) {
            loadShell(data.deviceName);
            var cameraApp = ApplicationManager.startApplication("camera-app");
            verify(cameraApp);

            // ensure the mock camera-app is as we expect
            compare(cameraApp.fullscreen, true);
            compare(cameraApp.rotatesWindowContents, true);
            compare(cameraApp.supportedOrientations, Qt.PortraitOrientation | Qt.LandscapeOrientation
                    | Qt.InvertedPortraitOrientation | Qt.InvertedLandscapeOrientation);

            waitUntilAppSurfaceShowsUp("camera-app")

            var cameraSurface = cameraApp.session.lastSurface;
            verify(cameraSurface);

            var focusChangedSpy = signalSpy;
            focusChangedSpy.clear();
            focusChangedSpy.target = cameraSurface;
            focusChangedSpy.signalName = "activeFocusChanged";
            verify(focusChangedSpy.valid);

            verify(cameraSurface.activeFocus);

            tryCompare(shell, "orientationChangesEnabled", true);

            var rotationStates = findInvisibleChild(orientedShell, "rotationStates");
            verify(rotationStates);
            var immediateTransition = null
            for (var i = 0; i < rotationStates.transitions.length && !immediateTransition; ++i) {
                var transition = rotationStates.transitions[i];
                if (transition.objectName == "immediateTransition") {
                    immediateTransition = transition;
                }
            }
            verify(immediateTransition);
            var transitionSpy = signalSpy2;
            transitionSpy.clear();
            transitionSpy.target = immediateTransition;
            transitionSpy.signalName = "runningChanged";
            verify(transitionSpy.valid);

            rotateTo(90);

            tryCompare(cameraSurface, "orientationAngle", data.orientationAngleAfterRotation);

            // the rotation should have been immediate
            // false -> true -> false
            compare(transitionSpy.count, 2);

            // It should retain native dimensions regardless of its rotation/orientation
            compare(cameraSurface.width, orientedShell.width);
            compare(cameraSurface.height, orientedShell.height);

            // Surface focus shouldn't have been touched because of the rotation
            compare(focusChangedSpy.count, 0);
        }

        /*
            Preconditions:
            Shell orientation angle matches the screen one.

            Use case:
            User switches to an app that has an orientation angle different from the
            shell one but that also happens to support the current shell orientation
            angle.

            Expected outcome:
            The app should get rotated to match shell's orientation angle
         */
        function test_switchingToAppWithDifferentRotation_data() {
            return [
                {tag: "mako", deviceName: "mako", shellAngleAfterRotation: 90},
                {tag: "manta", deviceName: "manta", shellAngleAfterRotation: 90},
                {tag: "flo", deviceName: "flo", shellAngleAfterRotation: 180}
            ];
        }
        function test_switchingToAppWithDifferentRotation(data) {
            loadShell(data.deviceName);
            var gmailApp = ApplicationManager.startApplication("gmail-webapp");
            verify(gmailApp);

            // ensure the mock gmail-webapp is as we expect
            compare(gmailApp.rotatesWindowContents, false);
            compare(gmailApp.supportedOrientations, Qt.PortraitOrientation | Qt.LandscapeOrientation
                    | Qt.InvertedPortraitOrientation | Qt.InvertedLandscapeOrientation);
            compare(gmailApp.stage, ApplicationInfoInterface.MainStage);

            waitUntilAppSurfaceShowsUp("gmail-webapp")

            var musicApp = ApplicationManager.startApplication("music-app");
            verify(musicApp);

            // ensure the mock music-app is as we expect
            compare(musicApp.rotatesWindowContents, false);
            compare(musicApp.supportedOrientations, Qt.PortraitOrientation | Qt.LandscapeOrientation
                    | Qt.InvertedPortraitOrientation | Qt.InvertedLandscapeOrientation);
            compare(musicApp.stage, ApplicationInfoInterface.MainStage);

            waitUntilAppSurfaceShowsUp("music-app")
            tryCompare(shell, "orientationChangesEnabled", true);

            rotateTo(90);
            tryCompare(shell, "transformRotationAngle", data.shellAngleAfterRotation);

            performEdgeSwipeToSwitchToPreviousApp();

            tryCompare(shell, "mainAppWindowOrientationAngle", data.shellAngleAfterRotation);
            compare(shell.transformRotationAngle, data.shellAngleAfterRotation);
        }

        /*
            Preconditions:
            - Device supports portrait, landscape and inverted-landscape

            Steps:
            1 - Launch app that supports all orientations
            2 - Rotate device to inverted-landscape
            3 - See that shell gets rotated to inverted-landscape accordingly
            4 - Rotate device to inverted-portrait

            Expected outcome:
            Shell stays at inverted-landscape

            Actual outcome:
            Shell rotates to landscape

            Comments:
            Rationale being that shell should be rotated to the closest supported orientation.
            In that case, landscape and inverted-landscape are both 90 degrees away from the physical
            orientation (Screen.orientation), so they are both equally good alternatives
         */
        function test_rotateToUnsupportedDeviceOrientation(data) {
            loadShell("mako");
            var twitterApp = ApplicationManager.startApplication("twitter-webapp");
            verify(twitterApp);

            // ensure the mock twitter-webapp is as we expect
            compare(twitterApp.rotatesWindowContents, false);
            compare(twitterApp.supportedOrientations, Qt.PortraitOrientation | Qt.LandscapeOrientation
                    | Qt.InvertedPortraitOrientation | Qt.InvertedLandscapeOrientation);

            waitUntilAppSurfaceShowsUp("twitter-webapp")

            rotateTo(data.rotationAngle);
            tryCompare(shell, "transformRotationAngle", data.rotationAngle);

            rotateTo(180);
            tryCompare(shell, "transformRotationAngle", data.rotationAngle);
        }
        function test_rotateToUnsupportedDeviceOrientation_data() {
            return [
                {tag: "90", rotationAngle: 90},
                {tag: "270", rotationAngle: 270}
            ];
        }

        function test_launchLandscapeOnlyAppFromPortrait() {
            loadShell("mako");
            var weatherApp = ApplicationManager.startApplication("ubuntu-weather-app");
            verify(weatherApp);

            // ensure the mock app is as we expect
            compare(weatherApp.supportedOrientations, Qt.LandscapeOrientation | Qt.InvertedLandscapeOrientation);

            waitUntilAppSurfaceShowsUp("ubuntu-weather-app");

            var rotationStates = findInvisibleChild(orientedShell, "rotationStates");
            waitUntilTransitionsEnd(rotationStates);

            tryCompareFunction(function (){return shell.transformRotationAngle === 90
                                               || shell.transformRotationAngle === 270;}, true);
        }

        /*
            - launch an app that supports all orientations, such as twitter-webapp
            - wait a bit until that app is considered to have finished initializing and is thus
              ready to get resized/rotated
            - switch back to dash
            - rotate device to 90 degrees
            - Physical orientation is 90 but Shell orientation is kept at 0 because unity8-dash
              doesn't support such orientation
            - do a long right-edge drag to show the apps spread
            - tap on twitter-webapp

            Shell will rotate to match the physical orientation.

            This is a kind of tricky case as there are a few things happening at the same time:
              1 - Stage switching from apps spread (phase 2) to showing the focused app (phase 0)
              2 - orientation and aspect ratio (ie size) changes

            This may trigger some corner case bugs. such as one were
            the greeter is not kept completely outside the shell, causing the black rect in Shell.qml
            have an opacity > 0.
         */
        function test_greeterStaysAwayAfterRotation() {
            loadShell("mako");
            var twitterApp = ApplicationManager.startApplication("twitter-webapp");
            verify(twitterApp);

            // ensure the mock twitter-webapp is as we expect
            compare(twitterApp.rotatesWindowContents, false);
            compare(twitterApp.supportedOrientations, Qt.PortraitOrientation | Qt.LandscapeOrientation
                    | Qt.InvertedPortraitOrientation | Qt.InvertedLandscapeOrientation);

            waitUntilAppSurfaceShowsUp("twitter-webapp");
            waitUntilAppWindowCanRotate("twitter-webapp");

            // go back to unity8-dash
            performEdgeSwipeToSwitchToPreviousApp();

            rotateTo(90);
            wait(1); // spin the event loop to let all bindings do their thing
            // should not rotat as unity8-dash doesn't support it
            tryCompare(shell, "transformRotationAngle", 0);

            performEdgeSwipeToShowAppSpread();

            // wait until things have settled
            var greeter = findChild(shell, "greeter");
            tryCompare(greeter, "animating", false);

            var twitterDelegate = findChild(shell, "appDelegate1");
            compare(twitterDelegate.application.appId, "twitter-webapp");
            twitterDelegate.clicked();

            // now it should finally follow the physical orientation
            tryCompare(shell, "transformRotationAngle", 90);

            // greeter should remaing completely hidden
            tryCompare(greeter, "shown", false);
        }

        function test_appInSideStageDoesntRotateOnStartUp_data() {
            return [
                {tag: "manta", deviceName: "manta"},
                {tag: "flo", deviceName: "flo"}
            ];
        }
        function test_appInSideStageDoesntRotateOnStartUp(data) {
            loadShell(data.deviceName);

            var twitterDelegate = null;

            verify(spreadRepeaterConnections.target);
            spreadRepeaterConnections.itemAddedCallback = function(item) {
                verify(item.application.appId, "twitter-webapp");
                twitterDelegate = item;
                signalSpy.target = findInvisibleChild(item, "orientationChangeAnimation");
                verify(signalSpy.valid);
            }

            signalSpy.clear();
            signalSpy.target = null;
            signalSpy.signalName = "runningChanged";

            var twitterApp = ApplicationManager.startApplication("twitter-webapp");
            verify(twitterApp);

            // ensure the mock twitter-webapp is as we expect
            compare(twitterApp.rotatesWindowContents, false);
            compare(twitterApp.supportedOrientations, Qt.PortraitOrientation | Qt.LandscapeOrientation
                    | Qt.InvertedPortraitOrientation | Qt.InvertedLandscapeOrientation);
            compare(twitterApp.stage, ApplicationInfoInterface.SideStage);

            // Wait until spreadRepeaterConnections hs caught the new SpreadDelegate and
            // set up the signalSpy target accordingly.
            tryCompareFunction(function(){ return signalSpy.target != null && signalSpy.valid; }, true);

            tryCompare(twitterDelegate, "orientationChangesEnabled", true);

            var appWindowWithShadow = findChild(twitterDelegate, "appWindowWithShadow");
            verify(appWindowWithShadow);
            tryCompare(appWindowWithShadow, "state", "keepSceneRotation");

            // no reason for any rotation animation to have taken place
            compare(signalSpy.count, 0);
        }

        function test_portraitOnlyAppInSideStage_data() {
            return [
                {tag: "manta", deviceName: "manta"},
                {tag: "flo", deviceName: "flo"}
            ];
        }
        function test_portraitOnlyAppInSideStage(data) {
            loadShell(data.deviceName);

            var dialerDelegate = null;
            verify(spreadRepeaterConnections.target);
            spreadRepeaterConnections.itemAddedCallback = function(item) {
                dialerDelegate = item;
                verify(item.application.appId, "dialer-app");
            }

            var dialerApp = ApplicationManager.startApplication("dialer-app");
            verify(dialerApp);

            // ensure the mock dialer-app is as we expect
            compare(dialerApp.rotatesWindowContents, false);
            compare(dialerApp.supportedOrientations, Qt.PortraitOrientation | Qt.InvertedPortraitOrientation);
            compare(dialerApp.stage, ApplicationInfoInterface.SideStage);

            tryCompareFunction(function(){ return dialerDelegate != null; }, true);
            tryCompare(dialerDelegate, "orientationChangesEnabled", true);

            var appWindowWithShadow = findChild(dialerDelegate, "appWindowWithShadow");
            verify(appWindowWithShadow);
            tryCompare(appWindowWithShadow, "state", "keepSceneRotation");

            // app must have portrait aspect ratio
            verify(appWindowWithShadow.width < appWindowWithShadow.height);

            compare(appWindowWithShadow.rotation, 0);

            verifyAppWindowWithinSpreadDelegateBoundaries(dialerDelegate);

            // shell should remain in its primery orientation as the app in the main stage
            // is the one that dictates its orientation. In this case it's unity8-dash
            // which supports only primary orientation
            compare(shell.orientation, orientedShell.orientations.primary);
        }

        function test_sideStageAppsRemainPortraitInSpread_data() {
            return [
                {tag: "manta", deviceName: "manta"},
                {tag: "flo", deviceName: "flo"}
            ];
        }
        function test_sideStageAppsRemainPortraitInSpread(data) {
            loadShell(data.deviceName);


            ////
            // Launch dialer
            var dialerDelegate = null;
            verify(spreadRepeaterConnections.target);
            spreadRepeaterConnections.itemAddedCallback = function(item) {
                dialerDelegate = item;
                verify(item.application.appId, "dialer-app");
            }

            var dialerApp = ApplicationManager.startApplication("dialer-app");
            verify(dialerApp);

            // ensure the mock dialer-app is as we expect
            compare(dialerApp.rotatesWindowContents, false);
            compare(dialerApp.supportedOrientations, Qt.PortraitOrientation | Qt.InvertedPortraitOrientation);
            compare(dialerApp.stage, ApplicationInfoInterface.SideStage);

            tryCompareFunction(function(){ return dialerDelegate != null; }, true);
            waitUntilAppDelegateIsFullyInit(dialerDelegate);


            ////
            // Launch twitter
            var twitterDelegate = null;
            spreadRepeaterConnections.itemAddedCallback = function(item) {
                twitterDelegate = item;
                verify(item.application.appId, "twitter-webapp");
            }

            var twitterApp = ApplicationManager.startApplication("twitter-webapp");
            verify(twitterApp);

            // ensure the mock twitter-webapp is as we expect
            compare(twitterApp.rotatesWindowContents, false);
            compare(twitterApp.supportedOrientations, Qt.PortraitOrientation | Qt.LandscapeOrientation
                    | Qt.InvertedPortraitOrientation | Qt.InvertedLandscapeOrientation);
            compare(twitterApp.stage, ApplicationInfoInterface.SideStage);

            tryCompareFunction(function(){ return twitterDelegate != null; }, true);
            waitUntilAppDelegateIsFullyInit(twitterDelegate);

            ////
            // Edge swipe to show spread and check orientations

            performEdgeSwipeToShowAppSpread();

            {
                var appWindowWithShadow = findChild(dialerDelegate, "appWindowWithShadow");
                verify(appWindowWithShadow);
                tryCompare(appWindowWithShadow, "state", "keepSceneRotation");
                compare(appWindowWithShadow.width, dialerDelegate.width);
                compare(appWindowWithShadow.height, dialerDelegate.height);
                compare(appWindowWithShadow.rotation, 0);
            }
            {
                var appWindowWithShadow = findChild(twitterDelegate, "appWindowWithShadow");
                verify(appWindowWithShadow);
                tryCompare(appWindowWithShadow, "state", "keepSceneRotation");
                compare(appWindowWithShadow.width, twitterDelegate.width);
                compare(appWindowWithShadow.height, twitterDelegate.height);
                compare(appWindowWithShadow.rotation, 0);
            }

            verifyAppWindowWithinSpreadDelegateBoundaries(dialerDelegate);
            verifyAppWindowWithinSpreadDelegateBoundaries(twitterDelegate);
        }

        function test_launchedAppHasActiveFocus_data() {
            return [
                {tag: "mako", deviceName: "mako"},
                {tag: "manta", deviceName: "manta"},
                {tag: "flo", deviceName: "flo"}
            ];
        }
        function test_launchedAppHasActiveFocus(data) {
            loadShell(data.deviceName);

            var gmailApp = ApplicationManager.startApplication("gmail-webapp");
            verify(gmailApp);
            waitUntilAppSurfaceShowsUp("gmail-webapp")

            verify(gmailApp.session.lastSurface);

            tryCompare(gmailApp.session.lastSurface, "activeFocus", true);
        }

        function test_launchLandscapeOnlyAppOverPortraitOnlyDashThenSwitchToDash() {
            loadShell("mako");

            // starts as portrait, as unity8-dash is portrait only
            tryCompare(shell, "transformRotationAngle", 0);

            var weatherApp = ApplicationManager.startApplication("ubuntu-weather-app");
            verify(weatherApp);

            // ensure the mock app is as we expect
            compare(weatherApp.supportedOrientations, Qt.LandscapeOrientation | Qt.InvertedLandscapeOrientation);

            waitUntilAppSurfaceShowsUp("ubuntu-weather-app");

            // should have rotated to landscape
            tryCompareFunction(function () { return shell.transformRotationAngle == 270
                                                 || shell.transformRotationAngle == 90; }, true);

            var rotationStates = findInvisibleChild(orientedShell, "rotationStates");
            waitUntilTransitionsEnd(rotationStates);

            performLeftEdgeSwipeToSwitchToDash();

            // Should be back to portrait
            tryCompare(shell, "transformRotationAngle", 0);
        }

        function  test_attachRemoveInputDevices_data() {
            return [
                { tag: "small screen, no devices", screenWidth: units.gu(50), mouse: false, kbd: false, expectedMode: "phone", oskExpected: true },
                { tag: "medium screen, no devices", screenWidth: units.gu(100), mouse: false, kbd: false, expectedMode: "phone", oskExpected: true },
                { tag: "big screen, no devices", screenWidth: units.gu(200), mouse: false, kbd: false, expectedMode: "phone", oskExpected: true },
                { tag: "small screen, mouse", screenWidth: units.gu(50), mouse: true, kbd: false, expectedMode: "phone", oskExpected: true },
                { tag: "medium screen, mouse", screenWidth: units.gu(100), mouse: true, kbd: false, expectedMode: "desktop", oskExpected: true },
                { tag: "big screen, mouse", screenWidth: units.gu(200), mouse: true, kbd: false, expectedMode: "desktop", oskExpected: true },
                { tag: "small screen, kbd", screenWidth: units.gu(50), mouse: false, kbd: true, expectedMode: "phone", oskExpected: false },
                { tag: "medium screen, kbd", screenWidth: units.gu(100), mouse: false, kbd: true, expectedMode: "phone", oskExpected: false },
                { tag: "big screen, kbd", screenWidth: units.gu(200), mouse: false, kbd: true, expectedMode: "desktop", oskExpected: false },
                { tag: "small screen, mouse & kbd", screenWidth: units.gu(50), mouse: true, kbd: true, expectedMode: "phone", oskExpected: false },
                { tag: "medium screen, mouse & kbd", screenWidth: units.gu(100), mouse: true, kbd: true, expectedMode: "desktop", oskExpected: false },
                { tag: "big screen, mouse & kbd", screenWidth: units.gu(200), mouse: true, kbd: true, expectedMode: "desktop", oskExpected: false },
            ]
        }

        function test_attachRemoveInputDevices(data) {
            usageModeSelector.selectAutomatic();
            tryCompare(mockUnity8Settings, "usageMode", "Automatic")

            loadShell("mako")
            var shell = findChild(orientedShell, "shell");
            var inputMethod = findChild(shell, "inputMethod");

<<<<<<< HEAD
            tryCompare(shell, "usageScenario", "phone");
            tryCompare(inputMethod, "enabled", true);
            tryCompare(mockOskSettings, "disableHeight", false);
=======
            var oldWidth = orientedShellLoader.width;
            orientedShellLoader.width = data.screenWidth;
>>>>>>> 85148c9a

            tryCompare(shell, "usageScenario", "phone");
<<<<<<< HEAD
            tryCompare(inputMethod, "enabled", false);
            tryCompare(mockOskSettings, "disableHeight", true);

            MockInputDeviceBackend.addMockDevice("/mouse0", InputInfo.Mouse);
            tryCompare(shell, "usageScenario", "desktop");
            tryCompare(inputMethod, "enabled", false);
            tryCompare(mockOskSettings, "disableHeight", true);

            MockInputDeviceBackend.removeDevice("/kbd0");
            tryCompare(shell, "usageScenario", "desktop");
            tryCompare(inputMethod, "enabled", true);
            tryCompare(mockOskSettings, "disableHeight", true); // Still in windowed mode

            MockInputDeviceBackend.removeDevice("/mouse0");
            tryCompare(shell, "usageScenario", "phone");
            tryCompare(inputMethod, "enabled", true);
            tryCompare(mockOskSettings, "disableHeight", false);
=======
            tryCompare(mockOskSettings, "stayHidden", false);

            if (data.kbd) {
                MockInputDeviceBackend.addMockDevice("/kbd0", InputInfo.Keyboard);
            }
            if (data.mouse) {
                MockInputDeviceBackend.addMockDevice("/mouse0", InputInfo.Mouse);
            }
>>>>>>> 85148c9a

            tryCompare(shell, "usageScenario", data.expectedMode);
            tryCompare(mockOskSettings, "stayHidden", !data.oskExpected);

            if (data.kbd) {
                MockInputDeviceBackend.removeDevice("/kbd0");
            }
            if (data.mouse) {
                MockInputDeviceBackend.removeDevice("/mouse0");
            }

            // Restore width
            orientedShellLoader.width = oldWidth;
        }

        /*
            Regression test for https://bugs.launchpad.net/ubuntu/+source/unity8/+bug/1471609

            Steps:
             - Open an app which can rotate
             - Rotate the phone to landscape
             - Open the app spread
             - Press the power button while the app spread is open
             - Wait a bit and press power button again

            Expected outcome:
             You see greeter in portrat (ie, primary orientation)

            Actual outcome:
             You see greeter in landscape

            Comments:
             Greeter supports only the primary orientation (portrait in phones) but
             the stage doesn't allow orientation changes while the apps spread is open,
             hence the bug.
         */
        function test_phoneWithSpreadInLandscapeWhenGreeterShowsUp() {
            loadShell("mako");

            var gmailApp = ApplicationManager.startApplication("gmail-webapp");
            verify(gmailApp);

            // ensure the mock gmail-webapp is as we expect
            compare(gmailApp.rotatesWindowContents, false);
            compare(gmailApp.supportedOrientations, Qt.PortraitOrientation | Qt.LandscapeOrientation
                    | Qt.InvertedPortraitOrientation | Qt.InvertedLandscapeOrientation);

            // wait until it's able to rotate
            tryCompare(shell, "orientationChangesEnabled", true);

            rotateTo(90);
            tryCompare(shell, "transformRotationAngle", root.primaryOrientationAngle + 90);

            performEdgeSwipeToShowAppSpread();

            showGreeter();

            tryCompare(shell, "transformRotationAngle", root.primaryOrientationAngle);
        }

        /*
           Regression test for https://bugs.launchpad.net/ubuntu/+source/unity8/+bug/1476757

           Steps:
           1- have a portrait-only app in foreground (eg unity8-dash)
           2- launch or switch to some other application
           3- right-edge swipe to show the apps spread
           4- swipe up to close the current app (the one from step 2)
           5- lock the phone (press the power button)
           6- unlock the phone (press power button again and swipe greeter away)
               * app from step 1 should be on foreground and focused
           7- rotate phone

           Expected outcome:
           - The portrait-only application stays put

           Actual outcome:
           - The portrait-only application rotates freely
         */
        function test_lockPhoneAfterClosingAppInSpreadThenUnlockAndRotate() {
            loadShell("mako");

            var gmailApp = ApplicationManager.startApplication("gmail-webapp");
            verify(gmailApp);

            waitUntilAppSurfaceShowsUp("gmail-webapp");

            performEdgeSwipeToShowAppSpread();

            swipeToCloseCurrentAppInSpread();

            // press the power key once
            Powerd.setStatus(Powerd.Off, Powerd.Unknown);
            var greeter = findChild(shell, "greeter");
            tryCompare(greeter, "fullyShown", true);

            // and a second time to turn the display back on
            Powerd.setStatus(Powerd.On, Powerd.Unknown);

            swipeAwayGreeter();

            verify(isAppSurfaceFocused("unity8-dash"))

            signalSpy.clear();
            signalSpy.target = shell;
            signalSpy.signalName = "widthChanged";
            verify(signalSpy.valid);

            rotateTo(90);

            // shell shouldn't have change its orientation at any moment
            compare(signalSpy.count, 0);
        }

        function test_moveToExternalMonitor() {
            loadShell("flo");

            compare(orientedShell.orientation, Qt.InvertedLandscapeOrientation);
            compare(shell.transformRotationAngle, 90);

            moveToFromMonitorButton.clicked();

            tryCompare(orientedShell, "orientation", Qt.LandscapeOrientation);
            tryCompare(shell, "transformRotationAngle" , 0);
        }

        /*
            Regression test for https://launchpad.net/bugs/1515977

            Preconditions:
            UI in Desktop mode and landscape

            Steps:
            - Launch a portrait-only application

            Expected outcome:
            - Shell stays in landscape

            Buggy outcome:
            - Shell would rotate to portrait as the newly-focused app doesn't support landscape
         */
        function test_portraitOnlyAppInLandscapeDesktop_data() {
            return [
                {tag: "mako", deviceName: "mako"},
                {tag: "manta", deviceName: "manta"},
                {tag: "flo", deviceName: "flo"}
            ];
        }
        function test_portraitOnlyAppInLandscapeDesktop(data) {
            loadShell(data.deviceName);

            ////
            // setup preconditions (put shell in Desktop mode and landscape)

            usageModeSelector.selectWindowed();

            orientedShell.physicalOrientation = orientedShell.orientations.landscape;
            waitUntilShellIsInOrientation(orientedShell.orientations.landscape);
            waitForRotationAnimationsToFinish();

            ////
            // Launch a portrait-only application

            var dialerApp = ApplicationManager.startApplication("dialer-app");
            verify(dialerApp);

            // ensure the mock dialer-app is as we expect
            compare(dialerApp.rotatesWindowContents, false);
            compare(dialerApp.supportedOrientations, Qt.PortraitOrientation | Qt.InvertedPortraitOrientation);

            waitUntilAppSurfaceShowsUp("dialer-app");
            waitUntilAppWindowCanRotate("dialer-app");
            verify(isAppSurfaceFocused("dialer-app"));

            ////
            // check outcome (shell should stay in landscape)

            waitForRotationAnimationsToFinish();
            compare(shell.orientation, orientedShell.orientations.landscape);
        }

        //  angle - rotation angle in degrees clockwise, relative to the primary orientation.
        function rotateTo(angle) {
            switch (angle) {
            case 0:
                rotate0Button.clicked();
                break;
            case 90:
                rotate90Button.clicked();
                break;
            case 180:
                rotate180Button.clicked();
                break;
            case 270:
                rotate270Button.clicked();
                break;
            default:
                verify(false);
            }
            waitForRotationAnimationsToFinish();
        }

        function waitForRotationAnimationsToFinish() {
            var rotationStates = findInvisibleChild(orientedShell, "rotationStates");
            verify(rotationStates.d);
            verify(rotationStates.d.stateUpdateTimer);

            // wait for the delayed state update to take place, if any
            tryCompare(rotationStates.d.stateUpdateTimer, "running", false);

            waitUntilTransitionsEnd(rotationStates);
        }

        function waitUntilAppDelegateIsFullyInit(spreadDelegate) {
            tryCompare(spreadDelegate, "orientationChangesEnabled", true);

            var appWindowWithShadow = findChild(spreadDelegate, "appWindowWithShadow");
            verify(appWindowWithShadow);
            tryCompare(appWindowWithShadow, "state", "keepSceneRotation");

            var appWindowStates = findInvisibleChild(appWindowWithShadow, "applicationWindowStateGroup");
            verify(appWindowStates);
            tryCompare(appWindowStates, "state", "surface");
        }

        function waitUntilAppSurfaceShowsUp(appId) {
            var appWindow = findChild(shell, "appWindow_" + appId);
            verify(appWindow);
            var appWindowStates = findInvisibleChild(appWindow, "applicationWindowStateGroup");
            verify(appWindowStates);
            tryCompare(appWindowStates, "state", "surface");
        }

        function waitUntilAppWindowCanRotate(appId) {
            var appWindow = findChild(shell, "appWindow_" + appId);
            verify(appWindow);
            tryCompare(appWindow, "orientationChangesEnabled", true);
        }

        function waitUntilShellIsInOrientation(orientation) {
            tryCompare(shell, "orientation", orientation);
            var rotationStates = findInvisibleChild(orientedShell, "rotationStates");
            waitUntilTransitionsEnd(rotationStates);
        }

        function performLeftEdgeSwipeToSwitchToDash() {
            var spreadView = findChild(shell, "spreadView");
            var swipeLength = spreadView.width * 0.7;

            var touchStartX = 1;
            var touchStartY = shell.height / 2;
            touchFlick(shell,
                       touchStartX, touchStartY,
                       touchStartX + swipeLength, touchStartY);

            tryCompare(ApplicationManager, "focusedApplicationId", "unity8-dash");
        }

        function performEdgeSwipeToSwitchToPreviousApp() {
            // swipe just enough to ensure an app switch action.
            // If we swipe too much we will trigger the spread mode
            // and we don't want that.
            var spreadView = findChild(shell, "spreadView");
            verify(spreadView);

            verify(ApplicationManager.count >= 2);
            var previousApp = ApplicationManager.get(1);

            var touchStartX = shell.width - 1;
            var touchStartY = shell.height / 2;

            var condition;
            if (applicationArguments.deviceName === "phone") {
                condition = function() {
                    return spreadView.shiftedContentX > units.gu(2) &&
                        spreadView.shiftedContentX < spreadView.positionMarker1 * spreadView.width;
                };
            } else {
                condition = function() {
                    return spreadView.shiftedContentX > spreadView.width * spreadView.positionMarker1
                        && spreadView.shiftedContentX < spreadView.width * spreadView.positionMarker2;
                };
            }

            touchDragUntil(shell,
                    touchStartX, touchStartY,
                    -units.gu(1), 0,
                    condition);

            // ensure the app switch animation has ended
            tryCompare(spreadView, "shiftedContentX", 0);

            compare(ApplicationManager.get(0).appId, previousApp.appId);
        }

        function performEdgeSwipeToShowAppSpread() {
            var touchStartY = shell.height / 2;
            touchFlick(shell,
                       shell.width - 1, touchStartY,
                       0, touchStartY);

            var spreadView = findChild(shell, "spreadView");
            verify(spreadView);
            tryCompare(spreadView, "phase", 2);
            tryCompare(spreadView, "flicking", false);
            tryCompare(spreadView, "moving", false);
        }

        function showPowerDialog() {
            var dialogs = findChild(orientedShell, "dialogs");
            var dialogsPrivate = findInvisibleChild(dialogs, "dialogsPrivate");
            dialogsPrivate.showPowerDialog();
        }

        function verifyAppWindowWithinSpreadDelegateBoundaries(spreadDelegate) {
            var appWindowWithShadow = findChild(spreadDelegate, "appWindowWithShadow");
            verify(appWindowWithShadow);

            var windowInDelegateCoords = appWindowWithShadow.mapToItem(spreadDelegate, 0, 0,
                    appWindowWithShadow.width, appWindowWithShadow.height);

            compare(windowInDelegateCoords.x, 0);
            compare(windowInDelegateCoords.y, 0);
            compare(windowInDelegateCoords.width, spreadDelegate.width);
            compare(windowInDelegateCoords.height, spreadDelegate.height);
        }

        function swipeAwayGreeter() {
            var greeter = findChild(shell, "greeter");
            tryCompare(greeter, "fullyShown", true);

            var touchX = shell.width - (shell.edgeSize / 2);
            var touchY = shell.height / 2;
            touchFlick(shell, touchX, touchY, shell.width * 0.1, touchY);

            // wait until the animation has finished
            tryCompare(greeter, "shown", false);
            waitForRendering(greeter);
        }

        function showGreeter() {
            LightDM.Greeter.showGreeter();
            // wait until the animation has finished
            var greeter = findChild(shell, "greeter");
            tryCompare(greeter, "fullyShown", true);
        }

        function killApps() {
            while (ApplicationManager.count > 1) {
                var appIndex = ApplicationManager.get(0).appId == "unity8-dash" ? 1 : 0
                ApplicationManager.stopApplication(ApplicationManager.get(appIndex).appId);
            }
            compare(ApplicationManager.count, 1)
        }

        function loadShell(deviceName) {
            applicationArguments.deviceName = deviceName;

            // reload our test subject to get it in a fresh state once again
            orientedShellLoader.active = true;

            tryCompare(orientedShellLoader, "status", Loader.Ready);
            removeTimeConstraintsFromDirectionalDragAreas(orientedShellLoader.item);

            shell = findChild(orientedShell, "shell");

            tryCompare(shell, "enabled", true); // enabled by greeter when ready

            waitUntilShellIsInOrientation(root.physicalOrientation0);

            waitForGreeterToStabilize();

            swipeAwayGreeter();

            var spreadRepeater = findChild(shell, "spreadRepeater");
            if (spreadRepeater) {
                spreadRepeaterConnections.target = spreadRepeater;
            }
        }

        function waitForGreeterToStabilize() {
            var greeter = findChild(shell, "greeter");
            verify(greeter);

            var loginList = findChild(greeter, "loginList");
            // Only present in WideView
            if (loginList) {
                var userList = findChild(loginList, "userList");
                verify(userList);
                tryCompare(userList, "movingInternally", false);
            }
        }

        // expectedAngle is in orientedShell's coordinate system
        function checkAppSurfaceOrientation(item, app, expectedAngle) {
            var surface = app.session.lastSurface;
            if (!surface) {
                console.warn("no surface");
                return false;
            }

            var topMargin = 0.;
            if (!app.fullscreen) {
                var appsDisplayLoader = findChild(shell, "applicationsDisplayLoader");
                verify(appsDisplayLoader);
                verify(appsDisplayLoader.item);
                verify(appsDisplayLoader.item.maximizedAppTopMargin !== undefined);
                topMargin = appsDisplayLoader.item.maximizedAppTopMargin;
            }

            var surfaceItem = findSurfaceItem(item, surface);
            if (!surfaceItem) {
                console.warn("no surfaceItem rendering app surface");
                return false;
            }
            var point = surfaceItem.mapToItem(orientedShell, 0, 0);

            switch (expectedAngle) {
            case 0:
                return point.x === 0. && point.y === topMargin;
            case 90:
                return point.x === orientedShell.width - topMargin && point.y === 0;
            case 180:
                return point.x === orientedShell.width && point.y === orientedShell.height - topMargin;
            default: // 270
                return point.x === topMargin && point.y === orientedShell.height;
            }
        }

        function findSurfaceItem(obj, surface) {
            var childs = new Array(0);
            childs.push(obj)
            while (childs.length > 0) {
                if (childs[0].objectName === "surfaceItem"
                        && childs[0].surface !== undefined
                        && childs[0].surface === surface) {
                    return childs[0];
                }
                for (var i in childs[0].children) {
                    childs.push(childs[0].children[i])
                }
                childs.splice(0, 1);
            }
            return null;
        }

        function swipeToCloseCurrentAppInSpread() {
            var spreadView = findChild(shell, "spreadView");
            verify(spreadView);

            var delegateToClose = findChild(spreadView, "appDelegate0");
            verify(delegateToClose);

            var appIdToClose = ApplicationManager.get(0).appId;;
            var appCountBefore = ApplicationManager.count;

            // ensure the current app is widely visible by swiping to the right,
            // which will move the app windows accordingly
            touchFlick(shell,
                shell.width * 0.25, shell.width / 2,
                shell.width, shell.width / 2);

            tryCompare(spreadView, "flicking", false);
            tryCompare(spreadView, "moving", false);

            // Swipe up close to its left edge, as it is the only area of it guaranteed to be exposed
            // in the spread. Eg: its center could be covered by some other delegate.
            touchFlick(delegateToClose,
                1, delegateToClose.height / 2,
                1, - delegateToClose.height / 4);

            // ensure it got closed
            tryCompare(ApplicationManager, "count", appCountBefore - 1);
            compare(ApplicationManager.findApplication(appIdToClose), null);
        }

        function isAppSurfaceFocused(appId) {
            var appWindow = findChild(shell, "appWindow_" + appId);
            verify(appWindow);

            var app = ApplicationManager.findApplication(appId);
            verify(app);

            var surface = app.session.lastSurface;
            verify(surface);

            var surfaceItem = findSurfaceItem(appWindow, surface);
            verify(surfaceItem);

            return surfaceItem.activeFocus;
        }
    }
}<|MERGE_RESOLUTION|>--- conflicted
+++ resolved
@@ -1026,36 +1026,12 @@
             var shell = findChild(orientedShell, "shell");
             var inputMethod = findChild(shell, "inputMethod");
 
-<<<<<<< HEAD
+            var oldWidth = orientedShellLoader.width;
+            orientedShellLoader.width = data.screenWidth;
+
             tryCompare(shell, "usageScenario", "phone");
             tryCompare(inputMethod, "enabled", true);
             tryCompare(mockOskSettings, "disableHeight", false);
-=======
-            var oldWidth = orientedShellLoader.width;
-            orientedShellLoader.width = data.screenWidth;
->>>>>>> 85148c9a
-
-            tryCompare(shell, "usageScenario", "phone");
-<<<<<<< HEAD
-            tryCompare(inputMethod, "enabled", false);
-            tryCompare(mockOskSettings, "disableHeight", true);
-
-            MockInputDeviceBackend.addMockDevice("/mouse0", InputInfo.Mouse);
-            tryCompare(shell, "usageScenario", "desktop");
-            tryCompare(inputMethod, "enabled", false);
-            tryCompare(mockOskSettings, "disableHeight", true);
-
-            MockInputDeviceBackend.removeDevice("/kbd0");
-            tryCompare(shell, "usageScenario", "desktop");
-            tryCompare(inputMethod, "enabled", true);
-            tryCompare(mockOskSettings, "disableHeight", true); // Still in windowed mode
-
-            MockInputDeviceBackend.removeDevice("/mouse0");
-            tryCompare(shell, "usageScenario", "phone");
-            tryCompare(inputMethod, "enabled", true);
-            tryCompare(mockOskSettings, "disableHeight", false);
-=======
-            tryCompare(mockOskSettings, "stayHidden", false);
 
             if (data.kbd) {
                 MockInputDeviceBackend.addMockDevice("/kbd0", InputInfo.Keyboard);
@@ -1063,10 +1039,10 @@
             if (data.mouse) {
                 MockInputDeviceBackend.addMockDevice("/mouse0", InputInfo.Mouse);
             }
->>>>>>> 85148c9a
 
             tryCompare(shell, "usageScenario", data.expectedMode);
-            tryCompare(mockOskSettings, "stayHidden", !data.oskExpected);
+            tryCompare(inputMethod, "enabled", data.oskExpected);
+            tryCompare(mockOskSettings, "disableHeight", data.expectedMode == "desktop" || data.kbd);
 
             if (data.kbd) {
                 MockInputDeviceBackend.removeDevice("/kbd0");

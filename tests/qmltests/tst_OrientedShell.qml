/*
 * Copyright (C) 2015-2016 Canonical, Ltd.
 *
 * This program is free software; you can redistribute it and/or modify
 * it under the terms of the GNU General Public License as published by
 * the Free Software Foundation; version 3.
 *
 * This program is distributed in the hope that it will be useful,
 * but WITHOUT ANY WARRANTY; without even the implied warranty of
 * MERCHANTABILITY or FITNESS FOR A PARTICULAR PURPOSE.  See the
 * GNU General Public License for more details.
 *
 * You should have received a copy of the GNU General Public License
 * along with this program.  If not, see <http://www.gnu.org/licenses/>.
 */

import QtQuick 2.4
import QtQuick.Layouts 1.1
import QtTest 1.0
import Ubuntu.Components 1.3
import Ubuntu.Components.ListItems 1.3 as ListItem
import Unity.Application 0.1
import Unity.Test 0.1
import IntegratedLightDM 0.1 as LightDM
import Powerd 0.1
import Unity.InputInfo 0.1

import "../../qml"

Rectangle {
    id: root
    color: "grey"
    width:  units.gu(160) + controls.width
    height: units.gu(100)

    QtObject {
        id: applicationArguments
        property string deviceName: "mako"
        property string mode: "full-greeter"
    }

    QtObject {
        id: mockOrientationLock
        property int savedOrientation
    }

    QtObject {
        id: mockUnity8Settings
        property string usageMode: usageModeSelector.model[usageModeSelector.selectedIndex]
    }

    QtObject{
        id: mockOskSettings
        property bool stayHidden: false
        property bool disableHeight: false
    }

    InputDeviceModel {
        id: miceModel
        deviceFilter: InputInfo.Mouse
    }
    InputDeviceModel {
        id: touchpadModel
        deviceFilter: InputInfo.TouchPad
    }
    InputDeviceModel {
        id: keyboardsModel
        deviceFilter: InputInfo.Keyboard
    }

    property int physicalOrientation0
    property int physicalOrientation90
    property int physicalOrientation180
    property int physicalOrientation270
    property real primaryOrientationAngle

    state: applicationArguments.deviceName
    states: [
        State {
            name: "mako"
            PropertyChanges {
                target: orientedShellLoader
                width: units.gu(40)
                height: units.gu(71)
            }
            PropertyChanges {
                target: root
                physicalOrientation0: Qt.PortraitOrientation
                physicalOrientation90: Qt.InvertedLandscapeOrientation
                physicalOrientation180: Qt.InvertedPortraitOrientation
                physicalOrientation270: Qt.LandscapeOrientation
                primaryOrientationAngle: 0
            }
        },
        State {
            name: "manta"
            PropertyChanges {
                target: orientedShellLoader
                width: units.gu(160)
                height: units.gu(100)
            }
            PropertyChanges {
                target: root
                physicalOrientation90: Qt.PortraitOrientation
                physicalOrientation180: Qt.InvertedLandscapeOrientation
                physicalOrientation270: Qt.InvertedPortraitOrientation
                physicalOrientation0: Qt.LandscapeOrientation
                primaryOrientationAngle: 0
            }
        },
        State {
            name: "flo"
            PropertyChanges {
                target: orientedShellLoader
                width: units.gu(62)
                height: units.gu(100)
            }
            PropertyChanges {
                target: root
                physicalOrientation270: Qt.PortraitOrientation
                physicalOrientation0: Qt.InvertedLandscapeOrientation
                physicalOrientation90: Qt.InvertedPortraitOrientation
                physicalOrientation180: Qt.LandscapeOrientation
                primaryOrientationAngle: 90
            }
        },
        State {
            name: "desktop"
            PropertyChanges {
                target: orientedShellLoader
                width: units.gu(100)
                height: units.gu(56)
            }
            PropertyChanges {
                target: root
                physicalOrientation270: Qt.InvertedPortraitOrientation
                physicalOrientation0:  Qt.LandscapeOrientation
                physicalOrientation90: Qt.PortraitOrientation
                physicalOrientation180: Qt.InvertedLandscapeOrientation
                primaryOrientationAngle: 0
            }
        }
    ]

    Loader {
        id: orientedShellLoader

        x: ((root.width - controls.width) - width) / 2
        y: (root.height - height) / 2

        focus: true

        property bool itemDestroyed: false
        sourceComponent: Component {
            OrientedShell {
                anchors.fill: parent
                unity8Settings: mockUnity8Settings
                oskSettings: mockOskSettings
                physicalOrientation: root.physicalOrientation0
                orientationLocked: orientationLockedCheckBox.checked
                orientationLock: mockOrientationLock
                Component.onDestruction: {
                    orientedShellLoader.itemDestroyed = true;
                }
            }
        }
    }

    function orientationsToStr(orientations) {
        if (orientations === Qt.PrimaryOrientation) {
            return "Primary";
        } else {
            var str = "";
            if (orientations & Qt.PortraitOrientation) {
                str += " Portrait";
            }
            if (orientations & Qt.InvertedPortraitOrientation) {
                str += " InvertedPortrait";
            }
            if (orientations & Qt.LandscapeOrientation) {
                str += " Landscape";
            }
            if (orientations & Qt.InvertedLandscapeOrientation) {
                str += " InvertedLandscape";
            }
            return str;
        }
    }

    Rectangle {
        width: controls.width
        anchors {
            top: parent.top
            bottom: parent.bottom
            right: parent.right
        }
        color: "darkgrey"
    }
    Flickable {
        id: controls
        width: units.gu(30)
        anchors {
            top: parent.top
            bottom: parent.bottom
            right: parent.right
        }

        boundsBehavior: Flickable.StopAtBounds
        contentHeight: controlsColumn.height

        Column {
            id: controlsColumn
            anchors { left: parent.left; right: parent.right; top: parent.top; margins: units.gu(1) }
            spacing: units.gu(1)
            Button {
                text: "Show Greeter"
                activeFocusOnPress: false
                onClicked: {
                    if (orientedShellLoader.status !== Loader.Ready)
                        return;

                    LightDM.Greeter.showGreeter();
                }
            }
            Label {
                text: "Physical Orientation:"
            }
            Button {
                id: rotate0Button
                text: root.orientationsToStr(root.physicalOrientation0) + " (0)"
                activeFocusOnPress: false
                onClicked: {
                    orientedShellLoader.item.physicalOrientation = root.physicalOrientation0;
                }
            }
            Button {
                id: rotate90Button
                text: root.orientationsToStr(root.physicalOrientation90) + " (90)"
                activeFocusOnPress: false
                onClicked: {
                    orientedShellLoader.item.physicalOrientation = root.physicalOrientation90;
                }
            }
            Button {
                id: rotate180Button
                text: root.orientationsToStr(root.physicalOrientation180) + " (180)"
                activeFocusOnPress: false
                onClicked: {
                    orientedShellLoader.item.physicalOrientation = root.physicalOrientation180;
                }
            }
            Button {
                id: rotate270Button
                text: root.orientationsToStr(root.physicalOrientation270) + " (270)"
                activeFocusOnPress: false
                onClicked: {
                    orientedShellLoader.item.physicalOrientation = root.physicalOrientation270;
                }
            }
            RowLayout {
                Layout.fillWidth: true
                CheckBox {
                    id: orientationLockedCheckBox
                    checked: false
                    activeFocusOnPress: false
                }
                Label {
                    text: "Orientation Locked"
                    anchors.verticalCenter: parent.verticalCenter
                }
            }
            Button {
                text: "Power dialog"
                activeFocusOnPress: false
                onClicked: { testCase.showPowerDialog(); }
            }
            ListItem.ItemSelector {
                id: deviceNameSelector
                anchors { left: parent.left; right: parent.right }
                activeFocusOnPress: false
                text: "Device Name"
                model: ["mako", "manta", "flo", "desktop"]
                onSelectedIndexChanged: {
                    testCase.tearDown();
                    applicationArguments.deviceName = model[selectedIndex];
                    orientedShellLoader.active = true;
                }
            }
            ListItem.ItemSelector {
                id: usageModeSelector
                anchors { left: parent.left; right: parent.right }
                activeFocusOnPress: false
                text: "Usage Mode"
                model: ["Staged", "Windowed", "Automatic"]
                function selectStaged() {selectedIndex = 0;}
                function selectWindowed() {selectedIndex = 1;}
                function selectAutomatic() {selectedIndex = 2;}
            }
            MouseTouchEmulationCheckbox {
                checked: true
                color: "white"
            }
            Button {
                text: "Switch fullscreen"
                activeFocusOnPress: false
                onClicked: {
                    var app = ApplicationManager.findApplication(ApplicationManager.focusedApplicationId);
                    app.fullscreen = !app.fullscreen;
                }
            }
            RowLayout {
                Layout.fillWidth: true
                CheckBox {
                    checked: false
                    activeFocusOnPress: false
                    onCheckedChanged: {
                        var surface = SurfaceManager.inputMethodSurface();
                        if (checked) {
                            surface.setState(Mir.RestoredState);
                        } else {
                            surface.setState(Mir.MinimizedState);
                        }
                    }
                }
                Label {
                    text: "Input Method"
                    anchors.verticalCenter: parent.verticalCenter
                }
            }
            Button {
                text: Powerd.status === Powerd.On ? "Display ON" : "Display OFF"
                activeFocusOnPress: false
                onClicked: {
                    if (Powerd.status === Powerd.On) {
                        Powerd.setStatus(Powerd.Off, Powerd.Unknown);
                    } else {
                        Powerd.setStatus(Powerd.On, Powerd.Unknown);
                    }
                }
            }

            Row {
                Button {
                    text: "Add mouse"
                    activeFocusOnPress: false
                    onClicked: {
                        MockInputDeviceBackend.addMockDevice("/mouse" + miceModel.count, InputInfo.Mouse)
                    }
                }
                Button {
                    text: "Remove mouse"
                    activeFocusOnPress: false
                    onClicked: {
                        MockInputDeviceBackend.removeDevice("/mouse" + (miceModel.count - 1))
                    }
                }
            }
            Row {
                Button {
                    text: "Add touchpad"
                    activeFocusOnPress: false
                    onClicked: {
                        MockInputDeviceBackend.addMockDevice("/touchpad" + touchpadModel.count, InputInfo.TouchPad)
                    }
                }
                Button {
                    text: "Remove touchpad"
                    activeFocusOnPress: false
                    onClicked: {
                        MockInputDeviceBackend.removeDevice("/touchpad" + (touchpadModel.count - 1))
                    }
                }
            }

            Row {
                Button {
                    text: "Add kbd"
                    activeFocusOnPress: false
                    onClicked: {
                        MockInputDeviceBackend.addMockDevice("/kbd" + keyboardsModel.count, InputInfo.Keyboard)
                    }
                }
                Button {
                    activeFocusOnPress: false
                    text: "Remove kbd"
                    onClicked: {
                        MockInputDeviceBackend.removeDevice("/kbd" + (keyboardsModel.count - 1))
                    }
                }
            }

            // Simulates what happens when the shell is moved to an external monitor and back
            Button {
                id: moveToFromMonitorButton
                text: applicationArguments.deviceName === "desktop" ? "Move to " + prevDevName + " screen" : "Move to desktop screen"
                activeFocusOnPress: false
                property string prevDevName: "mako"
                onClicked: {
                    usageModeSelector.selectAutomatic();

                    if (applicationArguments.deviceName === "desktop") {
                        applicationArguments.deviceName = prevDevName;
                    } else {
                        prevDevName = applicationArguments.deviceName;
                        applicationArguments.deviceName = "desktop"
                    }
                }
            }
        }
    }

    UnityTestCase {
        id: testCase
        name: "OrientedShell"
        when: windowShown

        property Item orientedShell: orientedShellLoader.status === Loader.Ready ? orientedShellLoader.item : null
        property Item shell

        SignalSpy { id: signalSpy }
        SignalSpy { id: signalSpy2 }

        Connections {
            id: spreadRepeaterConnections
            ignoreUnknownSignals : true
            property var itemAddedCallback: null
            onItemAdded: {
                if (itemAddedCallback) {
                    itemAddedCallback(item);
                }
            }
        }

        function init() {
            if (orientedShellLoader.active) {
                // happens for the very first test function as shell
                // is loaded by default
                tearDown();
            }
        }

        function tearDown() {
            orientedShellLoader.itemDestroyed = false;
            orientedShellLoader.active = false;

            tryCompare(orientedShellLoader, "status", Loader.Null);
            tryCompare(orientedShellLoader, "item", null);
            // Loader.status might be Loader.Null and Loader.item might be null but the Loader
            // actually took place. Likely because Loader waits until the next event loop
            // iteration to do its work. So to ensure the reload, we will wait until the
            // Shell instance gets destroyed.
            tryCompare(orientedShellLoader, "itemDestroyed", true);

            // kill all (fake) running apps
            killApps();

            spreadRepeaterConnections.target = null;
            spreadRepeaterConnections.itemAddedCallback = null;
            signalSpy.target = null;
            signalSpy.signalName = "";

            LightDM.Greeter.authenticate(""); // reset greeter

            usageModeSelector.selectStaged();
        }

        function cleanup() {
            tryCompare(shell, "enabled", true); // make sure greeter didn't leave us in disabled state
            shell = null;

            tearDown();
        }

        function test_appSupportingOnlyPrimaryOrientationMakesShellStayPut_data() {
            return [
                {tag: "mako", deviceName: "mako"},
                {tag: "manta", deviceName: "manta"},
                {tag: "flo", deviceName: "flo"}
            ];
        }
        function test_appSupportingOnlyPrimaryOrientationMakesShellStayPut(data) {
            loadShell(data.deviceName);

            // unity8-dash supports only primary orientation and should be already running
            var dashAppWindow = findChild(shell, "appWindow_unity8-dash");
            verify(dashAppWindow);
            compare(ApplicationManager.focusedApplicationId, "unity8-dash");
            var dashApp = dashAppWindow.application
            verify(dashApp);
            compare(dashApp.rotatesWindowContents, false);
            compare(dashApp.supportedOrientations, Qt.PrimaryOrientation);
            compare(dashApp.stage, ApplicationInfoInterface.MainStage);

            tryCompareFunction(function(){return dashApp.session.lastSurface != null;}, true);
            verify(checkAppSurfaceOrientation(dashAppWindow, dashApp, root.primaryOrientationAngle));

            compare(shell.transformRotationAngle, root.primaryOrientationAngle);
            rotateTo(90);

            verify(checkAppSurfaceOrientation(dashAppWindow, dashApp, root.primaryOrientationAngle));
            compare(shell.transformRotationAngle, root.primaryOrientationAngle);

            rotateTo(180);

            verify(checkAppSurfaceOrientation(dashAppWindow, dashApp, root.primaryOrientationAngle));
            compare(shell.transformRotationAngle, root.primaryOrientationAngle);

            rotateTo(270);

            verify(checkAppSurfaceOrientation(dashAppWindow, dashApp, root.primaryOrientationAngle));
            compare(shell.transformRotationAngle, root.primaryOrientationAngle);
        }

        function test_greeterRemainsInPrimaryOrientation_data() {
            return [
                {tag: "mako", deviceName: "mako"},
                {tag: "manta", deviceName: "manta"},
                {tag: "flo", deviceName: "flo"}
            ];
        }
        function test_greeterRemainsInPrimaryOrientation(data) {
            loadShell(data.deviceName);

            var gmailApp = ApplicationManager.startApplication("gmail-webapp");
            verify(gmailApp);

            // ensure the mock gmail-webapp is as we expect
            compare(gmailApp.rotatesWindowContents, false);
            compare(gmailApp.supportedOrientations, Qt.PortraitOrientation | Qt.LandscapeOrientation
                    | Qt.InvertedPortraitOrientation | Qt.InvertedLandscapeOrientation);
            compare(gmailApp.stage, ApplicationInfoInterface.MainStage);

            // wait until it's able to rotate
            tryCompare(shell, "orientationChangesEnabled", true);

            compare(shell.transformRotationAngle, root.primaryOrientationAngle);
            rotateTo(90);
            tryCompare(shell, "transformRotationAngle", root.primaryOrientationAngle + 90);

            showGreeter();

            tryCompare(shell, "transformRotationAngle", root.primaryOrientationAngle);
            rotateTo(180);
            compare(shell.transformRotationAngle, root.primaryOrientationAngle);
            rotateTo(270);
            compare(shell.transformRotationAngle, root.primaryOrientationAngle);
            rotateTo(0);
            compare(shell.transformRotationAngle, root.primaryOrientationAngle);
        }

        function test_appRotatesWindowContents_data() {
            return [
                {tag: "mako", deviceName: "mako", orientationAngleAfterRotation: 90},
                {tag: "manta", deviceName: "manta", orientationAngleAfterRotation: 90},
                {tag: "flo", deviceName: "flo", orientationAngleAfterRotation: 180}
            ];
        }
        function test_appRotatesWindowContents(data) {
            loadShell(data.deviceName);
            var cameraApp = ApplicationManager.startApplication("camera-app");
            verify(cameraApp);

            // ensure the mock camera-app is as we expect
            compare(cameraApp.fullscreen, true);
            compare(cameraApp.rotatesWindowContents, true);
            compare(cameraApp.supportedOrientations, Qt.PortraitOrientation | Qt.LandscapeOrientation
                    | Qt.InvertedPortraitOrientation | Qt.InvertedLandscapeOrientation);

            waitUntilAppSurfaceShowsUp("camera-app")

            var cameraSurface = cameraApp.session.lastSurface;
            verify(cameraSurface);

            var focusChangedSpy = signalSpy;
            focusChangedSpy.clear();
            focusChangedSpy.target = cameraSurface;
            focusChangedSpy.signalName = "activeFocusChanged";
            verify(focusChangedSpy.valid);

            verify(cameraSurface.activeFocus);

            tryCompare(shell, "orientationChangesEnabled", true);

            var rotationStates = findInvisibleChild(orientedShell, "rotationStates");
            verify(rotationStates);
            var immediateTransition = null
            for (var i = 0; i < rotationStates.transitions.length && !immediateTransition; ++i) {
                var transition = rotationStates.transitions[i];
                if (transition.objectName == "immediateTransition") {
                    immediateTransition = transition;
                }
            }
            verify(immediateTransition);
            var transitionSpy = signalSpy2;
            transitionSpy.clear();
            transitionSpy.target = immediateTransition;
            transitionSpy.signalName = "runningChanged";
            verify(transitionSpy.valid);

            rotateTo(90);

            tryCompare(cameraSurface, "orientationAngle", data.orientationAngleAfterRotation);

            // the rotation should have been immediate
            // false -> true -> false
            compare(transitionSpy.count, 2);

            // It should retain native dimensions regardless of its rotation/orientation
            compare(cameraSurface.width, orientedShell.width);
            compare(cameraSurface.height, orientedShell.height);

            // Surface focus shouldn't have been touched because of the rotation
            compare(focusChangedSpy.count, 0);
        }

        /*
            Preconditions:
            Shell orientation angle matches the screen one.

            Use case:
            User switches to an app that has an orientation angle different from the
            shell one but that also happens to support the current shell orientation
            angle.

            Expected outcome:
            The app should get rotated to match shell's orientation angle
         */
        function test_switchingToAppWithDifferentRotation_data() {
            return [
                {tag: "mako", deviceName: "mako", shellAngleAfterRotation: 90},
                {tag: "manta", deviceName: "manta", shellAngleAfterRotation: 90},
                {tag: "flo", deviceName: "flo", shellAngleAfterRotation: 180}
            ];
        }
        function test_switchingToAppWithDifferentRotation(data) {
            loadShell(data.deviceName);
            var gmailApp = ApplicationManager.startApplication("gmail-webapp");
            verify(gmailApp);

            // ensure the mock gmail-webapp is as we expect
            compare(gmailApp.rotatesWindowContents, false);
            compare(gmailApp.supportedOrientations, Qt.PortraitOrientation | Qt.LandscapeOrientation
                    | Qt.InvertedPortraitOrientation | Qt.InvertedLandscapeOrientation);
            compare(gmailApp.stage, ApplicationInfoInterface.MainStage);

            waitUntilAppSurfaceShowsUp("gmail-webapp")

            var musicApp = ApplicationManager.startApplication("music-app");
            verify(musicApp);

            // ensure the mock music-app is as we expect
            compare(musicApp.rotatesWindowContents, false);
            compare(musicApp.supportedOrientations, Qt.PortraitOrientation | Qt.LandscapeOrientation
                    | Qt.InvertedPortraitOrientation | Qt.InvertedLandscapeOrientation);
            compare(musicApp.stage, ApplicationInfoInterface.MainStage);

            waitUntilAppSurfaceShowsUp("music-app")
            tryCompare(shell, "orientationChangesEnabled", true);

            rotateTo(90);
            tryCompare(shell, "transformRotationAngle", data.shellAngleAfterRotation);

            performEdgeSwipeToSwitchToPreviousApp();

            tryCompare(shell, "mainAppWindowOrientationAngle", data.shellAngleAfterRotation);
            compare(shell.transformRotationAngle, data.shellAngleAfterRotation);
        }

        /*
            Preconditions:
            - Device supports portrait, landscape and inverted-landscape

            Steps:
            1 - Launch app that supports all orientations
            2 - Rotate device to inverted-landscape
            3 - See that shell gets rotated to inverted-landscape accordingly
            4 - Rotate device to inverted-portrait

            Expected outcome:
            Shell stays at inverted-landscape

            Actual outcome:
            Shell rotates to landscape

            Comments:
            Rationale being that shell should be rotated to the closest supported orientation.
            In that case, landscape and inverted-landscape are both 90 degrees away from the physical
            orientation (Screen.orientation), so they are both equally good alternatives
         */
        function test_rotateToUnsupportedDeviceOrientation(data) {
            loadShell("mako");
            var twitterApp = ApplicationManager.startApplication("twitter-webapp");
            verify(twitterApp);

            // ensure the mock twitter-webapp is as we expect
            compare(twitterApp.rotatesWindowContents, false);
            compare(twitterApp.supportedOrientations, Qt.PortraitOrientation | Qt.LandscapeOrientation
                    | Qt.InvertedPortraitOrientation | Qt.InvertedLandscapeOrientation);

            waitUntilAppSurfaceShowsUp("twitter-webapp")

            rotateTo(data.rotationAngle);
            tryCompare(shell, "transformRotationAngle", data.rotationAngle);

            rotateTo(180);
            tryCompare(shell, "transformRotationAngle", data.rotationAngle);
        }
        function test_rotateToUnsupportedDeviceOrientation_data() {
            return [
                {tag: "90", rotationAngle: 90},
                {tag: "270", rotationAngle: 270}
            ];
        }

        function test_launchLandscapeOnlyAppFromPortrait() {
            loadShell("mako");
            var weatherApp = ApplicationManager.startApplication("ubuntu-weather-app");
            verify(weatherApp);

            // ensure the mock app is as we expect
            compare(weatherApp.supportedOrientations, Qt.LandscapeOrientation | Qt.InvertedLandscapeOrientation);

            waitUntilAppSurfaceShowsUp("ubuntu-weather-app");

            var rotationStates = findInvisibleChild(orientedShell, "rotationStates");
            waitUntilTransitionsEnd(rotationStates);

            tryCompareFunction(function (){return shell.transformRotationAngle === 90
                                               || shell.transformRotationAngle === 270;}, true);
        }

        /*
            - launch an app that supports all orientations, such as twitter-webapp
            - wait a bit until that app is considered to have finished initializing and is thus
              ready to get resized/rotated
            - switch back to dash
            - rotate device to 90 degrees
            - Physical orientation is 90 but Shell orientation is kept at 0 because unity8-dash
              doesn't support such orientation
            - do a long right-edge drag to show the apps spread
            - tap on twitter-webapp

            Shell will rotate to match the physical orientation.

            This is a kind of tricky case as there are a few things happening at the same time:
              1 - Stage switching from apps spread (phase 2) to showing the focused app (phase 0)
              2 - orientation and aspect ratio (ie size) changes

            This may trigger some corner case bugs. such as one were
            the greeter is not kept completely outside the shell, causing the black rect in Shell.qml
            have an opacity > 0.
         */
        function test_greeterStaysAwayAfterRotation() {
            loadShell("mako");
            var twitterApp = ApplicationManager.startApplication("twitter-webapp");
            verify(twitterApp);

            // ensure the mock twitter-webapp is as we expect
            compare(twitterApp.rotatesWindowContents, false);
            compare(twitterApp.supportedOrientations, Qt.PortraitOrientation | Qt.LandscapeOrientation
                    | Qt.InvertedPortraitOrientation | Qt.InvertedLandscapeOrientation);

            waitUntilAppSurfaceShowsUp("twitter-webapp");
            waitUntilAppWindowCanRotate("twitter-webapp");

            // go back to unity8-dash
            performEdgeSwipeToSwitchToPreviousApp();

            rotateTo(90);
            wait(1); // spin the event loop to let all bindings do their thing
            // should not rotat as unity8-dash doesn't support it
            tryCompare(shell, "transformRotationAngle", 0);

            performEdgeSwipeToShowAppSpread();

            // wait until things have settled
            var greeter = findChild(shell, "greeter");
            tryCompare(greeter, "animating", false);

            var twitterDelegate = findChild(shell, "appDelegate1");
            compare(twitterDelegate.application.appId, "twitter-webapp");
            twitterDelegate.clicked();

            // now it should finally follow the physical orientation
            tryCompare(shell, "transformRotationAngle", 90);

            // greeter should remaing completely hidden
            tryCompare(greeter, "shown", false);
        }

        function test_appInSideStageDoesntRotateOnStartUp_data() {
            return [
                {tag: "manta", deviceName: "manta"},
                {tag: "flo", deviceName: "flo"}
            ];
        }
        function test_appInSideStageDoesntRotateOnStartUp(data) {
            loadShell(data.deviceName);

            var twitterDelegate = null;

            verify(spreadRepeaterConnections.target);
            spreadRepeaterConnections.itemAddedCallback = function(item) {
                verify(item.application.appId, "twitter-webapp");
                twitterDelegate = item;
                signalSpy.target = findInvisibleChild(item, "orientationChangeAnimation");
                verify(signalSpy.valid);
            }

            signalSpy.clear();
            signalSpy.target = null;
            signalSpy.signalName = "runningChanged";

            var twitterApp = ApplicationManager.startApplication("twitter-webapp");
            verify(twitterApp);

            // ensure the mock twitter-webapp is as we expect
            compare(twitterApp.rotatesWindowContents, false);
            compare(twitterApp.supportedOrientations, Qt.PortraitOrientation | Qt.LandscapeOrientation
                    | Qt.InvertedPortraitOrientation | Qt.InvertedLandscapeOrientation);
            compare(twitterApp.stage, ApplicationInfoInterface.SideStage);

            // Wait until spreadRepeaterConnections hs caught the new SpreadDelegate and
            // set up the signalSpy target accordingly.
            tryCompareFunction(function(){ return signalSpy.target != null && signalSpy.valid; }, true);

            tryCompare(twitterDelegate, "orientationChangesEnabled", true);

            var appWindowWithShadow = findChild(twitterDelegate, "appWindowWithShadow");
            verify(appWindowWithShadow);
            tryCompare(appWindowWithShadow, "state", "keepSceneRotation");

            // no reason for any rotation animation to have taken place
            compare(signalSpy.count, 0);
        }

        function test_portraitOnlyAppInSideStage_data() {
            return [
                {tag: "manta", deviceName: "manta"},
                {tag: "flo", deviceName: "flo"}
            ];
        }
        function test_portraitOnlyAppInSideStage(data) {
            loadShell(data.deviceName);

            var dialerDelegate = null;
            verify(spreadRepeaterConnections.target);
            spreadRepeaterConnections.itemAddedCallback = function(item) {
                dialerDelegate = item;
                verify(item.application.appId, "dialer-app");
            }

            var dialerApp = ApplicationManager.startApplication("dialer-app");
            verify(dialerApp);

            // ensure the mock dialer-app is as we expect
            compare(dialerApp.rotatesWindowContents, false);
            compare(dialerApp.supportedOrientations, Qt.PortraitOrientation | Qt.InvertedPortraitOrientation);
            compare(dialerApp.stage, ApplicationInfoInterface.SideStage);

            tryCompareFunction(function(){ return dialerDelegate != null; }, true);
            tryCompare(dialerDelegate, "orientationChangesEnabled", true);

            var appWindowWithShadow = findChild(dialerDelegate, "appWindowWithShadow");
            verify(appWindowWithShadow);
            tryCompare(appWindowWithShadow, "state", "keepSceneRotation");

            // app must have portrait aspect ratio
            verify(appWindowWithShadow.width < appWindowWithShadow.height);

            compare(appWindowWithShadow.rotation, 0);

            verifyAppWindowWithinSpreadDelegateBoundaries(dialerDelegate);

            // shell should remain in its primery orientation as the app in the main stage
            // is the one that dictates its orientation. In this case it's unity8-dash
            // which supports only primary orientation
            compare(shell.orientation, orientedShell.orientations.primary);
        }

        function test_sideStageAppsRemainPortraitInSpread_data() {
            return [
                {tag: "manta", deviceName: "manta"},
                {tag: "flo", deviceName: "flo"}
            ];
        }
        function test_sideStageAppsRemainPortraitInSpread(data) {
            loadShell(data.deviceName);


            ////
            // Launch dialer
            var dialerDelegate = null;
            verify(spreadRepeaterConnections.target);
            spreadRepeaterConnections.itemAddedCallback = function(item) {
                dialerDelegate = item;
                verify(item.application.appId, "dialer-app");
            }

            var dialerApp = ApplicationManager.startApplication("dialer-app");
            verify(dialerApp);

            // ensure the mock dialer-app is as we expect
            compare(dialerApp.rotatesWindowContents, false);
            compare(dialerApp.supportedOrientations, Qt.PortraitOrientation | Qt.InvertedPortraitOrientation);
            compare(dialerApp.stage, ApplicationInfoInterface.SideStage);

            tryCompareFunction(function(){ return dialerDelegate != null; }, true);
            waitUntilAppDelegateIsFullyInit(dialerDelegate);


            ////
            // Launch twitter
            var twitterDelegate = null;
            spreadRepeaterConnections.itemAddedCallback = function(item) {
                twitterDelegate = item;
                verify(item.application.appId, "twitter-webapp");
            }

            var twitterApp = ApplicationManager.startApplication("twitter-webapp");
            verify(twitterApp);

            // ensure the mock twitter-webapp is as we expect
            compare(twitterApp.rotatesWindowContents, false);
            compare(twitterApp.supportedOrientations, Qt.PortraitOrientation | Qt.LandscapeOrientation
                    | Qt.InvertedPortraitOrientation | Qt.InvertedLandscapeOrientation);
            compare(twitterApp.stage, ApplicationInfoInterface.SideStage);

            tryCompareFunction(function(){ return twitterDelegate != null; }, true);
            waitUntilAppDelegateIsFullyInit(twitterDelegate);

            ////
            // Edge swipe to show spread and check orientations

            performEdgeSwipeToShowAppSpread();

            {
                var appWindowWithShadow = findChild(dialerDelegate, "appWindowWithShadow");
                verify(appWindowWithShadow);
                tryCompare(appWindowWithShadow, "state", "keepSceneRotation");
                compare(appWindowWithShadow.width, dialerDelegate.width);
                compare(appWindowWithShadow.height, dialerDelegate.height);
                compare(appWindowWithShadow.rotation, 0);
            }
            {
                var appWindowWithShadow = findChild(twitterDelegate, "appWindowWithShadow");
                verify(appWindowWithShadow);
                tryCompare(appWindowWithShadow, "state", "keepSceneRotation");
                compare(appWindowWithShadow.width, twitterDelegate.width);
                compare(appWindowWithShadow.height, twitterDelegate.height);
                compare(appWindowWithShadow.rotation, 0);
            }

            verifyAppWindowWithinSpreadDelegateBoundaries(dialerDelegate);
            verifyAppWindowWithinSpreadDelegateBoundaries(twitterDelegate);
        }

        function test_launchedAppHasActiveFocus_data() {
            return [
                {tag: "mako", deviceName: "mako"},
                {tag: "manta", deviceName: "manta"},
                {tag: "flo", deviceName: "flo"}
            ];
        }
        function test_launchedAppHasActiveFocus(data) {
            loadShell(data.deviceName);

            var gmailApp = ApplicationManager.startApplication("gmail-webapp");
            verify(gmailApp);
            waitUntilAppSurfaceShowsUp("gmail-webapp")

            verify(gmailApp.session.lastSurface);

            tryCompare(gmailApp.session.lastSurface, "activeFocus", true);
        }

        function test_launchLandscapeOnlyAppOverPortraitOnlyDashThenSwitchToDash() {
            loadShell("mako");

            // starts as portrait, as unity8-dash is portrait only
            tryCompare(shell, "transformRotationAngle", 0);

            var weatherApp = ApplicationManager.startApplication("ubuntu-weather-app");
            verify(weatherApp);

            // ensure the mock app is as we expect
            compare(weatherApp.supportedOrientations, Qt.LandscapeOrientation | Qt.InvertedLandscapeOrientation);

            waitUntilAppSurfaceShowsUp("ubuntu-weather-app");

            // should have rotated to landscape
            tryCompareFunction(function () { return shell.transformRotationAngle == 270
                                                 || shell.transformRotationAngle == 90; }, true);

            var rotationStates = findInvisibleChild(orientedShell, "rotationStates");
            waitUntilTransitionsEnd(rotationStates);

            performLeftEdgeSwipeToSwitchToDash();

            // Should be back to portrait
            tryCompare(shell, "transformRotationAngle", 0);
        }

<<<<<<< HEAD
        function  test_attachRemoveInputDevices_data() {
            return [
                { tag: "small screen, no devices", screenWidth: units.gu(50), mouse: false, kbd: false, expectedMode: "phone", oskExpected: true },
                { tag: "medium screen, no devices", screenWidth: units.gu(100), mouse: false, kbd: false, expectedMode: "phone", oskExpected: true },
                { tag: "big screen, no devices", screenWidth: units.gu(200), mouse: false, kbd: false, expectedMode: "phone", oskExpected: true },
                { tag: "small screen, mouse", screenWidth: units.gu(50), mouse: true, kbd: false, expectedMode: "phone", oskExpected: true },
                { tag: "medium screen, mouse", screenWidth: units.gu(100), mouse: true, kbd: false, expectedMode: "desktop", oskExpected: true },
                { tag: "big screen, mouse", screenWidth: units.gu(200), mouse: true, kbd: false, expectedMode: "desktop", oskExpected: true },
                { tag: "small screen, kbd", screenWidth: units.gu(50), mouse: false, kbd: true, expectedMode: "phone", oskExpected: false },
                { tag: "medium screen, kbd", screenWidth: units.gu(100), mouse: false, kbd: true, expectedMode: "phone", oskExpected: false },
                { tag: "big screen, kbd", screenWidth: units.gu(200), mouse: false, kbd: true, expectedMode: "desktop", oskExpected: false },
                { tag: "small screen, mouse & kbd", screenWidth: units.gu(50), mouse: true, kbd: true, expectedMode: "phone", oskExpected: false },
                { tag: "medium screen, mouse & kbd", screenWidth: units.gu(100), mouse: true, kbd: true, expectedMode: "desktop", oskExpected: false },
                { tag: "big screen, mouse & kbd", screenWidth: units.gu(200), mouse: true, kbd: true, expectedMode: "desktop", oskExpected: false },
            ]
        }

        function test_attachRemoveInputDevices(data) {
            usageModeSelector.selectedIndex = 2;
=======
        function test_attachRemoveInputDevices() {
            usageModeSelector.selectAutomatic();
>>>>>>> 093cae76
            tryCompare(mockUnity8Settings, "usageMode", "Automatic")

            loadShell("mako")
            var shell = findChild(orientedShell, "shell");

            var oldWidth = orientedShellLoader.width;
            orientedShellLoader.width = data.screenWidth;

            tryCompare(shell, "usageScenario", "phone");
            tryCompare(mockOskSettings, "stayHidden", false);

            if (data.kbd) {
                MockInputDeviceBackend.addMockDevice("/kbd0", InputInfo.Keyboard);
            }
            if (data.mouse) {
                MockInputDeviceBackend.addMockDevice("/mouse0", InputInfo.Mouse);
            }

            tryCompare(shell, "usageScenario", data.expectedMode);
            tryCompare(mockOskSettings, "stayHidden", !data.oskExpected);

            if (data.kbd) {
                MockInputDeviceBackend.removeDevice("/kbd0");
            }
            if (data.mouse) {
                MockInputDeviceBackend.removeDevice("/mouse0");
            }

            // Restore width
            orientedShellLoader.width = oldWidth;
        }

        /*
            Regression test for https://bugs.launchpad.net/ubuntu/+source/unity8/+bug/1471609

            Steps:
             - Open an app which can rotate
             - Rotate the phone to landscape
             - Open the app spread
             - Press the power button while the app spread is open
             - Wait a bit and press power button again

            Expected outcome:
             You see greeter in portrat (ie, primary orientation)

            Actual outcome:
             You see greeter in landscape

            Comments:
             Greeter supports only the primary orientation (portrait in phones) but
             the stage doesn't allow orientation changes while the apps spread is open,
             hence the bug.
         */
        function test_phoneWithSpreadInLandscapeWhenGreeterShowsUp() {
            loadShell("mako");

            var gmailApp = ApplicationManager.startApplication("gmail-webapp");
            verify(gmailApp);

            // ensure the mock gmail-webapp is as we expect
            compare(gmailApp.rotatesWindowContents, false);
            compare(gmailApp.supportedOrientations, Qt.PortraitOrientation | Qt.LandscapeOrientation
                    | Qt.InvertedPortraitOrientation | Qt.InvertedLandscapeOrientation);

            // wait until it's able to rotate
            tryCompare(shell, "orientationChangesEnabled", true);

            rotateTo(90);
            tryCompare(shell, "transformRotationAngle", root.primaryOrientationAngle + 90);

            performEdgeSwipeToShowAppSpread();

            showGreeter();

            tryCompare(shell, "transformRotationAngle", root.primaryOrientationAngle);
        }

        /*
           Regression test for https://bugs.launchpad.net/ubuntu/+source/unity8/+bug/1476757

           Steps:
           1- have a portrait-only app in foreground (eg unity8-dash)
           2- launch or switch to some other application
           3- right-edge swipe to show the apps spread
           4- swipe up to close the current app (the one from step 2)
           5- lock the phone (press the power button)
           6- unlock the phone (press power button again and swipe greeter away)
               * app from step 1 should be on foreground and focused
           7- rotate phone

           Expected outcome:
           - The portrait-only application stays put

           Actual outcome:
           - The portrait-only application rotates freely
         */
        function test_lockPhoneAfterClosingAppInSpreadThenUnlockAndRotate() {
            loadShell("mako");

            var gmailApp = ApplicationManager.startApplication("gmail-webapp");
            verify(gmailApp);

            waitUntilAppSurfaceShowsUp("gmail-webapp");

            performEdgeSwipeToShowAppSpread();

            swipeToCloseCurrentAppInSpread();

            // press the power key once
            Powerd.setStatus(Powerd.Off, Powerd.Unknown);
            var greeter = findChild(shell, "greeter");
            tryCompare(greeter, "fullyShown", true);

            // and a second time to turn the display back on
            Powerd.setStatus(Powerd.On, Powerd.Unknown);

            swipeAwayGreeter();

            verify(isAppSurfaceFocused("unity8-dash"))

            signalSpy.clear();
            signalSpy.target = shell;
            signalSpy.signalName = "widthChanged";
            verify(signalSpy.valid);

            rotateTo(90);

            // shell shouldn't have change its orientation at any moment
            compare(signalSpy.count, 0);
        }

        function test_moveToExternalMonitor() {
            loadShell("flo");

            compare(orientedShell.orientation, Qt.InvertedLandscapeOrientation);
            compare(shell.transformRotationAngle, 90);

            moveToFromMonitorButton.clicked();

            tryCompare(orientedShell, "orientation", Qt.LandscapeOrientation);
            tryCompare(shell, "transformRotationAngle" , 0);
        }

        /*
            Regression test for https://launchpad.net/bugs/1515977

            Preconditions:
            UI in Desktop mode and landscape

            Steps:
            - Launch a portrait-only application

            Expected outcome:
            - Shell stays in landscape

            Buggy outcome:
            - Shell would rotate to portrait as the newly-focused app doesn't support landscape
         */
        function test_portraitOnlyAppInLandscapeDesktop_data() {
            return [
                {tag: "mako", deviceName: "mako"},
                {tag: "manta", deviceName: "manta"},
                {tag: "flo", deviceName: "flo"}
            ];
        }
        function test_portraitOnlyAppInLandscapeDesktop(data) {
            loadShell(data.deviceName);

            ////
            // setup preconditions (put shell in Desktop mode and landscape)

            usageModeSelector.selectWindowed();

            orientedShell.physicalOrientation = orientedShell.orientations.landscape;
            waitUntilShellIsInOrientation(orientedShell.orientations.landscape);
            waitForRotationAnimationsToFinish();

            ////
            // Launch a portrait-only application

            var dialerApp = ApplicationManager.startApplication("dialer-app");
            verify(dialerApp);

            // ensure the mock dialer-app is as we expect
            compare(dialerApp.rotatesWindowContents, false);
            compare(dialerApp.supportedOrientations, Qt.PortraitOrientation | Qt.InvertedPortraitOrientation);

            waitUntilAppSurfaceShowsUp("dialer-app");
            waitUntilAppWindowCanRotate("dialer-app");
            verify(isAppSurfaceFocused("dialer-app"));

            ////
            // check outcome (shell should stay in landscape)

            waitForRotationAnimationsToFinish();
            compare(shell.orientation, orientedShell.orientations.landscape);
        }

        //  angle - rotation angle in degrees clockwise, relative to the primary orientation.
        function rotateTo(angle) {
            switch (angle) {
            case 0:
                rotate0Button.clicked();
                break;
            case 90:
                rotate90Button.clicked();
                break;
            case 180:
                rotate180Button.clicked();
                break;
            case 270:
                rotate270Button.clicked();
                break;
            default:
                verify(false);
            }
            waitForRotationAnimationsToFinish();
        }

        function waitForRotationAnimationsToFinish() {
            var rotationStates = findInvisibleChild(orientedShell, "rotationStates");
            verify(rotationStates.d);
            verify(rotationStates.d.stateUpdateTimer);

            // wait for the delayed state update to take place, if any
            tryCompare(rotationStates.d.stateUpdateTimer, "running", false);

            waitUntilTransitionsEnd(rotationStates);
        }

        function waitUntilAppDelegateIsFullyInit(spreadDelegate) {
            tryCompare(spreadDelegate, "orientationChangesEnabled", true);

            var appWindowWithShadow = findChild(spreadDelegate, "appWindowWithShadow");
            verify(appWindowWithShadow);
            tryCompare(appWindowWithShadow, "state", "keepSceneRotation");

            var appWindowStates = findInvisibleChild(appWindowWithShadow, "applicationWindowStateGroup");
            verify(appWindowStates);
            tryCompare(appWindowStates, "state", "surface");
        }

        function waitUntilAppSurfaceShowsUp(appId) {
            var appWindow = findChild(shell, "appWindow_" + appId);
            verify(appWindow);
            var appWindowStates = findInvisibleChild(appWindow, "applicationWindowStateGroup");
            verify(appWindowStates);
            tryCompare(appWindowStates, "state", "surface");
        }

        function waitUntilAppWindowCanRotate(appId) {
            var appWindow = findChild(shell, "appWindow_" + appId);
            verify(appWindow);
            tryCompare(appWindow, "orientationChangesEnabled", true);
        }

        function waitUntilShellIsInOrientation(orientation) {
            tryCompare(shell, "orientation", orientation);
            var rotationStates = findInvisibleChild(orientedShell, "rotationStates");
            waitUntilTransitionsEnd(rotationStates);
        }

        function performLeftEdgeSwipeToSwitchToDash() {
            var spreadView = findChild(shell, "spreadView");
            var swipeLength = spreadView.width * 0.7;

            var touchStartX = 1;
            var touchStartY = shell.height / 2;
            touchFlick(shell,
                       touchStartX, touchStartY,
                       touchStartX + swipeLength, touchStartY);

            tryCompare(ApplicationManager, "focusedApplicationId", "unity8-dash");
        }

        function performEdgeSwipeToSwitchToPreviousApp() {
            // swipe just enough to ensure an app switch action.
            // If we swipe too much we will trigger the spread mode
            // and we don't want that.
            var spreadView = findChild(shell, "spreadView");
            verify(spreadView);

            verify(ApplicationManager.count >= 2);
            var previousApp = ApplicationManager.get(1);

            var touchStartX = shell.width - 1;
            var touchStartY = shell.height / 2;

            var condition;
            if (applicationArguments.deviceName === "phone") {
                condition = function() {
                    return spreadView.shiftedContentX > units.gu(2) &&
                        spreadView.shiftedContentX < spreadView.positionMarker1 * spreadView.width;
                };
            } else {
                condition = function() {
                    return spreadView.shiftedContentX > spreadView.width * spreadView.positionMarker1
                        && spreadView.shiftedContentX < spreadView.width * spreadView.positionMarker2;
                };
            }

            touchDragUntil(shell,
                    touchStartX, touchStartY,
                    -units.gu(1), 0,
                    condition);

            // ensure the app switch animation has ended
            tryCompare(spreadView, "shiftedContentX", 0);

            compare(ApplicationManager.get(0).appId, previousApp.appId);
        }

        function performEdgeSwipeToShowAppSpread() {
            var touchStartY = shell.height / 2;
            touchFlick(shell,
                       shell.width - 1, touchStartY,
                       0, touchStartY);

            var spreadView = findChild(shell, "spreadView");
            verify(spreadView);
            tryCompare(spreadView, "phase", 2);
            tryCompare(spreadView, "flicking", false);
            tryCompare(spreadView, "moving", false);
        }

        function showPowerDialog() {
            var dialogs = findChild(orientedShell, "dialogs");
            var dialogsPrivate = findInvisibleChild(dialogs, "dialogsPrivate");
            dialogsPrivate.showPowerDialog();
        }

        function verifyAppWindowWithinSpreadDelegateBoundaries(spreadDelegate) {
            var appWindowWithShadow = findChild(spreadDelegate, "appWindowWithShadow");
            verify(appWindowWithShadow);

            var windowInDelegateCoords = appWindowWithShadow.mapToItem(spreadDelegate, 0, 0,
                    appWindowWithShadow.width, appWindowWithShadow.height);

            compare(windowInDelegateCoords.x, 0);
            compare(windowInDelegateCoords.y, 0);
            compare(windowInDelegateCoords.width, spreadDelegate.width);
            compare(windowInDelegateCoords.height, spreadDelegate.height);
        }

        function swipeAwayGreeter() {
            var greeter = findChild(shell, "greeter");
            tryCompare(greeter, "fullyShown", true);

            var touchX = shell.width - (shell.edgeSize / 2);
            var touchY = shell.height / 2;
            touchFlick(shell, touchX, touchY, shell.width * 0.1, touchY);

            // wait until the animation has finished
            tryCompare(greeter, "shown", false);
            waitForRendering(greeter);
        }

        function showGreeter() {
            LightDM.Greeter.showGreeter();
            // wait until the animation has finished
            var greeter = findChild(shell, "greeter");
            tryCompare(greeter, "fullyShown", true);
        }

        function killApps() {
            while (ApplicationManager.count > 1) {
                var appIndex = ApplicationManager.get(0).appId == "unity8-dash" ? 1 : 0
                ApplicationManager.stopApplication(ApplicationManager.get(appIndex).appId);
            }
            compare(ApplicationManager.count, 1)
        }

        function loadShell(deviceName) {
            applicationArguments.deviceName = deviceName;

            // reload our test subject to get it in a fresh state once again
            orientedShellLoader.active = true;

            tryCompare(orientedShellLoader, "status", Loader.Ready);
            removeTimeConstraintsFromDirectionalDragAreas(orientedShellLoader.item);

            shell = findChild(orientedShell, "shell");

            tryCompare(shell, "enabled", true); // enabled by greeter when ready

            waitUntilShellIsInOrientation(root.physicalOrientation0);

            waitForGreeterToStabilize();

            swipeAwayGreeter();

            var spreadRepeater = findChild(shell, "spreadRepeater");
            if (spreadRepeater) {
                spreadRepeaterConnections.target = spreadRepeater;
            }
        }

        function waitForGreeterToStabilize() {
            var greeter = findChild(shell, "greeter");
            verify(greeter);

            var loginList = findChild(greeter, "loginList");
            // Only present in WideView
            if (loginList) {
                var userList = findChild(loginList, "userList");
                verify(userList);
                tryCompare(userList, "movingInternally", false);
            }
        }

        // expectedAngle is in orientedShell's coordinate system
        function checkAppSurfaceOrientation(item, app, expectedAngle) {
            var surface = app.session.lastSurface;
            if (!surface) {
                console.warn("no surface");
                return false;
            }

            var topMargin = 0.;
            if (!app.fullscreen) {
                var appsDisplayLoader = findChild(shell, "applicationsDisplayLoader");
                verify(appsDisplayLoader);
                verify(appsDisplayLoader.item);
                verify(appsDisplayLoader.item.maximizedAppTopMargin !== undefined);
                topMargin = appsDisplayLoader.item.maximizedAppTopMargin;
            }

            var surfaceItem = findSurfaceItem(item, surface);
            if (!surfaceItem) {
                console.warn("no surfaceItem rendering app surface");
                return false;
            }
            var point = surfaceItem.mapToItem(orientedShell, 0, 0);

            switch (expectedAngle) {
            case 0:
                return point.x === 0. && point.y === topMargin;
            case 90:
                return point.x === orientedShell.width - topMargin && point.y === 0;
            case 180:
                return point.x === orientedShell.width && point.y === orientedShell.height - topMargin;
            default: // 270
                return point.x === topMargin && point.y === orientedShell.height;
            }
        }

        function findSurfaceItem(obj, surface) {
            var childs = new Array(0);
            childs.push(obj)
            while (childs.length > 0) {
                if (childs[0].objectName === "surfaceItem"
                        && childs[0].surface !== undefined
                        && childs[0].surface === surface) {
                    return childs[0];
                }
                for (var i in childs[0].children) {
                    childs.push(childs[0].children[i])
                }
                childs.splice(0, 1);
            }
            return null;
        }

        function swipeToCloseCurrentAppInSpread() {
            var spreadView = findChild(shell, "spreadView");
            verify(spreadView);

            var delegateToClose = findChild(spreadView, "appDelegate0");
            verify(delegateToClose);

            var appIdToClose = ApplicationManager.get(0).appId;;
            var appCountBefore = ApplicationManager.count;

            // ensure the current app is widely visible by swiping to the right,
            // which will move the app windows accordingly
            touchFlick(shell,
                shell.width * 0.25, shell.width / 2,
                shell.width, shell.width / 2);

            tryCompare(spreadView, "flicking", false);
            tryCompare(spreadView, "moving", false);

            // Swipe up close to its left edge, as it is the only area of it guaranteed to be exposed
            // in the spread. Eg: its center could be covered by some other delegate.
            touchFlick(delegateToClose,
                1, delegateToClose.height / 2,
                1, - delegateToClose.height / 4);

            // ensure it got closed
            tryCompare(ApplicationManager, "count", appCountBefore - 1);
            compare(ApplicationManager.findApplication(appIdToClose), null);
        }

        function isAppSurfaceFocused(appId) {
            var appWindow = findChild(shell, "appWindow_" + appId);
            verify(appWindow);

            var app = ApplicationManager.findApplication(appId);
            verify(app);

            var surface = app.session.lastSurface;
            verify(surface);

            var surfaceItem = findSurfaceItem(appWindow, surface);
            verify(surfaceItem);

            return surfaceItem.activeFocus;
        }
    }
}<|MERGE_RESOLUTION|>--- conflicted
+++ resolved
@@ -1001,7 +1001,6 @@
             tryCompare(shell, "transformRotationAngle", 0);
         }
 
-<<<<<<< HEAD
         function  test_attachRemoveInputDevices_data() {
             return [
                 { tag: "small screen, no devices", screenWidth: units.gu(50), mouse: false, kbd: false, expectedMode: "phone", oskExpected: true },
@@ -1020,11 +1019,7 @@
         }
 
         function test_attachRemoveInputDevices(data) {
-            usageModeSelector.selectedIndex = 2;
-=======
-        function test_attachRemoveInputDevices() {
             usageModeSelector.selectAutomatic();
->>>>>>> 093cae76
             tryCompare(mockUnity8Settings, "usageMode", "Automatic")
 
             loadShell("mako")

--- conflicted
+++ resolved
@@ -1004,14 +1004,7 @@
             var rotationStates = findInvisibleChild(orientedShell, "rotationStates");
             waitUntilTransitionsEnd(rotationStates);
 
-<<<<<<< HEAD
             ApplicationManager.requestFocusApplication("unity8-dash");
-=======
-            performLeftEdgeSwipe();
-
-            // should have switched to dash
-            tryCompare(ApplicationManager, "focusedApplicationId", "unity8-dash");
->>>>>>> 8bb95a9f
 
             // Should be back to portrait
             tryCompare(shell, "transformRotationAngle", 0);
@@ -1403,19 +1396,6 @@
             waitUntilTransitionsEnd(rotationStates);
         }
 
-<<<<<<< HEAD
-=======
-        function performLeftEdgeSwipe() {
-            var swipeLength = shell.width * 0.7;
-
-            var touchStartX = 1;
-            var touchStartY = shell.height / 2;
-            touchFlick(shell,
-                       touchStartX, touchStartY,
-                       touchStartX + swipeLength, touchStartY);
-        }
-
->>>>>>> 8bb95a9f
         function performEdgeSwipeToSwitchToPreviousApp() {
             // swipe just enough to ensure an app switch action.
             // If we swipe too much we will trigger the spread mode

--- conflicted
+++ resolved
@@ -1235,11 +1235,7 @@
 
             swipeAwayGreeter();
 
-<<<<<<< HEAD
-            tryCompareFunction(function() { return isAppSurfaceFocused(primarySurfaceId)}, true)
-=======
             tryCompareFunction(function() { return isAppSurfaceFocused(primarySurfaceId)}, true, 10000)
->>>>>>> 40f5bdc1
 
             signalSpy.clear();
             signalSpy.target = shell;

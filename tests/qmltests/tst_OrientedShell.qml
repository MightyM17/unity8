/*
 * Copyright (C) 2015-2016 Canonical, Ltd.
 *
 * This program is free software; you can redistribute it and/or modify
 * it under the terms of the GNU General Public License as published by
 * the Free Software Foundation; version 3.
 *
 * This program is distributed in the hope that it will be useful,
 * but WITHOUT ANY WARRANTY; without even the implied warranty of
 * MERCHANTABILITY or FITNESS FOR A PARTICULAR PURPOSE.  See the
 * GNU General Public License for more details.
 *
 * You should have received a copy of the GNU General Public License
 * along with this program.  If not, see <http://www.gnu.org/licenses/>.
 */

import QtQuick 2.4
import QtQuick.Layouts 1.1
import QtTest 1.0
import GSettings 1.0
import Ubuntu.Components 1.3
import Ubuntu.Components.ListItems 1.3 as ListItem
import Unity.Application 0.1
import Unity.Test 0.1
import IntegratedLightDM 0.1 as LightDM
import Powerd 0.1
import Unity.InputInfo 0.1
import Utils 0.1

import "../../qml"

Rectangle {
    id: root
    color: "grey"
    width:  units.gu(160) + controls.width
    height: units.gu(100)

    QtObject {
        id: applicationArguments
        property string deviceName: "mako"
        property string mode: "full-greeter"
    }

    QtObject {
        id: mockOrientationLock
        property int savedOrientation
    }

    GSettings {
        id: unity8Settings
        schema.id: "com.canonical.Unity8"
        onUsageModeChanged: {
            usageModeSelector.selectedIndex = usageModeSelector.model.indexOf(usageMode)
        }
    }

    GSettings {
        id: oskSettings
        schema.id: "com.canonical.keyboard.maliit"
    }

    InputDeviceModel {
        id: miceModel
        deviceFilter: InputInfo.Mouse
    }
    InputDeviceModel {
        id: touchpadModel
        deviceFilter: InputInfo.TouchPad
    }
    InputDeviceModel {
        id: keyboardsModel
        deviceFilter: InputInfo.Keyboard
    }

    property int physicalOrientation0
    property int physicalOrientation90
    property int physicalOrientation180
    property int physicalOrientation270
    property real primaryOrientationAngle

    state: applicationArguments.deviceName
    states: [
        State {
            name: "mako"
            PropertyChanges {
                target: orientedShellLoader
                width: units.gu(40)
                height: units.gu(71)
            }
            PropertyChanges {
                target: root
                physicalOrientation0: Qt.PortraitOrientation
                physicalOrientation90: Qt.InvertedLandscapeOrientation
                physicalOrientation180: Qt.InvertedPortraitOrientation
                physicalOrientation270: Qt.LandscapeOrientation
                primaryOrientationAngle: 0
            }
        },
        State {
            name: "manta"
            PropertyChanges {
                target: orientedShellLoader
                width: units.gu(160)
                height: units.gu(60)
            }
            PropertyChanges {
                target: root
                physicalOrientation90: Qt.PortraitOrientation
                physicalOrientation180: Qt.InvertedLandscapeOrientation
                physicalOrientation270: Qt.InvertedPortraitOrientation
                physicalOrientation0: Qt.LandscapeOrientation
                primaryOrientationAngle: 0
            }
        },
        State {
            name: "flo"
            PropertyChanges {
                target: orientedShellLoader
                width: units.gu(60)
                height: units.gu(100)
            }
            PropertyChanges {
                target: root
                physicalOrientation270: Qt.PortraitOrientation
                physicalOrientation0: Qt.InvertedLandscapeOrientation
                physicalOrientation90: Qt.InvertedPortraitOrientation
                physicalOrientation180: Qt.LandscapeOrientation
                primaryOrientationAngle: 90
            }
        },
        State {
            name: "desktop"
            PropertyChanges {
                target: orientedShellLoader
                width: units.gu(100)
                height: units.gu(65)
            }
            PropertyChanges {
                target: root
                physicalOrientation270: Qt.InvertedPortraitOrientation
                physicalOrientation0:  Qt.LandscapeOrientation
                physicalOrientation90: Qt.PortraitOrientation
                physicalOrientation180: Qt.InvertedLandscapeOrientation
                primaryOrientationAngle: 0
            }
        }
    ]

    Loader {
        id: orientedShellLoader

        x: ((root.width - controls.width) - width) / 2
        y: (root.height - height) / 2

        focus: true

        property bool itemDestroyed: false
        sourceComponent: Component {
            OrientedShell {
                anchors.fill: parent
                physicalOrientation: root.physicalOrientation0
                orientationLocked: orientationLockedCheckBox.checked
                orientationLock: mockOrientationLock
                Component.onDestruction: {
                    orientedShellLoader.itemDestroyed = true;
                }
            }
        }
    }

    function orientationsToStr(orientations) {
        if (orientations === Qt.PrimaryOrientation) {
            return "Primary";
        } else {
            var str = "";
            if (orientations & Qt.PortraitOrientation) {
                str += " Portrait";
            }
            if (orientations & Qt.InvertedPortraitOrientation) {
                str += " InvertedPortrait";
            }
            if (orientations & Qt.LandscapeOrientation) {
                str += " Landscape";
            }
            if (orientations & Qt.InvertedLandscapeOrientation) {
                str += " InvertedLandscape";
            }
            return str;
        }
    }

    Rectangle {
        width: controls.width
        anchors {
            top: parent.top
            bottom: parent.bottom
            right: parent.right
        }
        color: "darkgrey"
    }
    Flickable {
        id: controls
        width: units.gu(30)
        anchors {
            top: parent.top
            bottom: parent.bottom
            right: parent.right
        }

        boundsBehavior: Flickable.StopAtBounds
        contentHeight: controlsColumn.height

        Column {
            id: controlsColumn
            anchors { left: parent.left; right: parent.right; top: parent.top; margins: units.gu(1) }
            spacing: units.gu(1)
            Button {
                text: "Show Greeter"
                activeFocusOnPress: false
                onClicked: {
                    if (orientedShellLoader.status !== Loader.Ready)
                        return;

                    LightDM.Greeter.showGreeter();
                }
            }
            Label {
                text: "Physical Orientation:"
            }
            Button {
                id: rotate0Button
                text: root.orientationsToStr(root.physicalOrientation0) + " (0)"
                activeFocusOnPress: false
                onClicked: {
                    orientedShellLoader.item.physicalOrientation = root.physicalOrientation0;
                }
                color: orientedShellLoader.item && orientedShellLoader.item.physicalOrientation === root.physicalOrientation0 ?
                                                                                                    UbuntuColors.green :
                                                                                                    __styleInstance.defaultColor
            }
            Button {
                id: rotate90Button
                text: root.orientationsToStr(root.physicalOrientation90) + " (90)"
                activeFocusOnPress: false
                onClicked: {
                    orientedShellLoader.item.physicalOrientation = root.physicalOrientation90;
                }
                color: orientedShellLoader.item && orientedShellLoader.item.physicalOrientation === root.physicalOrientation90 ?
                                                                                                     UbuntuColors.green :
                                                                                                     __styleInstance.defaultColor
            }
            Button {
                id: rotate180Button
                text: root.orientationsToStr(root.physicalOrientation180) + " (180)"
                activeFocusOnPress: false
                onClicked: {
                    orientedShellLoader.item.physicalOrientation = root.physicalOrientation180;
                }
                color: orientedShellLoader.item && orientedShellLoader.item.physicalOrientation === root.physicalOrientation180 ?
                                                                                                      UbuntuColors.green :
                                                                                                      __styleInstance.defaultColor
            }
            Button {
                id: rotate270Button
                text: root.orientationsToStr(root.physicalOrientation270) + " (270)"
                activeFocusOnPress: false
                onClicked: {
                    orientedShellLoader.item.physicalOrientation = root.physicalOrientation270;
                }
                color: orientedShellLoader.item && orientedShellLoader.item.physicalOrientation === root.physicalOrientation270 ?
                                                                                                      UbuntuColors.green :
                                                                                                      __styleInstance.defaultColor
            }
            RowLayout {
                Layout.fillWidth: true
                CheckBox {
                    id: orientationLockedCheckBox
                    checked: false
                    activeFocusOnPress: false
                }
                Label {
                    text: "Orientation Locked"
                    anchors.verticalCenter: parent.verticalCenter
                }
            }
            Button {
                text: "Power dialog"
                activeFocusOnPress: false
                onClicked: { testCase.showPowerDialog(); }
            }
            ListItem.ItemSelector {
                id: deviceNameSelector
                anchors { left: parent.left; right: parent.right }
                activeFocusOnPress: false
                text: "Device Name"
                model: ["mako", "manta", "flo", "desktop"]
                onSelectedIndexChanged: {
                    testCase.tearDown();
                    applicationArguments.deviceName = model[selectedIndex];
                    orientedShellLoader.active = true;
                }
            }
            ListItem.ItemSelector {
                id: usageModeSelector
                anchors { left: parent.left; right: parent.right }
                activeFocusOnPress: false
                text: "Usage Mode"
                model: ["Staged", "Windowed", "Automatic"]
                function selectStaged() {selectedIndex = 0;}
                function selectWindowed() {selectedIndex = 1;}
                function selectAutomatic() {selectedIndex = 2;}
                onSelectedIndexChanged: {
                    GSettingsController.setUsageMode(usageModeSelector.model[usageModeSelector.selectedIndex]);
                }
            }
            MouseTouchEmulationCheckbox {
                checked: true
                color: "white"
            }
            Button {
                text: "Switch fullscreen"
                activeFocusOnPress: false
                onClicked: {
                    var app = ApplicationManager.findApplication(ApplicationManager.focusedApplicationId);
                    app.fullscreen = !app.fullscreen;
                }
            }
            RowLayout {
                Layout.fillWidth: true
                CheckBox {
                    checked: false
                    activeFocusOnPress: false
                    onCheckedChanged: {
                        var surface = SurfaceManager.inputMethodSurface;
                        if (checked) {
                            surface.setState(Mir.RestoredState);
                        } else {
                            surface.setState(Mir.MinimizedState);
                        }
                    }
                }
                Label {
                    text: "Input Method"
                    anchors.verticalCenter: parent.verticalCenter
                }
            }
            Button {
                text: Powerd.status === Powerd.On ? "Display ON" : "Display OFF"
                activeFocusOnPress: false
                onClicked: {
                    if (Powerd.status === Powerd.On) {
                        Powerd.setStatus(Powerd.Off, Powerd.Unknown);
                    } else {
                        Powerd.setStatus(Powerd.On, Powerd.Unknown);
                    }
                }
            }

            Row {
                Button {
                    text: "Add mouse"
                    activeFocusOnPress: false
                    onClicked: {
                        MockInputDeviceBackend.addMockDevice("/mouse" + miceModel.count, InputInfo.Mouse)
                    }
                }
                Button {
                    text: "Remove mouse"
                    activeFocusOnPress: false
                    onClicked: {
                        MockInputDeviceBackend.removeDevice("/mouse" + (miceModel.count - 1))
                    }
                }
            }
            Row {
                Button {
                    text: "Add touchpad"
                    activeFocusOnPress: false
                    onClicked: {
                        MockInputDeviceBackend.addMockDevice("/touchpad" + touchpadModel.count, InputInfo.TouchPad)
                    }
                }
                Button {
                    text: "Remove touchpad"
                    activeFocusOnPress: false
                    onClicked: {
                        MockInputDeviceBackend.removeDevice("/touchpad" + (touchpadModel.count - 1))
                    }
                }
            }

            Row {
                Button {
                    text: "Add kbd"
                    activeFocusOnPress: false
                    onClicked: {
                        MockInputDeviceBackend.addMockDevice("/kbd" + keyboardsModel.count, InputInfo.Keyboard)
                    }
                }
                Button {
                    activeFocusOnPress: false
                    text: "Remove kbd"
                    onClicked: {
                        MockInputDeviceBackend.removeDevice("/kbd" + (keyboardsModel.count - 1))
                    }
                }
            }

            // Simulates what happens when the shell is moved to an external monitor and back
            Button {
                id: moveToFromMonitorButton
                text: applicationArguments.deviceName === "desktop" ? "Move to " + prevDevName + " screen" : "Move to desktop screen"
                activeFocusOnPress: false
                property string prevDevName: "mako"
                onClicked: {
                    usageModeSelector.selectAutomatic();

                    if (applicationArguments.deviceName === "desktop") {
                        applicationArguments.deviceName = prevDevName;
                    } else {
                        prevDevName = applicationArguments.deviceName;
                        applicationArguments.deviceName = "desktop"
                    }
                }
            }
        }
    }

    UnityTestCase {
        id: testCase
        name: "OrientedShell"
        when: windowShown

        property Item orientedShell: orientedShellLoader.status === Loader.Ready ? orientedShellLoader.item : null
        property Item shell
        property QtObject topLevelSurfaceList

        SignalSpy { id: signalSpy }
        SignalSpy { id: signalSpy2 }

        Connections {
            id: spreadRepeaterConnections
            ignoreUnknownSignals : true
            property var itemAddedCallback: null
            onItemAdded: {
                if (itemAddedCallback) {
                    itemAddedCallback(item);
                }
            }
        }

        function init() {
            if (orientedShellLoader.active) {
                // happens for the very first test function as shell
                // is loaded by default
                tearDown();
            }
        }

        function tearDown() {
            orientedShellLoader.itemDestroyed = false;
            orientedShellLoader.active = false;

            tryCompare(orientedShellLoader, "status", Loader.Null);
            tryCompare(orientedShellLoader, "item", null);
            // Loader.status might be Loader.Null and Loader.item might be null but the Loader
            // actually took place. Likely because Loader waits until the next event loop
            // iteration to do its work. So to ensure the reload, we will wait until the
            // Shell instance gets destroyed.
            tryCompare(orientedShellLoader, "itemDestroyed", true);

            // kill all (fake) running apps
            killApps();

            while (miceModel.count > 0)
                MockInputDeviceBackend.removeDevice("/mouse" + (miceModel.count - 1));
            while (touchpadModel.count > 0)
                MockInputDeviceBackend.removeDevice("/touchpad" + (touchpadModel.count - 1));
            while (keyboardsModel.count > 0)
                MockInputDeviceBackend.removeDevice("/kbd" + (keyboardsModel.count - 1))

            spreadRepeaterConnections.target = null;
            spreadRepeaterConnections.itemAddedCallback = null;
            signalSpy.target = null;
            signalSpy.signalName = "";

            LightDM.Greeter.authenticate(""); // reset greeter

            usageModeSelector.selectStaged();
        }

        function cleanup() {
            tryCompare(shell, "enabled", true); // make sure greeter didn't leave us in disabled state
            shell = null;
            topLevelSurfaceList = null;

            tearDown();
        }

        function test_appSupportingOnlyPrimaryOrientationMakesPhoneShellStayPut() {
            loadShell("mako");

            var spreadRepeater = findChild(shell, "spreadRepeater");
            verify(spreadRepeater);

            // unity8-dash supports only primary orientation and should be already running
            compare(spreadRepeater.count, 1);
            var dashDelegate = spreadRepeater.itemAt(0);
            var dashApp = dashDelegate.application;
            verify(dashApp);
            compare(dashApp.appId, "unity8-dash");
            var dashAppWindow = findChild(dashDelegate, "appWindow");
            verify(dashAppWindow);
            compare(dashDelegate.focus, true);
            compare(dashApp.rotatesWindowContents, false);
            compare(dashApp.supportedOrientations, Qt.PrimaryOrientation);
            compare(dashApp.stage, ApplicationInfoInterface.MainStage);

            tryCompareFunction(function(){return dashDelegate.surface != null;}, true);
            verify(checkAppSurfaceOrientation(dashAppWindow, dashApp, root.primaryOrientationAngle));

            compare(shell.transformRotationAngle, root.primaryOrientationAngle);
            rotateTo(90);

            verify(checkAppSurfaceOrientation(dashAppWindow, dashApp, root.primaryOrientationAngle));
            compare(shell.transformRotationAngle, root.primaryOrientationAngle);

            rotateTo(180);

            verify(checkAppSurfaceOrientation(dashAppWindow, dashApp, root.primaryOrientationAngle));
            compare(shell.transformRotationAngle, root.primaryOrientationAngle);

            rotateTo(270);

            verify(checkAppSurfaceOrientation(dashAppWindow, dashApp, root.primaryOrientationAngle));
            compare(shell.transformRotationAngle, root.primaryOrientationAngle);
        }

        function test_appSupportingOnlyPrimaryOrientationWillOnlyRotateInLandscape_data() {
            return [
                {tag: "manta", deviceName: "manta"},
                {tag: "flo", deviceName: "flo"}
            ];
        }
        function test_appSupportingOnlyPrimaryOrientationWillOnlyRotateInLandscape(data) {
            loadShell(data.deviceName);

            compare(topLevelSurfaceList.applicationAt(0).appId, "unity8-dash");
            var dashSurfaceId = topLevelSurfaceList.idAt(0);
            var dashAppWindow = findAppWindowForSurfaceId(dashSurfaceId);

            // unity8-dash supports only primary orientation and should be already running

            compare(ApplicationManager.focusedApplicationId, "unity8-dash");
            var dashApp = dashAppWindow.application;
            verify(dashApp);
            compare(dashApp.rotatesWindowContents, false);
            compare(dashApp.supportedOrientations, Qt.PrimaryOrientation);
            compare(dashApp.stage, ApplicationInfoInterface.MainStage);

<<<<<<< HEAD
            tryCompareFunction(function(){return dashApp.session.lastSurface != null;}, true);
=======
            tryCompareFunction(function(){return dashApp.surfaceList.count > 0;}, true);
            verify(checkAppSurfaceOrientation(dashAppWindow, dashApp, root.primaryOrientationAngle));
>>>>>>> 7c4428e2

            tryCompareFunction(function(){return checkAppSurfaceOrientation(dashAppWindow, dashApp, root.primaryOrientationAngle)}, true);
            compare(shell.transformRotationAngle, root.primaryOrientationAngle);

            rotateTo(90);

            tryCompareFunction(function(){return checkAppSurfaceOrientation(dashAppWindow, dashApp, root.primaryOrientationAngle)}, true);
            compare(shell.transformRotationAngle, root.primaryOrientationAngle);

            rotateTo(180);

            tryCompareFunction(function(){return checkAppSurfaceOrientation(dashAppWindow, dashApp, root.primaryOrientationAngle + 180)}, true);
            compare(shell.transformRotationAngle, root.primaryOrientationAngle + 180);

            rotateTo(270);

            tryCompareFunction(function(){return checkAppSurfaceOrientation(dashAppWindow, dashApp, root.primaryOrientationAngle + 180)}, true);
            compare(shell.transformRotationAngle, root.primaryOrientationAngle + 180);
        }

        function test_greeterRemainsInPrimaryOrientation_data() {
            return [
                {tag: "mako", deviceName: "mako"},
                {tag: "manta", deviceName: "manta"},
                {tag: "flo", deviceName: "flo"}
            ];
        }
        function test_greeterRemainsInPrimaryOrientation(data) {
            loadShell(data.deviceName);

            var gmailApp = ApplicationManager.startApplication("gmail-webapp");
            verify(gmailApp);

            // ensure the mock gmail-webapp is as we expect
            compare(gmailApp.rotatesWindowContents, false);
            compare(gmailApp.supportedOrientations, Qt.PortraitOrientation | Qt.LandscapeOrientation
                    | Qt.InvertedPortraitOrientation | Qt.InvertedLandscapeOrientation);
            compare(gmailApp.stage, ApplicationInfoInterface.MainStage);

            // wait until it's able to rotate
            tryCompare(shell, "orientationChangesEnabled", true);

            compare(shell.transformRotationAngle, root.primaryOrientationAngle);
            rotateTo(90);
            tryCompare(shell, "transformRotationAngle", root.primaryOrientationAngle + 90);

            showGreeter();

            tryCompare(shell, "transformRotationAngle", root.primaryOrientationAngle);
            rotateTo(180);
            compare(shell.transformRotationAngle, root.primaryOrientationAngle);
            rotateTo(270);
            compare(shell.transformRotationAngle, root.primaryOrientationAngle);
            rotateTo(0);
            compare(shell.transformRotationAngle, root.primaryOrientationAngle);
        }

        function test_appRotatesWindowContents_data() {
            return [
                {tag: "mako", deviceName: "mako", orientationAngleAfterRotation: 90},
                {tag: "manta", deviceName: "manta", orientationAngleAfterRotation: 90},
                {tag: "flo", deviceName: "flo", orientationAngleAfterRotation: 180}
            ];
        }
        function test_appRotatesWindowContents(data) {
            loadShell(data.deviceName);
            var cameraSurfaceId = topLevelSurfaceList.nextId;
            var cameraApp = ApplicationManager.startApplication("camera-app");
            verify(cameraApp);

            // ensure the mock camera-app is as we expect
            compare(cameraApp.fullscreen, true);
            compare(cameraApp.rotatesWindowContents, true);
            compare(cameraApp.supportedOrientations, Qt.PortraitOrientation | Qt.LandscapeOrientation
                    | Qt.InvertedPortraitOrientation | Qt.InvertedLandscapeOrientation);

            waitUntilAppWindowIsFullyLoaded(cameraSurfaceId);

            var cameraSurface = cameraApp.surfaceList.get(0);
            verify(cameraSurface);

            var focusChangedSpy = signalSpy;
            focusChangedSpy.clear();
            focusChangedSpy.target = cameraSurface;
            focusChangedSpy.signalName = "activeFocusChanged";
            verify(focusChangedSpy.valid);

            verify(cameraSurface.activeFocus);

            tryCompare(shell, "orientationChangesEnabled", true);

            var rotationStates = findInvisibleChild(orientedShell, "rotationStates");
            verify(rotationStates);
            var immediateTransition = null
            for (var i = 0; i < rotationStates.transitions.length && !immediateTransition; ++i) {
                var transition = rotationStates.transitions[i];
                if (transition.objectName == "immediateTransition") {
                    immediateTransition = transition;
                }
            }
            verify(immediateTransition);
            var transitionSpy = signalSpy2;
            transitionSpy.clear();
            transitionSpy.target = immediateTransition;
            transitionSpy.signalName = "runningChanged";
            verify(transitionSpy.valid);

            rotateTo(90);

            tryCompare(cameraSurface, "orientationAngle", data.orientationAngleAfterRotation);

            // the rotation should have been immediate
            // false -> true -> false
            compare(transitionSpy.count, 2);

            // It should retain native dimensions regardless of its rotation/orientation
            compare(cameraSurface.width, orientedShell.width);
            compare(cameraSurface.height, orientedShell.height);

            // Surface focus shouldn't have been touched because of the rotation
            compare(focusChangedSpy.count, 0);
        }

        /*
            Preconditions:
            Shell orientation angle matches the screen one.

            Use case:
            User switches to an app that has an orientation angle different from the
            shell one but that also happens to support the current shell orientation
            angle.

            Expected outcome:
            The app should get rotated to match shell's orientation angle
         */
        function test_switchingToAppWithDifferentRotation_data() {
            return [
                {tag: "mako", deviceName: "mako", shellAngleAfterRotation: 90},
                {tag: "manta", deviceName: "manta", shellAngleAfterRotation: 90},
                {tag: "flo", deviceName: "flo", shellAngleAfterRotation: 180}
            ];
        }
        function test_switchingToAppWithDifferentRotation(data) {
            loadShell(data.deviceName);
            var gmailSurfaceId = topLevelSurfaceList.nextId;
            var gmailApp = ApplicationManager.startApplication("gmail-webapp");
            verify(gmailApp);

            // ensure the mock gmail-webapp is as we expect
            compare(gmailApp.rotatesWindowContents, false);
            compare(gmailApp.supportedOrientations, Qt.PortraitOrientation | Qt.LandscapeOrientation
                    | Qt.InvertedPortraitOrientation | Qt.InvertedLandscapeOrientation);
            compare(gmailApp.stage, ApplicationInfoInterface.MainStage);

            waitUntilAppWindowIsFullyLoaded(gmailSurfaceId);

            var musicSurfaceId = topLevelSurfaceList.nextId;
            var musicApp = ApplicationManager.startApplication("music-app");
            verify(musicApp);

            // ensure the mock music-app is as we expect
            compare(musicApp.rotatesWindowContents, false);
            compare(musicApp.supportedOrientations, Qt.PortraitOrientation | Qt.LandscapeOrientation
                    | Qt.InvertedPortraitOrientation | Qt.InvertedLandscapeOrientation);
            compare(musicApp.stage, ApplicationInfoInterface.MainStage);

            waitUntilAppWindowIsFullyLoaded(musicSurfaceId);
            tryCompare(shell, "orientationChangesEnabled", true);

            rotateTo(90);
            tryCompare(shell, "transformRotationAngle", data.shellAngleAfterRotation);

            performEdgeSwipeToSwitchToPreviousApp();

            tryCompare(shell, "mainAppWindowOrientationAngle", data.shellAngleAfterRotation);
            compare(shell.transformRotationAngle, data.shellAngleAfterRotation);
        }

        /*
            Preconditions:
            - Device supports portrait, landscape and inverted-landscape

            Steps:
            1 - Launch app that supports all orientations
            2 - Rotate device to inverted-landscape
            3 - See that shell gets rotated to inverted-landscape accordingly
            4 - Rotate device to inverted-portrait

            Expected outcome:
            Shell stays at inverted-landscape

            Actual outcome:
            Shell rotates to landscape

            Comments:
            Rationale being that shell should be rotated to the closest supported orientation.
            In that case, landscape and inverted-landscape are both 90 degrees away from the physical
            orientation (Screen.orientation), so they are both equally good alternatives
         */
        function test_rotateToUnsupportedDeviceOrientation(data) {
            loadShell("mako");
            var twitterSurfaceId = topLevelSurfaceList.nextId;
            var twitterApp = ApplicationManager.startApplication("twitter-webapp");
            verify(twitterApp);

            // ensure the mock twitter-webapp is as we expect
            compare(twitterApp.rotatesWindowContents, false);
            compare(twitterApp.supportedOrientations, Qt.PortraitOrientation | Qt.LandscapeOrientation
                    | Qt.InvertedPortraitOrientation | Qt.InvertedLandscapeOrientation);

            waitUntilAppWindowIsFullyLoaded(twitterSurfaceId);

            rotateTo(data.rotationAngle);
            tryCompare(shell, "transformRotationAngle", data.rotationAngle);

            rotateTo(180);
            tryCompare(shell, "transformRotationAngle", data.rotationAngle);
        }
        function test_rotateToUnsupportedDeviceOrientation_data() {
            return [
                {tag: "90", rotationAngle: 90},
                {tag: "270", rotationAngle: 270}
            ];
        }

        function test_launchLandscapeOnlyAppFromPortrait() {
            loadShell("mako");
            var weatherSurfaceId = topLevelSurfaceList.nextId;
            var weatherApp = ApplicationManager.startApplication("ubuntu-weather-app");
            verify(weatherApp);

            // ensure the mock app is as we expect
            compare(weatherApp.supportedOrientations, Qt.LandscapeOrientation | Qt.InvertedLandscapeOrientation);

            waitUntilAppWindowIsFullyLoaded(weatherSurfaceId);

            var rotationStates = findInvisibleChild(orientedShell, "rotationStates");
            waitUntilTransitionsEnd(rotationStates);

            tryCompareFunction(function (){return shell.transformRotationAngle === 90
                                               || shell.transformRotationAngle === 270;}, true);
        }

        /*
            - launch an app that supports all orientations, such as twitter-webapp
            - wait a bit until that app is considered to have finished initializing and is thus
              ready to get resized/rotated
            - switch back to dash
            - rotate device to 90 degrees
            - Physical orientation is 90 but Shell orientation is kept at 0 because unity8-dash
              doesn't support such orientation
            - do a long right-edge drag to show the apps spread
            - tap on twitter-webapp

            Shell will rotate to match the physical orientation.

            This is a kind of tricky case as there are a few things happening at the same time:
              1 - Stage switching from apps spread (phase 2) to showing the focused app (phase 0)
              2 - orientation and aspect ratio (ie size) changes

            This may trigger some corner case bugs. such as one were
            the greeter is not kept completely outside the shell, causing the black rect in Shell.qml
            have an opacity > 0.
         */
        function test_greeterStaysAwayAfterRotation() {
            loadShell("mako");
            var twitterSurfaceId = topLevelSurfaceList.nextId;
            var twitterApp = ApplicationManager.startApplication("twitter-webapp");
            verify(twitterApp);

            // ensure the mock twitter-webapp is as we expect
            compare(twitterApp.rotatesWindowContents, false);
            compare(twitterApp.supportedOrientations, Qt.PortraitOrientation | Qt.LandscapeOrientation
                    | Qt.InvertedPortraitOrientation | Qt.InvertedLandscapeOrientation);

            waitUntilAppWindowIsFullyLoaded(twitterSurfaceId);
            waitUntilAppWindowCanRotate(twitterSurfaceId);

            // go back to unity8-dash
            performEdgeSwipeToSwitchToPreviousApp();

            rotateTo(90);
            wait(1); // spin the event loop to let all bindings do their thing
            // should not rotat as unity8-dash doesn't support it
            tryCompare(shell, "transformRotationAngle", 0);

            performEdgeSwipeToShowAppSpread();

            // wait until things have settled
            var greeter = findChild(shell, "greeter");
            tryCompare(greeter, "animating", false);

            var twitterDelegate = findChild(shell, "spreadDelegate_" + topLevelSurfaceList.idAt(1));
            compare(twitterDelegate.application.appId, "twitter-webapp");
            twitterDelegate.clicked();

            // now it should finally follow the physical orientation
            tryCompare(shell, "transformRotationAngle", 90);

            // greeter should remaing completely hidden
            tryCompare(greeter, "shown", false);
        }

        function test_appInSideStageDoesntRotateOnStartUp_data() {
            return [
                {tag: "manta", deviceName: "manta"},
                {tag: "flo", deviceName: "flo"}
            ];
        }
        function test_appInSideStageDoesntRotateOnStartUp(data) {
            loadShell(data.deviceName);

            var twitterDelegate = null;

            verify(spreadRepeaterConnections.target);
            spreadRepeaterConnections.itemAddedCallback = function(item) {
                verify(item.application.appId, "twitter-webapp");
                twitterDelegate = item;
                signalSpy.target = findInvisibleChild(item, "orientationChangeAnimation");
                verify(signalSpy.valid);
            }

            signalSpy.clear();
            signalSpy.target = null;
            signalSpy.signalName = "runningChanged";

            var twitterApp = ApplicationManager.startApplication("twitter-webapp");
            verify(twitterApp);
            twitterApp.stage = ApplicationInfoInterface.SideStage;

            // ensure the mock twitter-webapp is as we expect
            compare(twitterApp.rotatesWindowContents, false);
            compare(twitterApp.supportedOrientations, Qt.PortraitOrientation | Qt.LandscapeOrientation
                    | Qt.InvertedPortraitOrientation | Qt.InvertedLandscapeOrientation);

            // Wait until spreadRepeaterConnections hs caught the new SpreadDelegate and
            // set up the signalSpy target accordingly.
            tryCompareFunction(function(){ return signalSpy.target != null && signalSpy.valid; }, true);

            tryCompare(twitterDelegate, "orientationChangesEnabled", true);

            var appWindowWithShadow = findChild(twitterDelegate, "appWindowWithShadow");
            verify(appWindowWithShadow);
            tryCompare(appWindowWithShadow, "state", "keepSceneRotation");

            // no reason for any rotation animation to have taken place
            compare(signalSpy.count, 0);
        }

        function test_portraitOnlyAppInSideStage_data() {
            return [
                {tag: "manta", deviceName: "manta"},
                {tag: "flo", deviceName: "flo"}
            ];
        }
        function test_portraitOnlyAppInSideStage(data) {
            loadShell(data.deviceName);

            var dialerDelegate = null;
            verify(spreadRepeaterConnections.target);
            spreadRepeaterConnections.itemAddedCallback = function(item) {
                dialerDelegate = item;
                verify(item.application.appId, "dialer-app");
            }

            WindowStateStorage.saveStage("dialer-app", ApplicationInfoInterface.SideStage)
            var dialerApp = ApplicationManager.startApplication("dialer-app");
            verify(dialerApp);

            // ensure the mock dialer-app is as we expect
            compare(dialerApp.rotatesWindowContents, false);
            compare(dialerApp.supportedOrientations, Qt.PortraitOrientation | Qt.InvertedPortraitOrientation);

            tryCompareFunction(function(){ return dialerDelegate != null; }, true);
            tryCompare(dialerDelegate, "orientationChangesEnabled", true);

            var appWindowWithShadow = findChild(dialerDelegate, "appWindowWithShadow");
            verify(appWindowWithShadow);
            tryCompare(appWindowWithShadow, "state", "keepSceneRotation");

            // app must have portrait aspect ratio
            verify(appWindowWithShadow.width < appWindowWithShadow.height);

            compare(appWindowWithShadow.rotation, 0);

            verifyAppWindowWithinSpreadDelegateBoundaries(dialerDelegate);

            // shell should remain in its primery orientation as the app in the main stage
            // is the one that dictates its orientation. In this case it's unity8-dash
            // which supports only primary orientation
            compare(shell.orientation, orientedShell.orientations.primary);
        }

        function test_sideStageAppsRemainPortraitInSpread_data() {
            return [
                {tag: "manta", deviceName: "manta"},
                {tag: "flo", deviceName: "flo"}
            ];
        }
        function test_sideStageAppsRemainPortraitInSpread(data) {
            loadShell(data.deviceName);


            ////
            // Launch dialer
            var dialerDelegate = null;
            verify(spreadRepeaterConnections.target);
            spreadRepeaterConnections.itemAddedCallback = function(item) {
                dialerDelegate = item;
                verify(item.application.appId, "dialer-app");
            }

            WindowStateStorage.saveStage("dialer-app", ApplicationInfoInterface.SideStage)
            var dialerApp = ApplicationManager.startApplication("dialer-app");
            verify(dialerApp);

            // ensure the mock dialer-app is as we expect
            compare(dialerApp.rotatesWindowContents, false);
            compare(dialerApp.supportedOrientations, Qt.PortraitOrientation | Qt.InvertedPortraitOrientation);

            tryCompareFunction(function(){ return dialerDelegate != null; }, true);
            waitUntilAppDelegateIsFullyInit(dialerDelegate);


            ////
            // Launch twitter
            var twitterDelegate = null;
            spreadRepeaterConnections.itemAddedCallback = function(item) {
                twitterDelegate = item;
                verify(item.application.appId, "twitter-webapp");
            }

            var twitterApp = ApplicationManager.startApplication("twitter-webapp");
            verify(twitterApp);
            twitterApp.stage = ApplicationInfoInterface.SideStage;

            // ensure the mock twitter-webapp is as we expect
            compare(twitterApp.rotatesWindowContents, false);
            compare(twitterApp.supportedOrientations, Qt.PortraitOrientation | Qt.LandscapeOrientation
                    | Qt.InvertedPortraitOrientation | Qt.InvertedLandscapeOrientation);

            tryCompareFunction(function(){ return twitterDelegate != null; }, true);
            waitUntilAppDelegateIsFullyInit(twitterDelegate);

            ////
            // Edge swipe to show spread and check orientations

            performEdgeSwipeToShowAppSpread();

            {
                var appWindowWithShadow = findChild(dialerDelegate, "appWindowWithShadow");
                verify(appWindowWithShadow);
                tryCompare(appWindowWithShadow, "state", "keepSceneRotation");
                compare(appWindowWithShadow.width, dialerDelegate.width);
                compare(appWindowWithShadow.height, dialerDelegate.height);
                compare(appWindowWithShadow.rotation, 0);
            }
            {
                var appWindowWithShadow = findChild(twitterDelegate, "appWindowWithShadow");
                verify(appWindowWithShadow);
                tryCompare(appWindowWithShadow, "state", "keepSceneRotation");
                compare(appWindowWithShadow.width, twitterDelegate.width);
                compare(appWindowWithShadow.height, twitterDelegate.height);
                compare(appWindowWithShadow.rotation, 0);
            }

            verifyAppWindowWithinSpreadDelegateBoundaries(dialerDelegate);
            verifyAppWindowWithinSpreadDelegateBoundaries(twitterDelegate);
        }

        function test_launchedAppHasActiveFocus_data() {
            return [
                {tag: "mako", deviceName: "mako"},
                {tag: "manta", deviceName: "manta"},
                {tag: "flo", deviceName: "flo"}
            ];
        }
        function test_launchedAppHasActiveFocus(data) {
            loadShell(data.deviceName);

            var gmailSurfaceId = topLevelSurfaceList.nextId;
            var gmailApp = ApplicationManager.startApplication("gmail-webapp");
            verify(gmailApp);
            waitUntilAppWindowIsFullyLoaded(gmailSurfaceId);

            var gmailSurface = gmailApp.surfaceList.get(0);
            verify(gmailSurface);

            tryCompare(gmailSurface, "activeFocus", true);
        }

        function test_launchLandscapeOnlyAppOverPortraitOnlyDashThenSwitchToDash() {
            loadShell("mako");

            // starts as portrait, as unity8-dash is portrait only
            tryCompare(shell, "transformRotationAngle", 0);

            var weatherSurfaceId = topLevelSurfaceList.nextId;
            var weatherApp = ApplicationManager.startApplication("ubuntu-weather-app");
            verify(weatherApp);

            // ensure the mock app is as we expect
            compare(weatherApp.supportedOrientations, Qt.LandscapeOrientation | Qt.InvertedLandscapeOrientation);

            waitUntilAppWindowIsFullyLoaded(weatherSurfaceId);

            // should have rotated to landscape
            tryCompareFunction(function () { return shell.transformRotationAngle == 270
                                                 || shell.transformRotationAngle == 90; }, true);

            var rotationStates = findInvisibleChild(orientedShell, "rotationStates");
            waitUntilTransitionsEnd(rotationStates);

            performLeftEdgeSwipeToSwitchToDash();

            // Should be back to portrait
            tryCompare(shell, "transformRotationAngle", 0);
        }

        function  test_attachRemoveInputDevices_data() {
            return [
                { tag: "small screen, no devices", screenWidth: units.gu(50), mouse: false, kbd: false, expectedMode: "phone", oskExpected: true },
                { tag: "medium screen, no devices", screenWidth: units.gu(100), mouse: false, kbd: false, expectedMode: "phone", oskExpected: true },
                { tag: "big screen, no devices", screenWidth: units.gu(200), mouse: false, kbd: false, expectedMode: "phone", oskExpected: true },
                { tag: "small screen, mouse", screenWidth: units.gu(50), mouse: true, kbd: false, expectedMode: "phone", oskExpected: true },
                { tag: "medium screen, mouse", screenWidth: units.gu(100), mouse: true, kbd: false, expectedMode: "desktop", oskExpected: true },
                { tag: "big screen, mouse", screenWidth: units.gu(200), mouse: true, kbd: false, expectedMode: "desktop", oskExpected: true },
                { tag: "small screen, kbd", screenWidth: units.gu(50), mouse: false, kbd: true, expectedMode: "phone", oskExpected: false },
                { tag: "medium screen, kbd", screenWidth: units.gu(100), mouse: false, kbd: true, expectedMode: "phone", oskExpected: false },
                { tag: "big screen, kbd", screenWidth: units.gu(200), mouse: false, kbd: true, expectedMode: "phone", oskExpected: false },
                { tag: "small screen, mouse & kbd", screenWidth: units.gu(50), mouse: true, kbd: true, expectedMode: "phone", oskExpected: false },
                { tag: "medium screen, mouse & kbd", screenWidth: units.gu(100), mouse: true, kbd: true, expectedMode: "desktop", oskExpected: false },
                { tag: "big screen, mouse & kbd", screenWidth: units.gu(200), mouse: true, kbd: true, expectedMode: "desktop", oskExpected: false },
            ]
        }

        function test_attachRemoveInputDevices(data) {
            loadShell("mako")
            var shell = findChild(orientedShell, "shell");
            var inputMethod = findChild(shell, "inputMethod");

            var oldWidth = orientedShellLoader.width;
            orientedShellLoader.width = data.screenWidth;

            tryCompare(shell, "usageScenario", "phone");
            tryCompare(inputMethod, "enabled", true);
            tryCompare(oskSettings, "disableHeight", false);

            if (data.kbd) {
                MockInputDeviceBackend.addMockDevice("/kbd0", InputInfo.Keyboard);
            }
            if (data.mouse) {
                MockInputDeviceBackend.addMockDevice("/mouse0", InputInfo.Mouse);
            }

            tryCompare(shell, "usageScenario", data.expectedMode);
            tryCompare(inputMethod, "enabled", data.oskExpected);
            tryCompare(oskSettings, "disableHeight", data.expectedMode == "desktop" || data.kbd);

            // Restore width
            orientedShellLoader.width = oldWidth;
        }

        function test_overrideStaged() {
            loadShell("mako")

            // make sure we're big enough so that the automatism starts working
            var oldWidth = orientedShellLoader.width;
            orientedShellLoader.width = units.gu(100);

            // start off by plugging a mouse, we should switch to windowed
            MockInputDeviceBackend.addMockDevice("/mouse0", InputInfo.Mouse);
            tryCompare(shell, "usageScenario", "desktop");

            // Use the toggle to go back to Staged
            usageModeSelector.selectStaged();
            tryCompare(shell, "usageScenario", "phone");

            // attach a second mouse, we should switch again
            MockInputDeviceBackend.addMockDevice("/mouse1", InputInfo.Mouse);
            tryCompare(shell, "usageScenario", "desktop");

            // Remove one mouse again, stay in windowed as there is another
            MockInputDeviceBackend.removeDevice("/mouse1");
            tryCompare(shell, "usageScenario", "desktop");

            // use the toggle again
            usageModeSelector.selectStaged();
            tryCompare(shell, "usageScenario", "phone");

            // Remove the other mouse again, stay in staged
            MockInputDeviceBackend.removeDevice("/mouse0");
            tryCompare(shell, "usageScenario", "phone");

            // Restore width
            orientedShellLoader.width = oldWidth;
        }

        function test_setsUsageModeOnStartup() {
            // Prepare inconsistent beginning (mouse & staged mode)
            MockInputDeviceBackend.addMockDevice("/mouse0", InputInfo.Mouse);
            usageModeSelector.selectStaged();
            compare(unity8Settings.usageMode, "Staged");

            // Load shell, and have it pick desktop
            loadShell("desktop");
            compare(shell.usageScenario, "desktop");
            compare(unity8Settings.usageMode, "Windowed");
        }

        function test_overrideWindowed() {
            loadShell("mako")

            // make sure we're big enough so that the automatism starts working
            var oldWidth = orientedShellLoader.width;
            orientedShellLoader.width = units.gu(100);

            // No mouse attached... we should be in staged
            tryCompare(shell, "usageScenario", "phone");

            // use the toggle to go to windowed
            usageModeSelector.selectWindowed();
            tryCompare(shell, "usageScenario", "desktop");

            // Connect a mouse, stay in windowed
            MockInputDeviceBackend.addMockDevice("/mouse0", InputInfo.Mouse);
            tryCompare(shell, "usageScenario", "desktop");

            // Remove the mouse again, we should go to staged
            MockInputDeviceBackend.removeDevice("/mouse0");
            tryCompare(shell, "usageScenario", "phone");

            // Restore width
            orientedShellLoader.width = oldWidth;
        }

        /*
            Regression test for https://bugs.launchpad.net/ubuntu/+source/unity8/+bug/1471609

            Steps:
             - Open an app which can rotate
             - Rotate the phone to landscape
             - Open the app spread
             - Press the power button while the app spread is open
             - Wait a bit and press power button again

            Expected outcome:
             You see greeter in portrat (ie, primary orientation)

            Actual outcome:
             You see greeter in landscape

            Comments:
             Greeter supports only the primary orientation (portrait in phones) but
             the stage doesn't allow orientation changes while the apps spread is open,
             hence the bug.
         */
        function test_phoneWithSpreadInLandscapeWhenGreeterShowsUp() {
            loadShell("mako");

            var gmailApp = ApplicationManager.startApplication("gmail-webapp");
            verify(gmailApp);

            // ensure the mock gmail-webapp is as we expect
            compare(gmailApp.rotatesWindowContents, false);
            compare(gmailApp.supportedOrientations, Qt.PortraitOrientation | Qt.LandscapeOrientation
                    | Qt.InvertedPortraitOrientation | Qt.InvertedLandscapeOrientation);

            // wait until it's able to rotate
            tryCompare(shell, "orientationChangesEnabled", true);

            rotateTo(90);
            tryCompare(shell, "transformRotationAngle", root.primaryOrientationAngle + 90);

            performEdgeSwipeToShowAppSpread();

            showGreeter();

            tryCompare(shell, "transformRotationAngle", root.primaryOrientationAngle);
        }

        /*
           Regression test for https://bugs.launchpad.net/ubuntu/+source/unity8/+bug/1476757

           Steps:
           1- have a portrait-only app in foreground (eg unity8-dash)
           2- launch or switch to some other application
           3- right-edge swipe to show the apps spread
           4- swipe up to close the current app (the one from step 2)
           5- lock the phone (press the power button)
           6- unlock the phone (press power button again and swipe greeter away)
               * app from step 1 should be on foreground and focused
           7- rotate phone

           Expected outcome:
           - The portrait-only application stays put

           Actual outcome:
           - The portrait-only application rotates freely
         */
        function test_lockPhoneAfterClosingAppInSpreadThenUnlockAndRotate() {
            loadShell("mako");

            compare(topLevelSurfaceList.applicationAt(0).appId, "unity8-dash");
            var dashSurfaceId = topLevelSurfaceList.idAt(0);

            var gmailSurfaceId = topLevelSurfaceList.nextId;
            var gmailApp = ApplicationManager.startApplication("gmail-webapp");
            verify(gmailApp);

            waitUntilAppWindowIsFullyLoaded(gmailSurfaceId);

            performEdgeSwipeToShowAppSpread();

            swipeToCloseCurrentAppInSpread();

            // press the power key once
            Powerd.setStatus(Powerd.Off, Powerd.Unknown);
            var greeter = findChild(shell, "greeter");
            tryCompare(greeter, "fullyShown", true);

            // and a second time to turn the display back on
            Powerd.setStatus(Powerd.On, Powerd.Unknown);

            swipeAwayGreeter();

            verify(isAppSurfaceFocused(dashSurfaceId))

            signalSpy.clear();
            signalSpy.target = shell;
            signalSpy.signalName = "widthChanged";
            verify(signalSpy.valid);

            rotateTo(90);

            // shell shouldn't have change its orientation at any moment
            compare(signalSpy.count, 0);
        }

        function test_moveToExternalMonitor() {
            loadShell("flo");

            compare(orientedShell.orientation, Qt.InvertedLandscapeOrientation);
            compare(shell.transformRotationAngle, 90);

            moveToFromMonitorButton.clicked();

            tryCompare(orientedShell, "orientation", Qt.LandscapeOrientation);
            tryCompare(shell, "transformRotationAngle" , 0);
        }

        /*
            Regression test for https://launchpad.net/bugs/1515977

            Preconditions:
            UI in Desktop mode and landscape

            Steps:
            - Launch a portrait-only application

            Expected outcome:
            - Shell stays in landscape

            Buggy outcome:
            - Shell would rotate to portrait as the newly-focused app doesn't support landscape
         */
        function test_portraitOnlyAppInLandscapeDesktop_data() {
            return [
                {tag: "mako", deviceName: "mako"},
                {tag: "manta", deviceName: "manta"},
                {tag: "flo", deviceName: "flo"}
            ];
        }
        function test_portraitOnlyAppInLandscapeDesktop(data) {
            loadShell(data.deviceName);

            ////
            // setup preconditions (put shell in Desktop mode and landscape)

            usageModeSelector.selectWindowed();

            orientedShell.physicalOrientation = orientedShell.orientations.landscape;
            waitUntilShellIsInOrientation(orientedShell.orientations.landscape);
            waitForRotationAnimationsToFinish();

            ////
            // Launch a portrait-only application

            var dialerSurfaceId = topLevelSurfaceList.nextId;
            var dialerApp = ApplicationManager.startApplication("dialer-app");
            verify(dialerApp);

            // ensure the mock dialer-app is as we expect
            compare(dialerApp.rotatesWindowContents, false);
            compare(dialerApp.supportedOrientations, Qt.PortraitOrientation | Qt.InvertedPortraitOrientation);

            waitUntilAppWindowIsFullyLoaded(dialerSurfaceId);
            waitUntilAppWindowCanRotate(dialerSurfaceId);
            verify(isAppSurfaceFocused(dialerSurfaceId));

            ////
            // check outcome (shell should stay in landscape)

            waitForRotationAnimationsToFinish();
            compare(shell.orientation, orientedShell.orientations.landscape);
        }

        //  angle - rotation angle in degrees clockwise, relative to the primary orientation.
        function rotateTo(angle) {
            switch (angle) {
            case 0:
                rotate0Button.clicked();
                break;
            case 90:
                rotate90Button.clicked();
                break;
            case 180:
                rotate180Button.clicked();
                break;
            case 270:
                rotate270Button.clicked();
                break;
            default:
                verify(false);
            }
            waitForRotationAnimationsToFinish();
        }

        function waitForRotationAnimationsToFinish() {
            var rotationStates = findInvisibleChild(orientedShell, "rotationStates");
            verify(rotationStates.d);
            verify(rotationStates.d.stateUpdateTimer);

            // wait for the delayed state update to take place, if any
            tryCompare(rotationStates.d.stateUpdateTimer, "running", false);

            waitUntilTransitionsEnd(rotationStates);
        }

        function waitUntilAppDelegateIsFullyInit(spreadDelegate) {
            tryCompare(spreadDelegate, "orientationChangesEnabled", true);

            var appWindowWithShadow = findChild(spreadDelegate, "appWindowWithShadow");
            verify(appWindowWithShadow);
            tryCompare(appWindowWithShadow, "state", "keepSceneRotation");

            var appWindowStates = findInvisibleChild(appWindowWithShadow, "applicationWindowStateGroup");
            verify(appWindowStates);
            tryCompare(appWindowStates, "state", "surface");
        }

        function findAppWindowForSurfaceId(surfaceId) {
            // for PhoneStage and TabletStage
            var delegate = findChild(shell, "spreadDelegate_" + surfaceId);
            if (!delegate) {
                // for DesktopStage
                delegate = findChild(shell, "appDelegate_" + surfaceId);
            }
            verify(delegate);
            var appWindow = findChild(delegate, "appWindow");
            return appWindow;
        }

        // Wait until the ApplicationWindow for the given Application object is fully loaded
        // (ie, the real surface has replaced the splash screen)
        function waitUntilAppWindowIsFullyLoaded(surfaceId) {
            var appWindow = findAppWindowForSurfaceId(surfaceId);
            var appWindowStateGroup = findInvisibleChild(appWindow, "applicationWindowStateGroup");
            tryCompareFunction(function() { return appWindowStateGroup.state === "surface" }, true);
            waitUntilTransitionsEnd(appWindowStateGroup);
        }

        function waitUntilAppWindowCanRotate(surfaceId) {
            var appWindow = findAppWindowForSurfaceId(surfaceId);
            tryCompare(appWindow, "orientationChangesEnabled", true);
        }

        function waitUntilShellIsInOrientation(orientation) {
            tryCompare(shell, "orientation", orientation);
            var rotationStates = findInvisibleChild(orientedShell, "rotationStates");
            waitUntilTransitionsEnd(rotationStates);
        }

        function performLeftEdgeSwipeToSwitchToDash() {
            var spreadView = findChild(shell, "spreadView");
            var swipeLength = spreadView.width * 0.7;

            var touchStartX = 1;
            var touchStartY = shell.height / 2;
            touchFlick(shell,
                       touchStartX, touchStartY,
                       touchStartX + swipeLength, touchStartY);

            tryCompare(ApplicationManager, "focusedApplicationId", "unity8-dash");
        }

        function performEdgeSwipeToSwitchToPreviousApp() {
            // swipe just enough to ensure an app switch action.
            // If we swipe too much we will trigger the spread mode
            // and we don't want that.
            var spreadView = findChild(shell, "spreadView");
            verify(spreadView);

            verify(topLevelSurfaceList.count >= 2);
            var previousSurfaceId = topLevelSurfaceList.idAt(1);

            var touchStartX = shell.width - 1;
            var touchStartY = shell.height / 2;

            var condition;
            if (applicationArguments.deviceName === "phone") {
                condition = function() {
                    return spreadView.shiftedContentX > units.gu(2) &&
                        spreadView.shiftedContentX < spreadView.positionMarker1 * spreadView.width;
                };
            } else {
                condition = function() {
                    return spreadView.shiftedContentX > spreadView.width * spreadView.positionMarker1
                        && spreadView.shiftedContentX < spreadView.width * spreadView.positionMarker2;
                };
            }

            touchDragUntil(shell,
                    touchStartX, touchStartY,
                    -units.gu(1), 0,
                    condition);

            // ensure the app switch animation has ended
            tryCompare(spreadView, "shiftedContentX", 0);

            tryCompareFunction(function(){ return topLevelSurfaceList.idAt(0); }, previousSurfaceId);
        }

        function performEdgeSwipeToShowAppSpread() {
            var touchStartY = shell.height / 2;
            touchFlick(shell,
                       shell.width - 1, touchStartY,
                       0, touchStartY);

            var spreadView = findChild(shell, "spreadView");
            verify(spreadView);
            tryCompare(spreadView, "phase", 2);
            tryCompare(spreadView, "flicking", false);
            tryCompare(spreadView, "moving", false);
        }

        function showPowerDialog() {
            var dialogs = findChild(orientedShell, "dialogs");
            var dialogsPrivate = findInvisibleChild(dialogs, "dialogsPrivate");
            dialogsPrivate.showPowerDialog();
        }

        function verifyAppWindowWithinSpreadDelegateBoundaries(spreadDelegate) {
            var appWindowWithShadow = findChild(spreadDelegate, "appWindowWithShadow");
            verify(appWindowWithShadow);

            var windowInDelegateCoords = appWindowWithShadow.mapToItem(spreadDelegate, 0, 0,
                    appWindowWithShadow.width, appWindowWithShadow.height);

            compare(windowInDelegateCoords.x, 0);
            compare(windowInDelegateCoords.y, 0);
            compare(windowInDelegateCoords.width, spreadDelegate.width);
            compare(windowInDelegateCoords.height, spreadDelegate.height);
        }

        function swipeAwayGreeter() {
            var greeter = findChild(shell, "greeter");
            tryCompare(greeter, "fullyShown", true);

            var touchX = shell.width - (shell.edgeSize / 2);
            var touchY = shell.height / 2;
            touchFlick(shell, touchX, touchY, shell.width * 0.1, touchY);

            // wait until the animation has finished
            tryCompare(greeter, "shown", false);
            waitForRendering(greeter);
        }

        function showGreeter() {
            LightDM.Greeter.showGreeter();
            // wait until the animation has finished
            var greeter = findChild(shell, "greeter");
            tryCompare(greeter, "fullyShown", true);
        }

        function loadShell(deviceName) {
            applicationArguments.deviceName = deviceName;

            // reload our test subject to get it in a fresh state once again
            orientedShellLoader.active = true;

            tryCompare(orientedShellLoader, "status", Loader.Ready);
            removeTimeConstraintsFromDirectionalDragAreas(orientedShellLoader.item);

            shell = findChild(orientedShell, "shell");

            topLevelSurfaceList = findInvisibleChild(shell, "topLevelSurfaceList");
            verify(topLevelSurfaceList);

            var stageLoader = findChild(shell, "applicationsDisplayLoader");
            verify(stageLoader);

            tryCompare(shell, "enabled", true); // enabled by greeter when ready

            waitUntilShellIsInOrientation(root.physicalOrientation0);

            waitForGreeterToStabilize();

            swipeAwayGreeter();

            var spreadRepeater = findChild(stageLoader, "spreadRepeater");
            if (spreadRepeater) {
                spreadRepeaterConnections.target = spreadRepeater;
            }
        }

        function waitForGreeterToStabilize() {
            var greeter = findChild(shell, "greeter");
            verify(greeter);

            var loginList = findChild(greeter, "loginList");
            // Only present in WideView
            if (loginList) {
                var userList = findChild(loginList, "userList");
                verify(userList);
                tryCompare(userList, "movingInternally", false);
            }
        }

        // expectedAngle is in orientedShell's coordinate system
        function checkAppSurfaceOrientation(item, app, expectedAngle) {
            var surface = app.surfaceList.get(0);
            if (!surface) {
                console.warn("no surface");
                return false;
            }

            var topMargin = 0.;
            if (!app.fullscreen) {
                var appsDisplayLoader = findChild(shell, "applicationsDisplayLoader");
                verify(appsDisplayLoader);
                verify(appsDisplayLoader.item);
                verify(appsDisplayLoader.item.maximizedAppTopMargin !== undefined);
                topMargin = appsDisplayLoader.item.maximizedAppTopMargin;
            }

            var surfaceItem = findSurfaceItem(item, surface);
            if (!surfaceItem) {
                console.warn("no surfaceItem rendering app surface");
                return false;
            }
            var point = surfaceItem.mapToItem(orientedShell, 0, 0);

            switch (expectedAngle) {
            case 0:
                return point.x === 0. && point.y === topMargin;
            case 90:
                return point.x === orientedShell.width - topMargin && point.y === 0;
            case 180:
                return point.x === orientedShell.width && point.y === orientedShell.height - topMargin;
            default: // 270
                return point.x === topMargin && point.y === orientedShell.height;
            }
        }

        function findSurfaceItem(obj, surface) {
            var childs = new Array(0);
            childs.push(obj)
            while (childs.length > 0) {
                if (childs[0].objectName === "surfaceItem"
                        && childs[0].surface !== undefined
                        && childs[0].surface === surface) {
                    return childs[0];
                }
                for (var i in childs[0].children) {
                    childs.push(childs[0].children[i])
                }
                childs.splice(0, 1);
            }
            return null;
        }

        function swipeToCloseCurrentAppInSpread() {
            var spreadView = findChild(shell, "spreadView");
            verify(spreadView);

            var delegateToClose = findChild(spreadView, "spreadDelegate_" + topLevelSurfaceList.idAt(0));
            verify(delegateToClose);

            var appIdToClose = ApplicationManager.get(0).appId;;
            var appCountBefore = ApplicationManager.count;

            // ensure the current app is widely visible by swiping to the right,
            // which will move the app windows accordingly
            touchFlick(shell,
                shell.width * 0.25, shell.width / 2,
                shell.width, shell.width / 2);

            tryCompare(spreadView, "flicking", false);
            tryCompare(spreadView, "moving", false);

            // Swipe up close to its left edge, as it is the only area of it guaranteed to be exposed
            // in the spread. Eg: its center could be covered by some other delegate.
            touchFlick(delegateToClose,
                1, delegateToClose.height / 2,
                1, - delegateToClose.height / 4);

            // ensure it got closed
            tryCompare(ApplicationManager, "count", appCountBefore - 1);
            compare(ApplicationManager.findApplication(appIdToClose), null);
        }

        function isAppSurfaceFocused(surfaceId) {
            var index = topLevelSurfaceList.indexForId(surfaceId);
            var surface = topLevelSurfaceList.surfaceAt(index);
            verify(surface);
            return surface.activeFocus;
        }
    }
}<|MERGE_RESOLUTION|>--- conflicted
+++ resolved
@@ -558,12 +558,7 @@
             compare(dashApp.supportedOrientations, Qt.PrimaryOrientation);
             compare(dashApp.stage, ApplicationInfoInterface.MainStage);
 
-<<<<<<< HEAD
-            tryCompareFunction(function(){return dashApp.session.lastSurface != null;}, true);
-=======
             tryCompareFunction(function(){return dashApp.surfaceList.count > 0;}, true);
-            verify(checkAppSurfaceOrientation(dashAppWindow, dashApp, root.primaryOrientationAngle));
->>>>>>> 7c4428e2
 
             tryCompareFunction(function(){return checkAppSurfaceOrientation(dashAppWindow, dashApp, root.primaryOrientationAngle)}, true);
             compare(shell.transformRotationAngle, root.primaryOrientationAngle);

--- conflicted
+++ resolved
@@ -28,12 +28,8 @@
 import Utils 0.1
 
 import "../../qml"
-<<<<<<< HEAD
+import "../../qml/Components"
 import "Stage"
-=======
-import "../../qml/Components"
-import "Stages"
->>>>>>> f5ec1716
 
 Rectangle {
     id: root

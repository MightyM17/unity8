--- conflicted
+++ resolved
@@ -64,11 +64,7 @@
         onShownChanged: bottomBarVisibilityCommunicatorShell.forceHidden = theHud.shown
     }
 
-<<<<<<< HEAD
-    DirectionalDragArea {
-=======
     EdgeDragArea {
->>>>>>> e37e13c7
         id: dragArea
         width: parent.width
         height: distanceThreshold
@@ -77,16 +73,6 @@
         enabled: !theHud.shown && bottombar.enabled && applicationIsOnForeground
         direction: Direction.Upwards
 
-<<<<<<< HEAD
-        // values to be tweaked and later removed from here and set in stone as defaults
-        // once we are confident it's all good.
-        maxDeviation: units.gu(1)
-        wideningAngle: 30
-        distanceThreshold: units.gu(3)
-        minSpeed: units.gu(5)
-
-=======
->>>>>>> e37e13c7
         property int previousStatus: -1
         property real touchStartX: -1
 

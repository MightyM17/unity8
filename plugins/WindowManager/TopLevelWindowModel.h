--- conflicted
+++ resolved
@@ -20,11 +20,9 @@
 #include <QAbstractListModel>
 #include <QLoggingCategory>
 
-<<<<<<< HEAD
 #include <memory>
-=======
+
 #include "WindowManagerGlobal.h"
->>>>>>> 916a0ea7
 
 Q_DECLARE_LOGGING_CATEGORY(TOPLEVELWINDOWMODEL)
 
@@ -156,6 +154,9 @@
      */
     Q_INVOKABLE void raiseId(int id);
 
+    void setApplicationManager(unity::shell::application::ApplicationManagerInterface*);
+    void setSurfaceManager(unity::shell::application::SurfaceManagerInterface*);
+
 Q_SIGNALS:
     void countChanged();
     void inputMethodSurfaceChanged(unity::shell::application::MirSurfaceInterface* inputMethodSurface);
@@ -171,10 +172,6 @@
     void nextIdChanged();
 
 private Q_SLOTS:
-    void setApplicationManager(unity::shell::application::ApplicationManagerInterface*);
-    void setSurfaceManager(unity::shell::application::SurfaceManagerInterface*);
-
-    void onSurfaceCreated(unity::shell::application::MirSurfaceInterface *surface);
     void onSurfacesAddedToWorkspace(const std::shared_ptr<miral::Workspace>& workspace,
                                     const QVector<unity::shell::application::MirSurfaceInterface*> surfaces);
     void onSurfacesAboutToBeRemovedFromWorkspace(const std::shared_ptr<miral::Workspace>& workspace,

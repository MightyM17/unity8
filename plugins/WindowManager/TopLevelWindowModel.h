--- conflicted
+++ resolved
@@ -268,14 +268,9 @@
     ModelState m_modelState{IdleState};
 
     // Valid between modificationsStarted and modificationsEnded
-<<<<<<< HEAD
     bool m_focusedWindowCleared{false};
-=======
-    bool m_focusedWindowChanged{false};
-    Window *m_newlyFocusedWindow{nullptr};
 
     bool m_closingAllApps{false};
->>>>>>> 35e53ef7
 };
 
 #endif // TOPLEVELWINDOWMODEL_H
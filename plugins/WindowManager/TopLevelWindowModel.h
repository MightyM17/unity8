/*
 * Copyright (C) 2016-2017 Canonical, Ltd.
 *
 * This program is free software: you can redistribute it and/or modify it under
 * the terms of the GNU Lesser General Public License version 3, as published by
 * the Free Software Foundation.
 *
 * This program is distributed in the hope that it will be useful, but WITHOUT
 * ANY WARRANTY; without even the implied warranties of MERCHANTABILITY,
 * SATISFACTORY QUALITY, or FITNESS FOR A PARTICULAR PURPOSE.  See the GNU
 * Lesser General Public License for more details.
 *
 * You should have received a copy of the GNU Lesser General Public License
 * along with this program.  If not, see <http://www.gnu.org/licenses/>.
 */

#ifndef TOPLEVELWINDOWMODEL_H
#define TOPLEVELWINDOWMODEL_H

#include <QAbstractListModel>
#include <QLoggingCategory>

#include <memory>

#include "WindowManagerGlobal.h"

Q_DECLARE_LOGGING_CATEGORY(TOPLEVELWINDOWMODEL)

class Window;
class Workspace;

namespace miral { class Workspace; }

namespace unity {
    namespace shell {
        namespace application {
            class ApplicationInfoInterface;
            class ApplicationManagerInterface;
            class MirSurfaceInterface;
            class SurfaceManagerInterface;
        }
    }
}

/**
 * @brief A model of top-level surfaces
 *
 * It's an abstraction of top-level application windows.
 *
 * When an entry first appears, it normaly doesn't have a surface yet, meaning that the application is
 * still starting up. A shell should then display a splash screen or saved screenshot of the application
 * until its surface comes up.
 *
 * As applications can have multiple surfaces and you can also have entries without surfaces at all,
 * the only way to unambiguously refer to an entry in this model is through its id.
 */
class WINDOWMANAGERQML_EXPORT TopLevelWindowModel : public QAbstractListModel
{
    Q_OBJECT

    /**
     * @brief Number of top-level surfaces in this model
     *
     * This is the same as rowCount, added in order to keep compatibility with QML ListModels.
     */
    Q_PROPERTY(int count READ rowCount NOTIFY countChanged)

    /**
     * @brief The input method surface, if any
     *
     * The surface of a onscreen keyboard (akak "virtual keyboard") would be kept here and not in the model itself.
     */
    Q_PROPERTY(unity::shell::application::MirSurfaceInterface* inputMethodSurface READ inputMethodSurface NOTIFY inputMethodSurfaceChanged)

    /**
     * @brief The currently focused window, if any
     */
    Q_PROPERTY(Window* focusedWindow READ focusedWindow NOTIFY focusedWindowChanged)

    /**
      The id to be used on the next entry created
      Useful for tests
     */
    Q_PROPERTY(int nextId READ nextId NOTIFY nextIdChanged)

public:
    /**
     * @brief The Roles supported by the model
     *
     * WindowRole - A Window.
     * ApplicationRole - An ApplicationInfoInterface
     */
    enum Roles {
        WindowRole = Qt::UserRole,
        ApplicationRole = Qt::UserRole + 1,
    };

    TopLevelWindowModel(Workspace* workspace);
    ~TopLevelWindowModel();

    // From QAbstractItemModel
    int rowCount(const QModelIndex &parent = QModelIndex()) const override;
    QVariant data(const QModelIndex& index, int role) const override;
    QHash<int, QByteArray> roleNames() const override {
        QHash<int, QByteArray> roleNames { {WindowRole, "window"},
                                           {ApplicationRole, "application"} };
        return roleNames;
    }

    // Own API;

    unity::shell::application::MirSurfaceInterface* inputMethodSurface() const;
    Window* focusedWindow() const;

    int nextId() const { return m_nextId; }

public:
    /**
     * @brief Returns the surface at the given index
     *
     * It will be a nullptr if the application is still starting up and thus hasn't yet created
     * and drawn into a surface.
     *
     * Same as windowAt(index).surface()
     */
    Q_INVOKABLE unity::shell::application::MirSurfaceInterface *surfaceAt(int index) const;

    /**
     * @brief Returns the window at the given index
     *
     * Will always be valid
     */
    Q_INVOKABLE Window *windowAt(int index) const;

    /**
     * @brief Returns the application at the given index
     */
    Q_INVOKABLE unity::shell::application::ApplicationInfoInterface *applicationAt(int index) const;

    /**
     * @brief Returns the unique id of the element at the given index
     */
    Q_INVOKABLE int idAt(int index) const;

    /**
     * @brief Returns the index where the row with the given id is located
     *
     * Returns -1 if there's no row with the given id.
     */
    Q_INVOKABLE int indexForId(int id) const;

    /**
     * @brief Raises the row with the given id to the top of the window stack (index == count-1)
     */
    Q_INVOKABLE void raiseId(int id);

    /**
     * @brief Raises and focuses a window with no surface
     */
<<<<<<< HEAD
    Q_INVOKABLE void activateNullWindow();
    void setApplicationManager(unity::shell::application::ApplicationManagerInterface*);
    void setSurfaceManager(unity::shell::application::SurfaceManagerInterface*);
=======
    Q_INVOKABLE void rootFocus(bool focus);
>>>>>>> 4e758cb3

    /**
     * @brief Closes all windows, emits closedAllWindows when done
     */
    Q_INVOKABLE void closeAllWindows();

    /**
     * @brief Sets pending activation flag
     */
    Q_INVOKABLE void pendingActivation();
Q_SIGNALS:
    void countChanged();
    void inputMethodSurfaceChanged(unity::shell::application::MirSurfaceInterface* inputMethodSurface);
    void focusedWindowChanged(Window *focusedWindow);

    /**
     * @brief Emitted when the list changes
     *
     * Emitted when model gains an element, loses an element or when elements exchange positions.
     */
    void listChanged();

    void nextIdChanged();

    void closedAllWindows();

private Q_SLOTS:
    void onSurfacesAddedToWorkspace(const std::shared_ptr<miral::Workspace>& workspace,
                                    const QVector<unity::shell::application::MirSurfaceInterface*> surfaces);
    void onSurfacesRaised(const QVector<unity::shell::application::MirSurfaceInterface*> &surfaces);

    void onModificationsStarted();
    void onModificationsEnded();

private:
    void doRaiseId(int id);
    int generateId();
    int nextFreeId(int candidateId, const int latestId);
    int nextId(int id) const;
    QString toString();
    int indexOf(unity::shell::application::MirSurfaceInterface *surface);

    void setInputMethodWindow(Window *window);
    void setFocusedWindow(Window *window);
    void removeInputMethodWindow();
    void deleteAt(int index);
    void removeAt(int index);
    void removeSurfaces(const QVector<unity::shell::application::MirSurfaceInterface *> surfaces);

    void addApplication(unity::shell::application::ApplicationInfoInterface *application);
    void removeApplication(unity::shell::application::ApplicationInfoInterface *application);

    void prependPlaceholder(unity::shell::application::ApplicationInfoInterface *application);
    void prependSurface(unity::shell::application::MirSurfaceInterface *surface,
                        unity::shell::application::ApplicationInfoInterface *application);
    void prependSurfaceHelper(unity::shell::application::MirSurfaceInterface *surface,
                              unity::shell::application::ApplicationInfoInterface *application);
    void prependWindow(Window *window, unity::shell::application::ApplicationInfoInterface *application);

    void connectWindow(Window *window);
    void connectSurface(unity::shell::application::MirSurfaceInterface *surface);

    void onSurfaceDied(unity::shell::application::MirSurfaceInterface *surface);
    void onSurfaceDestroyed(unity::shell::application::MirSurfaceInterface *surface);

    void move(int from, int to);

    void activateEmptyWindow(Window *window);

    void activateTopMostWindowWithoutId(int forbiddenId);
    void refreshWindows();
    void clear();

    Window *createWindow(unity::shell::application::MirSurfaceInterface *surface);

    struct ModelEntry {
        ModelEntry() {}
        ModelEntry(Window *window,
                   unity::shell::application::ApplicationInfoInterface *application)
            : window(window), application(application) {}
        Window *window{nullptr};
        unity::shell::application::ApplicationInfoInterface *application{nullptr};
        bool removeOnceSurfaceDestroyed{false};
    };

    QVector<ModelEntry> m_windowModel;
    Window* m_inputMethodWindow{nullptr};
    Window* m_focusedWindow{nullptr};
    Window* m_nullWindow;
<<<<<<< HEAD
    Workspace* m_workspace{nullptr};
    // track all the surfaces we've been told about.
    QSet<unity::shell::application::MirSurfaceInterface*> m_allSurfaces;
=======
    Window* m_previousWindow{nullptr};
    bool m_pendingActivation;
>>>>>>> 4e758cb3

    int m_nextId{1};
    // Just something big enough that we don't risk running out of unused id numbers.
    // Not sure if QML int type supports something close to std::numeric_limits<int>::max() and
    // there's no reason to try out its limits.
    static const int m_maxId{1000000};

    unity::shell::application::ApplicationManagerInterface* m_applicationManager{nullptr};
    unity::shell::application::SurfaceManagerInterface *m_surfaceManager{nullptr};

    enum ModelState {
        IdleState,
        InsertingState,
        RemovingState,
        MovingState,
        ResettingState
    };
    ModelState m_modelState{IdleState};

    // Valid between modificationsStarted and modificationsEnded
    bool m_focusedWindowCleared{false};

    bool m_closingAllApps{false};
};

#endif // TOPLEVELWINDOWMODEL_H<|MERGE_RESOLUTION|>--- conflicted
+++ resolved
@@ -157,23 +157,20 @@
     /**
      * @brief Raises and focuses a window with no surface
      */
-<<<<<<< HEAD
-    Q_INVOKABLE void activateNullWindow();
+    Q_INVOKABLE void rootFocus(bool focus);
+
+    /**
+     * @brief Closes all windows, emits closedAllWindows when done
+     */
+    Q_INVOKABLE void closeAllWindows();
+
+    /**
+     * @brief Sets pending activation flag
+     */
+    Q_INVOKABLE void pendingActivation();
+
     void setApplicationManager(unity::shell::application::ApplicationManagerInterface*);
     void setSurfaceManager(unity::shell::application::SurfaceManagerInterface*);
-=======
-    Q_INVOKABLE void rootFocus(bool focus);
->>>>>>> 4e758cb3
-
-    /**
-     * @brief Closes all windows, emits closedAllWindows when done
-     */
-    Q_INVOKABLE void closeAllWindows();
-
-    /**
-     * @brief Sets pending activation flag
-     */
-    Q_INVOKABLE void pendingActivation();
 Q_SIGNALS:
     void countChanged();
     void inputMethodSurfaceChanged(unity::shell::application::MirSurfaceInterface* inputMethodSurface);
@@ -253,14 +250,11 @@
     Window* m_inputMethodWindow{nullptr};
     Window* m_focusedWindow{nullptr};
     Window* m_nullWindow;
-<<<<<<< HEAD
     Workspace* m_workspace{nullptr};
     // track all the surfaces we've been told about.
     QSet<unity::shell::application::MirSurfaceInterface*> m_allSurfaces;
-=======
     Window* m_previousWindow{nullptr};
     bool m_pendingActivation;
->>>>>>> 4e758cb3
 
     int m_nextId{1};
     // Just something big enough that we don't risk running out of unused id numbers.

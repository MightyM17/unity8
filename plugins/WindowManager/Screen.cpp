/*
 * Copyright (C) 2017 Canonical, Ltd.
 *
 * This program is free software: you can redistribute it and/or modify it under
 * the terms of the GNU Lesser General Public License version 3, as published by
 * the Free Software Foundation.
 *
 * This program is distributed in the hope that it will be useful, but WITHOUT
 * ANY WARRANTY; without even the implied warranties of MERCHANTABILITY,
 * SATISFACTORY QUALITY, or FITNESS FOR A PARTICULAR PURPOSE.  See the GNU
 * Lesser General Public License for more details.
 *
 * You should have received a copy of the GNU Lesser General Public License
 * along with this program.  If not, see <http://www.gnu.org/licenses/>.
 */

#include "Screen.h"
#include "Screens.h"
#include "WorkspaceManager.h"
#include "Workspace.h"

ScreenInterface::ScreenInterface(QObject *parent)
    : QObject(parent)
{
<<<<<<< HEAD
    QQmlEngine::setObjectOwnership(m_workspaces.data(), QQmlEngine::CppOwnership);

    connect(m_wrapped, &qtmir::Screen::usedChanged, this, &Screen::usedChanged);
    connect(m_wrapped, &qtmir::Screen::nameChanged, this, &Screen::nameChanged);
    connect(m_wrapped, &qtmir::Screen::outputTypeChanged, this, &Screen::outputTypeChanged);
    connect(m_wrapped, &qtmir::Screen::scaleChanged, this, &Screen::scaleChanged);
    connect(m_wrapped, &qtmir::Screen::formFactorChanged, this, &Screen::formFactorChanged);
    connect(m_wrapped, &qtmir::Screen::physicalSizeChanged, this, &Screen::physicalSizeChanged);
    connect(m_wrapped, &qtmir::Screen::positionChanged, this, &Screen::positionChanged);
    connect(m_wrapped, &qtmir::Screen::activeChanged, this, &Screen::activeChanged);
    connect(m_wrapped, &qtmir::Screen::currentModeIndexChanged, this, &Screen::currentModeIndexChanged);
    connect(m_wrapped, &qtmir::Screen::availableModesChanged, this, &Screen::availableModesChanged);
    connect(m_wrapped, &qtmir::Screen::outputTypeChanged, this, &Screen::outputTypeNameChanged);

    // Connect the active workspace to activate the screen.
    connect(m_workspaces.data(), &WorkspaceModel::workspaceAdded, this, [this](Workspace* workspace) {
        connect(workspace, &Workspace::activeChanged, this, [this, workspace](bool active) {
            if (active) {
                setCurrentWorkspace(workspace);
                activate();
            }
        });
        if (workspace->isActive()) {
            activate();
            setCurrentWorkspace(workspace);
        }
        if (!m_currentWorspace) {
            setCurrentWorkspace(workspace);
        }
    });
    connect(m_workspaces.data(), &WorkspaceModel::workspaceRemoved, this, [this](Workspace* workspace) {
        disconnect(workspace, &Workspace::activeChanged, this, 0);
        if (workspace == m_currentWorspace) {
            resetCurrentWorkspace();
        }
    });
    connect(this, &Screen::activeChanged, this, [this](bool active) {
        if (active && m_currentWorspace) {
            m_currentWorspace->activate();
        }
    });

    WorkspaceManager::instance()->createWorkspace()->assign(m_workspaces.data());
    WorkspaceManager::instance()->createWorkspace()->assign(m_workspaces.data());
=======
>>>>>>> 7367193d
}

void ScreenInterface::connectToScreen(qtmir::Screen *screen)
{
    m_wrapped = screen;
    connect(screen, &qtmir::Screen::usedChanged, this, &ScreenInterface::usedChanged);
    connect(screen, &qtmir::Screen::nameChanged, this, &ScreenInterface::nameChanged);
    connect(screen, &qtmir::Screen::outputTypeChanged, this, &ScreenInterface::outputTypeChanged);
    connect(screen, &qtmir::Screen::scaleChanged, this, &ScreenInterface::scaleChanged);
    connect(screen, &qtmir::Screen::formFactorChanged, this, &ScreenInterface::formFactorChanged);
    connect(screen, &qtmir::Screen::physicalSizeChanged, this, &ScreenInterface::physicalSizeChanged);
    connect(screen, &qtmir::Screen::positionChanged, this, &ScreenInterface::positionChanged);
    connect(screen, &qtmir::Screen::activeChanged, this, &ScreenInterface::activeChanged);
    connect(screen, &qtmir::Screen::currentModeIndexChanged, this, &ScreenInterface::currentModeIndexChanged);
    connect(screen, &qtmir::Screen::availableModesChanged, this, &ScreenInterface::availableModesChanged);
}

qtmir::OutputId ScreenInterface::outputId() const
{
    if (!m_wrapped) return qtmir::OutputId(-1);
    return m_wrapped->outputId();
}

bool ScreenInterface::used() const
{
    if (!m_wrapped) return false;
    return m_wrapped->used();
}

QString ScreenInterface::name() const
{
    if (!m_wrapped) return QString();
    return m_wrapped->name();
}

float ScreenInterface::scale() const
{
    if (!m_wrapped) return 1.0;
    return m_wrapped->scale();
}

QSizeF ScreenInterface::physicalSize() const
{
    if (!m_wrapped) return QSizeF();
    return m_wrapped->physicalSize();
}

qtmir::FormFactor ScreenInterface::formFactor() const
{
    if (!m_wrapped) return qtmir::FormFactorUnknown;
    return m_wrapped->formFactor();
}

qtmir::OutputTypes ScreenInterface::outputType() const
{
    if (!m_wrapped) return qtmir::Unknown;
    return m_wrapped->outputType();
}

<<<<<<< HEAD
QString Screen::outputTypeName() const
{
    switch (m_wrapped->outputType()) {
    case qtmir::Unknown:
        return tr("Unknown");
    case qtmir::VGA:
        return tr("VGA");
    case qtmir::DVII:
    case qtmir::DVID:
    case qtmir::DVIA:
        return tr("DVI");
    case qtmir::Composite:
        return tr("Composite");
    case qtmir::SVideo:
        return tr("S-Video");
    case qtmir::LVDS:
    case qtmir::NinePinDIN:
    case qtmir::EDP:
        return tr("Internal");
    case qtmir::Component:
        return tr("Component");
    case qtmir::DisplayPort:
        return tr("DisplayPort");
    case qtmir::HDMIA:
    case qtmir::HDMIB:
        return tr("HDMI");
    case qtmir::TV:
        return tr("TV");
    }
}

MirPowerMode Screen::powerMode() const
=======
MirPowerMode ScreenInterface::powerMode() const
>>>>>>> 7367193d
{
    if (!m_wrapped) return mir_power_mode_on;
    return m_wrapped->powerMode();
}

Qt::ScreenOrientation ScreenInterface::orientation() const
{
    if (!m_wrapped) return Qt::PrimaryOrientation;
    return m_wrapped->orientation();
}

QPoint ScreenInterface::position() const
{
    if (!m_wrapped) return QPoint();
    return m_wrapped->position();
}

QQmlListProperty<qtmir::ScreenMode> ScreenInterface::availableModes()
{
    if (!m_wrapped) return QQmlListProperty<qtmir::ScreenMode>();
    return m_wrapped->availableModes();
}

uint ScreenInterface::currentModeIndex() const
{
    if (!m_wrapped) return -1;
    return m_wrapped->currentModeIndex();
}

bool ScreenInterface::isActive() const
{
    if (!m_wrapped) return false;
    return m_wrapped->isActive();
}

void ScreenInterface::activate()
{
    setActive(true);
}

void ScreenInterface::setActive(bool active)
{
    if (!m_wrapped) return;
    m_wrapped->setActive(active);
}

QScreen *ScreenInterface::qscreen() const
{
    if (!m_wrapped) return nullptr;
    return m_wrapped->qscreen();
}

qtmir::ScreenConfiguration *ScreenInterface::beginConfiguration() const
{
    if (!m_wrapped) return nullptr;
    return m_wrapped->beginConfiguration();
}

bool ScreenInterface::applyConfiguration(qtmir::ScreenConfiguration *configuration)
{
    if (!m_wrapped) return false;
    return m_wrapped->applyConfiguration(configuration);
}

void ScreenInterface::sync(ScreenInterface *proxy)
{
    if (!proxy) return;
    workspaces()->sync(proxy->workspaces());
}

Screen::Screen(qtmir::Screen* wrapped)
    : m_workspaces(new WorkspaceModel)
{
    connectToScreen(wrapped);

    // Connect the active workspace to activate the screen.
    connect(m_workspaces.data(), &WorkspaceModel::workspaceInserted, this, [this](int, Workspace* workspace) {
        connect(workspace, &Workspace::activeChanged, this, [this, workspace](bool active) {
            if (active) {
                setCurrentWorkspace(workspace);
                activate();
            }
        });
        if (workspace->isActive()) {
            activate();
            setCurrentWorkspace(workspace);
        }
        if (!m_currentWorspace) {
            setCurrentWorkspace(workspace);
        }
    });
    connect(m_workspaces.data(), &WorkspaceModel::workspaceRemoved, this, [this](Workspace* workspace) {
        disconnect(workspace, &Workspace::activeChanged, this, 0);
        if (workspace == m_currentWorspace) {
            resetCurrentWorkspace();
        }
    });
    connect(this, &Screen::activeChanged, this, [this](bool active) {
        if (active && m_currentWorspace) {
            m_currentWorspace->activate();
        }
    });

    WorkspaceManager::instance()->createWorkspace()->assign(m_workspaces.data());
    WorkspaceManager::instance()->createWorkspace()->assign(m_workspaces.data());
}

void Screen::resetCurrentWorkspace()
{
    auto newCurrent = m_workspaces->rowCount() > 0 ? m_workspaces->get(0) : nullptr;
    if (m_currentWorspace != newCurrent) {
        m_currentWorspace = newCurrent;
        Q_EMIT currentWorkspaceChanged(newCurrent);
    }
}


WorkspaceModel *Screen::workspaces() const
{
    return m_workspaces.data();
}

Workspace *Screen::currentWorkspace() const
{
    return m_currentWorspace.data();
}

void Screen::setCurrentWorkspace(Workspace *workspace)
{
    if (m_currentWorspace != workspace) {
        m_currentWorspace = workspace;
        Q_EMIT currentWorkspaceChanged(workspace);
    }
}

ScreenProxy::ScreenProxy(ScreenInterface *const screen)
    : m_workspaces(new WorkspaceModelProxy(screen->workspaces()))
    , m_original(screen)
{
    connectToScreen(screen->wrapped());

    auto updateCurrentWorkspaceFn = [this](Workspace* realWorkspace) {
        Q_FOREACH(Workspace* workspace, m_workspaces->list()) {
            auto p = qobject_cast<WorkspaceProxy*>(workspace);
            if (p && p->proxyObject() == realWorkspace) {
               if (m_currentWorspace != p) {
                   m_currentWorspace = p;
                   Q_EMIT currentWorkspaceChanged(p);
               }
            }
        }
    };
    connect(screen, &ScreenInterface::currentWorkspaceChanged, this, updateCurrentWorkspaceFn);
    updateCurrentWorkspaceFn(screen->currentWorkspace());
}

WorkspaceModel *ScreenProxy::workspaces() const
{
    return m_workspaces.data();
}

Workspace *ScreenProxy::currentWorkspace() const
{
    return m_currentWorspace.data();
}

void ScreenProxy::setCurrentWorkspace(Workspace *workspace)
{
    auto p = qobject_cast<WorkspaceProxy*>(workspace);
    if (p) {
        m_original->setCurrentWorkspace(p->proxyObject());
    }
}

void ScreenProxy::addWorkspace()
{
    (new WorkspaceProxy(WorkspaceManager::instance()->createWorkspace()))->assign(workspaces());
}<|MERGE_RESOLUTION|>--- conflicted
+++ resolved
@@ -22,53 +22,6 @@
 ScreenInterface::ScreenInterface(QObject *parent)
     : QObject(parent)
 {
-<<<<<<< HEAD
-    QQmlEngine::setObjectOwnership(m_workspaces.data(), QQmlEngine::CppOwnership);
-
-    connect(m_wrapped, &qtmir::Screen::usedChanged, this, &Screen::usedChanged);
-    connect(m_wrapped, &qtmir::Screen::nameChanged, this, &Screen::nameChanged);
-    connect(m_wrapped, &qtmir::Screen::outputTypeChanged, this, &Screen::outputTypeChanged);
-    connect(m_wrapped, &qtmir::Screen::scaleChanged, this, &Screen::scaleChanged);
-    connect(m_wrapped, &qtmir::Screen::formFactorChanged, this, &Screen::formFactorChanged);
-    connect(m_wrapped, &qtmir::Screen::physicalSizeChanged, this, &Screen::physicalSizeChanged);
-    connect(m_wrapped, &qtmir::Screen::positionChanged, this, &Screen::positionChanged);
-    connect(m_wrapped, &qtmir::Screen::activeChanged, this, &Screen::activeChanged);
-    connect(m_wrapped, &qtmir::Screen::currentModeIndexChanged, this, &Screen::currentModeIndexChanged);
-    connect(m_wrapped, &qtmir::Screen::availableModesChanged, this, &Screen::availableModesChanged);
-    connect(m_wrapped, &qtmir::Screen::outputTypeChanged, this, &Screen::outputTypeNameChanged);
-
-    // Connect the active workspace to activate the screen.
-    connect(m_workspaces.data(), &WorkspaceModel::workspaceAdded, this, [this](Workspace* workspace) {
-        connect(workspace, &Workspace::activeChanged, this, [this, workspace](bool active) {
-            if (active) {
-                setCurrentWorkspace(workspace);
-                activate();
-            }
-        });
-        if (workspace->isActive()) {
-            activate();
-            setCurrentWorkspace(workspace);
-        }
-        if (!m_currentWorspace) {
-            setCurrentWorkspace(workspace);
-        }
-    });
-    connect(m_workspaces.data(), &WorkspaceModel::workspaceRemoved, this, [this](Workspace* workspace) {
-        disconnect(workspace, &Workspace::activeChanged, this, 0);
-        if (workspace == m_currentWorspace) {
-            resetCurrentWorkspace();
-        }
-    });
-    connect(this, &Screen::activeChanged, this, [this](bool active) {
-        if (active && m_currentWorspace) {
-            m_currentWorspace->activate();
-        }
-    });
-
-    WorkspaceManager::instance()->createWorkspace()->assign(m_workspaces.data());
-    WorkspaceManager::instance()->createWorkspace()->assign(m_workspaces.data());
-=======
->>>>>>> 7367193d
 }
 
 void ScreenInterface::connectToScreen(qtmir::Screen *screen)
@@ -128,8 +81,72 @@
     return m_wrapped->outputType();
 }
 
-<<<<<<< HEAD
-QString Screen::outputTypeName() const
+MirPowerMode ScreenInterface::powerMode() const
+{
+    if (!m_wrapped) return mir_power_mode_on;
+    return m_wrapped->powerMode();
+}
+
+Qt::ScreenOrientation ScreenInterface::orientation() const
+{
+    if (!m_wrapped) return Qt::PrimaryOrientation;
+    return m_wrapped->orientation();
+}
+
+QPoint ScreenInterface::position() const
+{
+    if (!m_wrapped) return QPoint();
+    return m_wrapped->position();
+}
+
+QQmlListProperty<qtmir::ScreenMode> ScreenInterface::availableModes()
+{
+    if (!m_wrapped) return QQmlListProperty<qtmir::ScreenMode>();
+    return m_wrapped->availableModes();
+}
+
+uint ScreenInterface::currentModeIndex() const
+{
+    if (!m_wrapped) return -1;
+    return m_wrapped->currentModeIndex();
+}
+
+bool ScreenInterface::isActive() const
+{
+    if (!m_wrapped) return false;
+    return m_wrapped->isActive();
+}
+
+void ScreenInterface::activate()
+{
+    setActive(true);
+}
+
+void ScreenInterface::setActive(bool active)
+{
+    if (!m_wrapped) return;
+    m_wrapped->setActive(active);
+}
+
+QScreen *ScreenInterface::qscreen() const
+{
+    if (!m_wrapped) return nullptr;
+    return m_wrapped->qscreen();
+}
+
+qtmir::ScreenConfiguration *ScreenInterface::beginConfiguration() const
+{
+    if (!m_wrapped) return nullptr;
+    return m_wrapped->beginConfiguration();
+}
+
+bool ScreenInterface::applyConfiguration(qtmir::ScreenConfiguration *configuration)
+{
+    if (!m_wrapped) return false;
+    return m_wrapped->applyConfiguration(configuration);
+}
+
+QString ScreenInterface::outputTypeName() const
 {
     switch (m_wrapped->outputType()) {
     case qtmir::Unknown:
@@ -158,74 +175,7 @@
     case qtmir::TV:
         return tr("TV");
     }
-}
-
-MirPowerMode Screen::powerMode() const
-=======
-MirPowerMode ScreenInterface::powerMode() const
->>>>>>> 7367193d
-{
-    if (!m_wrapped) return mir_power_mode_on;
-    return m_wrapped->powerMode();
-}
-
-Qt::ScreenOrientation ScreenInterface::orientation() const
-{
-    if (!m_wrapped) return Qt::PrimaryOrientation;
-    return m_wrapped->orientation();
-}
-
-QPoint ScreenInterface::position() const
-{
-    if (!m_wrapped) return QPoint();
-    return m_wrapped->position();
-}
-
-QQmlListProperty<qtmir::ScreenMode> ScreenInterface::availableModes()
-{
-    if (!m_wrapped) return QQmlListProperty<qtmir::ScreenMode>();
-    return m_wrapped->availableModes();
-}
-
-uint ScreenInterface::currentModeIndex() const
-{
-    if (!m_wrapped) return -1;
-    return m_wrapped->currentModeIndex();
-}
-
-bool ScreenInterface::isActive() const
-{
-    if (!m_wrapped) return false;
-    return m_wrapped->isActive();
-}
-
-void ScreenInterface::activate()
-{
-    setActive(true);
-}
-
-void ScreenInterface::setActive(bool active)
-{
-    if (!m_wrapped) return;
-    m_wrapped->setActive(active);
-}
-
-QScreen *ScreenInterface::qscreen() const
-{
-    if (!m_wrapped) return nullptr;
-    return m_wrapped->qscreen();
-}
-
-qtmir::ScreenConfiguration *ScreenInterface::beginConfiguration() const
-{
-    if (!m_wrapped) return nullptr;
-    return m_wrapped->beginConfiguration();
-}
-
-bool ScreenInterface::applyConfiguration(qtmir::ScreenConfiguration *configuration)
-{
-    if (!m_wrapped) return false;
-    return m_wrapped->applyConfiguration(configuration);
+    return QString();
 }
 
 void ScreenInterface::sync(ScreenInterface *proxy)

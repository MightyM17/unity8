--- conflicted
+++ resolved
@@ -120,7 +120,6 @@
     m_surfaceManager = surfaceManager;
 
     if (m_surfaceManager) {
-        connect(m_surfaceManager, &unityapi::SurfaceManagerInterface::surfaceCreated, this, &TopLevelWindowModel::onSurfaceCreated);
         connect(m_surfaceManager, &unityapi::SurfaceManagerInterface::surfacesRaised, this, &TopLevelWindowModel::onSurfacesRaised);
         connect(m_surfaceManager, &unityapi::SurfaceManagerInterface::modificationsStarted, this, &TopLevelWindowModel::onModificationsStarted);
         connect(m_surfaceManager, &unityapi::SurfaceManagerInterface::modificationsEnded, this, &TopLevelWindowModel::onModificationsEnded);
@@ -174,17 +173,13 @@
     Q_ASSERT(surface != nullptr);
 
     connectSurface(surface);
+    m_allSurfaces.insert(surface);
 
     bool filledPlaceholder = false;
     for (int i = 0; i < m_windowModel.count() && !filledPlaceholder; ++i) {
         ModelEntry &entry = m_windowModel[i];
         if (entry.application == application && entry.window->surface() == nullptr) {
             entry.window->setSurface(surface);
-<<<<<<< HEAD
-            m_allSurfaces.insert(surface);
-            connectSurface(surface);
-=======
->>>>>>> 916a0ea7
             INFO_MSG << " appId=" << application->appId() << " surface=" << surface
                       << ", filling out placeholder. after: " << toString();
             filledPlaceholder = true;
@@ -236,13 +231,6 @@
     }
 
     m_windowModel.prepend(ModelEntry(window, application));
-<<<<<<< HEAD
-    if (surface) {
-        m_allSurfaces.insert(surface);
-        connectSurface(surface);
-    }
-=======
->>>>>>> 916a0ea7
 
     if (m_modelState == InsertingState) {
         endInsertRows();
@@ -390,11 +378,6 @@
     return qmlWindow;
 }
 
-
-void TopLevelWindowModel::onSurfaceCreated(unityapi::MirSurfaceInterface */*surface*/)
-{
-}
-
 void TopLevelWindowModel::onSurfacesAddedToWorkspace(const std::shared_ptr<miral::Workspace>& workspace,
                                                      const QVector<unity::shell::application::MirSurfaceInterface*> surfaces)
 {
@@ -412,28 +395,22 @@
                 window->deleteLater();
             });
         } else {
-<<<<<<< HEAD
             if (surface->type() == Mir::InputMethodType) {
                 connectSurface(surface);
                 setInputMethodWindow(createWindow(surface));
-=======
-            auto *application = m_applicationManager->findApplicationWithSurface(surface);
-            if (application) {
-                if (surface->state() == Mir::HiddenState) {
-                    // Ignore it until it's finally shown
-                    connect(surface, &unityapi::MirSurfaceInterface::stateChanged, this, [=](Mir::State newState) {
-                        Q_ASSERT(newState != Mir::HiddenState);
-                        disconnect(surface, &unityapi::MirSurfaceInterface::stateChanged, this, 0);
-                        prependSurface(surface, application);
-                    });
-                } else {
-                    prependSurface(surface, application);
-                }
->>>>>>> 916a0ea7
             } else {
                 auto *application = m_applicationManager->findApplicationWithSurface(surface);
                 if (application) {
-                    prependSurface(surface, application);
+                    if (surface->state() == Mir::HiddenState) {
+                        // Ignore it until it's finally shown
+                        connect(surface, &unityapi::MirSurfaceInterface::stateChanged, this, [=](Mir::State newState) {
+                            Q_ASSERT(newState != Mir::HiddenState);
+                            disconnect(surface, &unityapi::MirSurfaceInterface::stateChanged, this, 0);
+                            prependSurface(surface, application);
+                        });
+                    } else {
+                        prependSurface(surface, application);
+                    }
                 } else {
                     // Must be a prompt session. No need to do add it as a prompt surface is not top-level.
                     // It will show up in the ApplicationInfoInterface::promptSurfaceList of some application.
@@ -449,7 +426,6 @@
     }
 }
 
-<<<<<<< HEAD
 void TopLevelWindowModel::onSurfacesAboutToBeRemovedFromWorkspace(const std::shared_ptr<miral::Workspace> &workspace,
                                                                   const QVector<unity::shell::application::MirSurfaceInterface *> surfaces)
 {
@@ -501,7 +477,8 @@
             m_modelState = IdleState;
         }
     }
-=======
+}
+
 void TopLevelWindowModel::deleteAt(int index)
 {
     auto window = m_windowModel[index].window;
@@ -511,7 +488,6 @@
     window->setSurface(nullptr);
 
     delete window;
->>>>>>> 916a0ea7
 }
 
 void TopLevelWindowModel::removeAt(int index)

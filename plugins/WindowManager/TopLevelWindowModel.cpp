/*
 * Copyright (C) 2016-2017 Canonical, Ltd.
 * Copyright 2019 UBports Foundation
 *
 * This program is free software: you can redistribute it and/or modify it under
 * the terms of the GNU Lesser General Public License version 3, as published by
 * the Free Software Foundation.
 *
 * This program is distributed in the hope that it will be useful, but WITHOUT
 * ANY WARRANTY; without even the implied warranties of MERCHANTABILITY,
 * SATISFACTORY QUALITY, or FITNESS FOR A PARTICULAR PURPOSE.  See the GNU
 * Lesser General Public License for more details.
 *
 * You should have received a copy of the GNU Lesser General Public License
 * along with this program.  If not, see <http://www.gnu.org/licenses/>.
 */

#include "TopLevelWindowModel.h"
#include "WindowManagerObjects.h"

// unity-api
#include <unity/shell/application/ApplicationInfoInterface.h>
#include <unity/shell/application/ApplicationManagerInterface.h>
#include <unity/shell/application/MirSurfaceInterface.h>
#include <unity/shell/application/MirSurfaceListInterface.h>
#include <unity/shell/application/SurfaceManagerInterface.h>

// Qt
#include <QDebug>

// local
#include "Window.h"
<<<<<<< HEAD
#include "Workspace.h"
=======
#include "InputMethodManager.h"
>>>>>>> e2c28d65

Q_LOGGING_CATEGORY(TOPLEVELWINDOWMODEL, "toplevelwindowmodel", QtInfoMsg)

#define DEBUG_MSG qCDebug(TOPLEVELWINDOWMODEL).nospace().noquote() << __func__
#define INFO_MSG qCInfo(TOPLEVELWINDOWMODEL).nospace().noquote() << __func__

namespace unityapi = unity::shell::application;

<<<<<<< HEAD
TopLevelWindowModel::TopLevelWindowModel(Workspace* workspace)
    : m_nullWindow(createWindow(nullptr)),
      m_workspace(workspace)
{
    connect(WindowManagerObjects::instance(), &WindowManagerObjects::applicationManagerChanged,
            this,                             &TopLevelWindowModel::setApplicationManager);
    connect(WindowManagerObjects::instance(), &WindowManagerObjects::surfaceManagerChanged,
            this,                             &TopLevelWindowModel::setSurfaceManager);

    setApplicationManager(WindowManagerObjects::instance()->applicationManager());
    setSurfaceManager(WindowManagerObjects::instance()->surfaceManager());
}

TopLevelWindowModel::~TopLevelWindowModel()
=======
TopLevelWindowModel::TopLevelWindowModel()
    : m_nullWindow(createNullWindow()),
      m_surfaceManagerBusy(false)
>>>>>>> e2c28d65
{
    connect(m_nullWindow, &Window::focusedChanged, this, [this] {
        Q_EMIT rootFocusChanged();
    });
}

void TopLevelWindowModel::setApplicationManager(unityapi::ApplicationManagerInterface* value)
{
    if (m_applicationManager == value) {
        return;
    }

    DEBUG_MSG << "(" << value << ")";

    Q_ASSERT(m_modelState == IdleState);
    m_modelState = ResettingState;

    beginResetModel();

    if (m_applicationManager) {
        disconnect(m_applicationManager, 0, this, 0);
    }

    m_applicationManager = value;

    if (m_applicationManager) {
        connect(m_applicationManager, &QAbstractItemModel::rowsInserted,
                this, [this](const QModelIndex &/*parent*/, int first, int last) {
            if (!m_workspace || !m_workspace->isActive())
                return;

            for (int i = first; i <= last; ++i) {
                auto application = m_applicationManager->get(i);
                addApplication(application);
            }
        });

        connect(m_applicationManager, &QAbstractItemModel::rowsAboutToBeRemoved,
                this, [this](const QModelIndex &/*parent*/, int first, int last) {
            for (int i = first; i <= last; ++i) {
                auto application = m_applicationManager->get(i);
                removeApplication(application);
            }
        });
    }

    refreshWindows();

    endResetModel();
    m_modelState = IdleState;
}

void TopLevelWindowModel::setSurfaceManager(unityapi::SurfaceManagerInterface *surfaceManager)
{
    if (surfaceManager == m_surfaceManager) {
        return;
    }

    DEBUG_MSG << "(" << surfaceManager << ")";

    Q_ASSERT(m_modelState == IdleState);
    m_modelState = ResettingState;

    beginResetModel();

    if (m_surfaceManager) {
        disconnect(m_surfaceManager, 0, this, 0);
    }

    m_surfaceManager = surfaceManager;

    if (m_surfaceManager) {
        connect(m_surfaceManager, &unityapi::SurfaceManagerInterface::surfacesAddedToWorkspace, this, &TopLevelWindowModel::onSurfacesAddedToWorkspace);
        connect(m_surfaceManager, &unityapi::SurfaceManagerInterface::surfacesRaised, this, &TopLevelWindowModel::onSurfacesRaised);
        connect(m_surfaceManager, &unityapi::SurfaceManagerInterface::modificationsStarted, this, &TopLevelWindowModel::onModificationsStarted);
        connect(m_surfaceManager, &unityapi::SurfaceManagerInterface::modificationsEnded, this, &TopLevelWindowModel::onModificationsEnded);
    }

    refreshWindows();

    endResetModel();
    m_modelState = IdleState;
}

void TopLevelWindowModel::addApplication(unityapi::ApplicationInfoInterface *application)
{
    DEBUG_MSG << "(" << application->appId() << ")";

    if (application->state() != unityapi::ApplicationInfoInterface::Stopped && application->surfaceList()->count() == 0) {
        prependPlaceholder(application);
    }
}

void TopLevelWindowModel::removeApplication(unityapi::ApplicationInfoInterface *application)
{
    DEBUG_MSG << "(" << application->appId() << ")";

    Q_ASSERT(m_modelState == IdleState);

    int i = 0;
    while (i < m_windowModel.count()) {
        if (m_windowModel.at(i).application == application) {
            deleteAt(i);
        } else {
            ++i;
        }
    }
}

void TopLevelWindowModel::prependPlaceholder(unityapi::ApplicationInfoInterface *application)
{
    INFO_MSG << "(" << application->appId() << ")";

    prependSurfaceHelper(nullptr, application);
}

void TopLevelWindowModel::prependSurface(unityapi::MirSurfaceInterface *surface, unityapi::ApplicationInfoInterface *application)
{
    Q_ASSERT(surface != nullptr);

    connectSurface(surface);
    m_allSurfaces.insert(surface);

    bool filledPlaceholder = false;
    for (int i = 0; i < m_windowModel.count() && !filledPlaceholder; ++i) {
        ModelEntry &entry = m_windowModel[i];
        if (entry.application == application && entry.window->surface() == nullptr) {
            entry.window->setSurface(surface);
            INFO_MSG << " appId=" << application->appId() << " surface=" << surface
                      << ", filling out placeholder. after: " << toString();
            filledPlaceholder = true;
        }
    }

    if (!filledPlaceholder) {
        INFO_MSG << " appId=" << application->appId() << " surface=" << surface << ", adding new row";
        prependSurfaceHelper(surface, application);
    }
}

void TopLevelWindowModel::prependSurfaceHelper(unityapi::MirSurfaceInterface *surface, unityapi::ApplicationInfoInterface *application)
{

    Window *window = createWindow(surface);

    connect(window, &Window::stateChanged, this, [=](Mir::State newState) {
        if (newState == Mir::HiddenState) {
            // Comply, removing it from our model. Just as if it didn't exist anymore.
            removeAt(indexForId(window->id()));
        } else {
            if (indexForId(window->id()) == -1) {
                // was probably hidden before. put it back on the list
                auto *application = m_applicationManager->findApplicationWithSurface(window->surface());
                Q_ASSERT(application);
                prependWindow(window, application);
            }
        }
    });

    prependWindow(window, application);

    // Activate the newly-prepended window.
    window->activate();

    INFO_MSG << " after " << toString();
}

void TopLevelWindowModel::prependWindow(Window *window, unityapi::ApplicationInfoInterface *application)
{
    if (m_modelState == IdleState) {
        m_modelState = InsertingState;
        beginInsertRows(QModelIndex(), 0 /*first*/, 0 /*last*/);
    } else {
        Q_ASSERT(m_modelState == ResettingState);
        // No point in signaling anything if we're resetting the whole model
    }

    m_windowModel.prepend(ModelEntry(window, application));

    if (m_modelState == InsertingState) {
        endInsertRows();
        Q_EMIT countChanged();
        Q_EMIT listChanged();
        m_modelState = IdleState;
    }
}

void TopLevelWindowModel::connectWindow(Window *window)
{
    connect(window, &Window::focusRequested, this, [this, window]() {
        if (!window->surface()) {
            activateEmptyWindow(window);
        }
    });

    connect(window, &Window::focusedChanged, this, [this, window](bool focused) {
        if (window->surface()) {
            if (focused) {
                setFocusedWindow(window);
                m_focusedWindowCleared = false;
            } else if (m_focusedWindow == window) {
                // Condense changes to the focused window
                // eg: Do focusedWindow=A to focusedWindow=B instead of
                // focusedWindow=A to focusedWindow=null to focusedWindow=B
                m_focusedWindowCleared = true;
            } else {
                // don't clear the focused window if you were not there in the first place
                // happens when a filled window gets replaced with an empty one (no surface) as the focused window.
            }
        }
    });

    connect(window, &Window::closeRequested, this, [this, window]() {
        if (!window->surface()) {
            // do things ourselves as miral doesn't know about this window
            int id = window->id();
            int index = indexForId(id);
            bool focusOther = false;
            Q_ASSERT(index >= 0);
            if (window->focused()) {
                focusOther = true;
            }
            m_windowModel[index].application->close();
            if (focusOther) {
                activateTopMostWindowWithoutId(id);
            }
        }
    });

    connect(window, &Window::emptyWindowActivated, this, [this, window]() {
        activateEmptyWindow(window);
    });

    connect(window, &Window::liveChanged, this, [this, window](bool isAlive) {
        if (!isAlive && window->state() == Mir::HiddenState) {
            // Hidden windows are not in the model. So just delete it right away.
            delete window;
        }
    });
}

void TopLevelWindowModel::activateEmptyWindow(Window *window)
{
    Q_ASSERT(!window->surface());
    DEBUG_MSG << "(" << window << ")";

    // miral doesn't know about empty windows (ie, windows that are not backed up by MirSurfaces)
    // So we have to activate them ourselves (instead of asking SurfaceManager to do it for us).

    window->setFocused(true);
    raiseId(window->id());
    Window *previousWindow = m_focusedWindow;
    setFocusedWindow(window);
    if (previousWindow && previousWindow->surface() && previousWindow->surface()->focused()) {
        m_surfaceManager->activate(nullptr);
    }
}

void TopLevelWindowModel::connectSurface(unityapi::MirSurfaceInterface *surface)
{
    connect(surface, &unityapi::MirSurfaceInterface::liveChanged, this, [this, surface](bool live){
            if (!live) {
                onSurfaceDied(surface);
            }
        });
    connect(surface, &QObject::destroyed, this, [this, surface](){ this->onSurfaceDestroyed(surface); });
}

void TopLevelWindowModel::onSurfaceDied(unityapi::MirSurfaceInterface *surface)
{
    if (surface->type() == Mir::InputMethodType) {
        removeInputMethodWindow();
        return;
    }

    int i = indexOf(surface);
    if (i == -1) {
        return;
    }

    auto application = m_windowModel[i].application;

    // can't be starting if it already has a surface
    Q_ASSERT(application->state() != unityapi::ApplicationInfoInterface::Starting);

    if (application->state() == unityapi::ApplicationInfoInterface::Running) {
        m_windowModel[i].removeOnceSurfaceDestroyed = true;
    } else {
        // assume it got killed by the out-of-memory daemon.
        //
        // So leave entry in the model and only remove its surface, so shell can display a screenshot
        // in its place.
        m_windowModel[i].removeOnceSurfaceDestroyed = false;
    }
}

void TopLevelWindowModel::onSurfaceDestroyed(unityapi::MirSurfaceInterface *surface)
{
    int i = indexOf(surface);
    if (i == -1) {
        return;
    }

    if (m_windowModel[i].removeOnceSurfaceDestroyed) {
        deleteAt(i);
    } else {
        auto window = m_windowModel[i].window;
        window->setSurface(nullptr);
        window->setFocused(false);
        m_allSurfaces.remove(surface);
        INFO_MSG << " Removed surface from entry. After: " << toString();
    }
}

Window *TopLevelWindowModel::createWindow(unityapi::MirSurfaceInterface *surface)
{
    int id = m_nextId.fetchAndAddAcquire(1);
    return createWindowWithId(surface, id);
}

Window *TopLevelWindowModel::createNullWindow()
{
    return createWindowWithId(nullptr, 0);
}

Window *TopLevelWindowModel::createWindowWithId(unityapi::MirSurfaceInterface *surface, int id)
{
    Window *qmlWindow = new Window(id, this);
    connectWindow(qmlWindow);
    if (surface) {
        qmlWindow->setSurface(surface);
    }
    return qmlWindow;
}

void TopLevelWindowModel::onSurfacesAddedToWorkspace(const std::shared_ptr<miral::Workspace>& workspace,
                                                     const QVector<unity::shell::application::MirSurfaceInterface*> surfaces)
{
    if (!m_workspace || !m_applicationManager) return;
    if (workspace != m_workspace->workspace()) {
        removeSurfaces(surfaces);
        return;
    }

    Q_FOREACH(auto surface, surfaces) {
        if (m_allSurfaces.contains(surface)) continue;

        if (surface->parentSurface()) {
            // Wrap it in a Window so that we keep focusedWindow() up to date.
            Window *window = createWindow(surface);
            connect(surface, &QObject::destroyed, window, [=](){
                window->setSurface(nullptr);
                window->deleteLater();
            });
        } else {
            if (surface->type() == Mir::InputMethodType) {
                connectSurface(surface);
                setInputMethodWindow(createWindow(surface));
            } else {
                auto *application = m_applicationManager->findApplicationWithSurface(surface);
                if (application) {
                    if (surface->state() == Mir::HiddenState) {
                        // Ignore it until it's finally shown
                        connect(surface, &unityapi::MirSurfaceInterface::stateChanged, this, [=](Mir::State newState) {
                            Q_ASSERT(newState != Mir::HiddenState);
                            disconnect(surface, &unityapi::MirSurfaceInterface::stateChanged, this, 0);
                            prependSurface(surface, application);
                        });
                    } else {
                        prependSurface(surface, application);
                    }
                } else {
                    // Must be a prompt session. No need to do add it as a prompt surface is not top-level.
                    // It will show up in the ApplicationInfoInterface::promptSurfaceList of some application.
                    // Still wrap it in a Window though, so that we keep focusedWindow() up to date.
                    Window *promptWindow = createWindow(surface);
                    connect(surface, &QObject::destroyed, promptWindow, [=](){
                        promptWindow->setSurface(nullptr);
                        promptWindow->deleteLater();
                    });
                }
            }
        }
    }
}

void TopLevelWindowModel::removeSurfaces(const QVector<unity::shell::application::MirSurfaceInterface *> surfaces)
{
    int start = -1;
    int end = -1;
    for (auto iter = surfaces.constBegin(); iter != surfaces.constEnd();) {
        auto surface = *iter;
        iter++;

        // Do removals in adjacent blocks.
        start = end = indexOf(surface);
        if (start == -1) {
            // could be a child surface
            m_allSurfaces.remove(surface);
            continue;
        }
        while(iter != surfaces.constEnd()) {
            int index = indexOf(*iter);
            if (index != end+1) {
                break;
            }
            end++;
            iter++;
        }

        if (m_modelState == IdleState) {
            beginRemoveRows(QModelIndex(), start, end);
            m_modelState = RemovingState;
        } else {
            Q_ASSERT(m_modelState == ResettingState);
            // No point in signaling anything if we're resetting the whole model
        }

        for (int index = start; index <= end; index++) {
            auto window = m_windowModel[start].window;
            window->setSurface(nullptr);
            window->setFocused(false);

            if (window == m_previousWindow) {
                m_previousWindow = nullptr;
            }

            m_windowModel.removeAt(start);
            m_allSurfaces.remove(surface);
        }

        if (m_modelState == RemovingState) {
            endRemoveRows();
            Q_EMIT countChanged();
            Q_EMIT listChanged();
            m_modelState = IdleState;
        }
    }
}

void TopLevelWindowModel::deleteAt(int index)
{
    auto window = m_windowModel[index].window;

    removeAt(index);

    window->setSurface(nullptr);

    delete window;
}

void TopLevelWindowModel::removeAt(int index)
{
    if (m_modelState == IdleState) {
        beginRemoveRows(QModelIndex(), index, index);
        m_modelState = RemovingState;
    } else {
        Q_ASSERT(m_modelState == ResettingState);
        // No point in signaling anything if we're resetting the whole model
    }

    auto window = m_windowModel[index].window;
    auto surface = window->surface();

    if (!window->surface()) {
        window->setFocused(false);
    }

    if (window == m_previousWindow) {
        m_previousWindow = nullptr;
    }

    m_windowModel.removeAt(index);
    m_allSurfaces.remove(surface);

    if (m_modelState == RemovingState) {
        endRemoveRows();
        Q_EMIT countChanged();
        Q_EMIT listChanged();
        m_modelState = IdleState;
    }

    if (m_focusedWindow == window) {
        setFocusedWindow(nullptr);
        m_focusedWindowCleared = false;
    }

    if (m_previousWindow == window) {
        m_previousWindow = nullptr;
    }

    if (m_closingAllApps) {
        if (m_windowModel.isEmpty()) {
            Q_EMIT closedAllWindows();
        }
    }

    INFO_MSG << " after " << toString() << " apps left " << m_windowModel.count();
}

void TopLevelWindowModel::setInputMethodWindow(Window *window)
{
    if (m_inputMethodWindow) {
        qWarning("Multiple Input Method Surfaces created, removing the old one!");
        delete m_inputMethodWindow;
    }
    m_inputMethodWindow = window;
    Q_EMIT inputMethodSurfaceChanged(m_inputMethodWindow->surface());
    InputMethodManager::instance()->setWindow(window);
}

void TopLevelWindowModel::removeInputMethodWindow()
{
    if (m_inputMethodWindow) {
        auto surface = m_inputMethodWindow->surface();
        if (surface) {
            m_allSurfaces.remove(surface);
        }
        if (m_focusedWindow == m_inputMethodWindow) {
            setFocusedWindow(nullptr);
            m_focusedWindowCleared = false;
        }

        delete m_inputMethodWindow;
        m_inputMethodWindow = nullptr;
        Q_EMIT inputMethodSurfaceChanged(nullptr);
        InputMethodManager::instance()->setWindow(nullptr);
    }
}

void TopLevelWindowModel::onSurfacesRaised(const QVector<unityapi::MirSurfaceInterface*> &surfaces)
{
    DEBUG_MSG << "(" << surfaces << ")";
    const int raiseCount = surfaces.size();
    for (int i = 0; i < raiseCount; i++) {
        int fromIndex = indexOf(surfaces[i]);
        if (fromIndex != -1) {
            move(fromIndex, 0);
        }
    }
}

int TopLevelWindowModel::rowCount(const QModelIndex &/*parent*/) const
{
    return m_windowModel.count();
}

QVariant TopLevelWindowModel::data(const QModelIndex& index, int role) const
{
    if (index.row() < 0 || index.row() >= m_windowModel.size())
        return QVariant();

    if (role == WindowRole) {
        Window *window = m_windowModel.at(index.row()).window;
        return QVariant::fromValue(window);
    } else if (role == ApplicationRole) {
        return QVariant::fromValue(m_windowModel.at(index.row()).application);
    } else {
        return QVariant();
    }
}

<<<<<<< HEAD
int TopLevelWindowModel::generateId()
{
    int id = m_nextId;
    m_nextId = nextFreeId(nextId(id), id);
    return id;
}

int TopLevelWindowModel::nextId(int id) const
{
    if (id == m_maxId) {
        return id = 1;
    } else {
        return id + 1;
    }
}

int TopLevelWindowModel::nextFreeId(int candidateId, const int latestId)
{
    int firstCandidateId = candidateId;

    while (indexForId(candidateId) != -1 || candidateId == latestId) {
        candidateId = nextId(candidateId);

        if (candidateId == firstCandidateId) {
            qFatal("TopLevelWindowModel: run out of window ids.");
        }
    }

    return candidateId;
=======
int TopLevelWindowModel::findIndexOf(const unityapi::MirSurfaceInterface *surface) const
{
    for (int i=0; i<m_windowModel.count(); i++) {
        if (m_windowModel[i].window->surface() == surface) {
            return i;
        }
    }
    return -1;
>>>>>>> e2c28d65
}

QString TopLevelWindowModel::toString()
{
    QString str;
    for (int i = 0; i < m_windowModel.count(); ++i) {
        auto item = m_windowModel.at(i);

        QString itemStr = QString("(index=%1,appId=%2,surface=0x%3,id=%4)")
            .arg(QString::number(i),
                 item.application->appId(),
                 QString::number((qintptr)item.window->surface(), 16),
                 QString::number(item.window->id()));

        if (i > 0) {
            str.append(",");
        }
        str.append(itemStr);
    }
    return str;
}

int TopLevelWindowModel::indexOf(unityapi::MirSurfaceInterface *surface)
{
    for (int i = 0; i < m_windowModel.count(); ++i) {
        if (m_windowModel.at(i).window->surface() == surface) {
            return i;
        }
    }
    return -1;
}

int TopLevelWindowModel::indexForId(int id) const
{
    for (int i = 0; i < m_windowModel.count(); ++i) {
        if (m_windowModel[i].window->id() == id) {
            return i;
        }
    }
    return -1;
}

Window *TopLevelWindowModel::windowAt(int index) const
{
    if (index >=0 && index < m_windowModel.count()) {
        return m_windowModel[index].window;
    } else {
        return nullptr;
    }
}

unityapi::MirSurfaceInterface *TopLevelWindowModel::surfaceAt(int index) const
{
    if (index >=0 && index < m_windowModel.count()) {
        return m_windowModel[index].window->surface();
    } else {
        return nullptr;
    }
}

unityapi::ApplicationInfoInterface *TopLevelWindowModel::applicationAt(int index) const
{
    if (index >=0 && index < m_windowModel.count()) {
        return m_windowModel[index].application;
    } else {
        return nullptr;
    }
}

int TopLevelWindowModel::idAt(int index) const
{
    if (index >=0 && index < m_windowModel.count()) {
        return m_windowModel[index].window->id();
    } else {
        return 0;
    }
}

void TopLevelWindowModel::raiseId(int id)
{
    if (m_modelState == IdleState) {
        DEBUG_MSG << "(id=" << id << ") - do it now.";
        doRaiseId(id);
    } else {
        DEBUG_MSG << "(id=" << id << ") - Model busy (modelState=" << m_modelState << "). Try again in the next event loop.";
        // The model has just signalled some change. If we have a Repeater responding to this update, it will get nuts
        // if we perform yet another model change straight away.
        //
        // A bad sympton of this problem is a Repeater.itemAt(index) call returning null event though Repeater.count says
        // the index is definitely within bounds.
        QMetaObject::invokeMethod(this, "raiseId", Qt::QueuedConnection, Q_ARG(int, id));
    }
}

void TopLevelWindowModel::doRaiseId(int id)
{
    int fromIndex = indexForId(id);
    // can't raise something that doesn't exist or that it's already on top
    if (fromIndex != -1 && fromIndex != 0) {
        auto surface = m_windowModel[fromIndex].window->surface();
        if (surface) {
            m_surfaceManager->raise(surface);
        } else {
            // move it ourselves. Since there's no mir::scene::Surface/miral::Window, there's nothing
            // miral can do about it.
            move(fromIndex, 0);
        }
    }
}

void TopLevelWindowModel::setFocusedWindow(Window *window)
{
    if (window != m_focusedWindow) {
        INFO_MSG << "(" << window << ")";

        m_previousWindow = m_focusedWindow;

        m_focusedWindow = window;
        Q_EMIT focusedWindowChanged(m_focusedWindow);

        if (m_previousWindow && m_previousWindow->focused() && !m_previousWindow->surface()) {
            // do it ourselves. miral doesn't know about this window
            m_previousWindow->setFocused(false);
        }
    }

    // Reset
    m_pendingActivation = false;
}

unityapi::MirSurfaceInterface* TopLevelWindowModel::inputMethodSurface() const
{
    return m_inputMethodWindow ? m_inputMethodWindow->surface() : nullptr;
}

Window* TopLevelWindowModel::focusedWindow() const
{
    return m_focusedWindow;
}

void TopLevelWindowModel::move(int from, int to)
{
    if (from == to) return;
    DEBUG_MSG << " from=" << from << " to=" << to;

    if (from >= 0 && from < m_windowModel.size() && to >= 0 && to < m_windowModel.size()) {
        QModelIndex parent;
        /* When moving an item down, the destination index needs to be incremented
           by one, as explained in the documentation:
           http://qt-project.org/doc/qt-5.0/qtcore/qabstractitemmodel.html#beginMoveRows */

        Q_ASSERT(m_modelState == IdleState);
        m_modelState = MovingState;

        beginMoveRows(parent, from, from, parent, to + (to > from ? 1 : 0));
#if QT_VERSION < QT_VERSION_CHECK(5, 6, 0)
        const auto &window = m_windowModel.takeAt(from);
        m_windowModel.insert(to, window);
#else
        m_windowModel.move(from, to);
#endif
        endMoveRows();

        Q_EMIT listChanged();
        m_modelState = IdleState;

        INFO_MSG << " after " << toString();
    }
}
void TopLevelWindowModel::onModificationsStarted()
{
    m_surfaceManagerBusy = true;
}

void TopLevelWindowModel::onModificationsEnded()
{
    if (m_focusedWindowCleared) {
        setFocusedWindow(nullptr);
    }
    // reset
<<<<<<< HEAD
    m_focusedWindowCleared = false;
=======
    m_focusedWindowChanged = false;
    m_newlyFocusedWindow = nullptr;
    m_surfaceManagerBusy = false;
>>>>>>> e2c28d65
}

void TopLevelWindowModel::activateTopMostWindowWithoutId(int forbiddenId)
{
    DEBUG_MSG << "(" << forbiddenId << ")";

    for (int i = 0; i < m_windowModel.count(); ++i) {
        Window *window = m_windowModel[i].window;
        if (window->id() != forbiddenId) {
            window->activate();
            break;
        }
    }
}

void TopLevelWindowModel::refreshWindows()
{
    DEBUG_MSG << "()";
    clear();

    if (!m_workspace || !m_applicationManager || !m_surfaceManager) return;

    m_surfaceManager->forEachSurfaceInWorkspace(m_workspace->workspace(), [this](unity::shell::application::MirSurfaceInterface* surface) {
        if (surface->parentSurface()) {
            // Wrap it in a Window so that we keep focusedWindow() up to date.
            Window *window = createWindow(surface);
            connect(surface, &QObject::destroyed, window, [=](){
                window->setSurface(nullptr);
                window->deleteLater();
            });
        } else {
            if (surface->type() == Mir::InputMethodType) {
                setInputMethodWindow(createWindow(surface));
            } else {
                auto *application = m_applicationManager->findApplicationWithSurface(surface);
                if (application) {
                    prependSurface(surface, application);
                } else {
                    // Must be a prompt session. No need to do add it as a prompt surface is not top-level.
                    // It will show up in the ApplicationInfoInterface::promptSurfaceList of some application.
                    // Still wrap it in a Window though, so that we keep focusedWindow() up to date.
                    Window *promptWindow = createWindow(surface);
                    connect(surface, &QObject::destroyed, promptWindow, [=](){
                        promptWindow->setSurface(nullptr);
                        promptWindow->deleteLater();
                    });
                }
            }
        }
    });
}

void TopLevelWindowModel::clear()
{
    DEBUG_MSG << "()";

    while(m_windowModel.count() > 0) {
        ModelEntry entry = m_windowModel.takeAt(0);
        disconnect(entry.window, 0, this, 0);
        delete entry.window;
    }
    m_allSurfaces.clear();
    setFocusedWindow(nullptr);
    m_focusedWindowCleared = false;
    m_previousWindow = nullptr;
}

void TopLevelWindowModel::closeAllWindows()
{
    m_closingAllApps = true;
    for (auto win : m_windowModel) {
        win.window->close();
    }

    // This is done after the for loop in the unlikely event that
    // an app starts in between this
    if (m_windowModel.isEmpty()) {
        Q_EMIT closedAllWindows();
    }
}

bool TopLevelWindowModel::rootFocus()
{
    return !m_nullWindow->focused();
}

void TopLevelWindowModel::setRootFocus(bool focus)
{
    INFO_MSG << "(" << focus << "), surfaceManagerBusy is " << m_surfaceManagerBusy;

    if (m_surfaceManagerBusy) {
        // Something else is probably being focused already, let's not add to
        // the noise.
        return;
    }

    if (focus) {
        // Give focus back to previous focused window, only if null window is focused.
        // If null window is not focused, a different app had taken the focus and we
        // should repect that, or if a pendingActivation is going on.
        if (m_previousWindow && !m_previousWindow->focused() && !m_pendingActivation &&
            m_nullWindow == m_focusedWindow && m_previousWindow != m_nullWindow) {
            m_previousWindow->activate();
        } else if (!m_pendingActivation) {
            // The previous window does not exist any more, focus top window.
            activateTopMostWindowWithoutId(-1);
        }
    } else {
        if (!m_nullWindow->focused()) {
            m_nullWindow->activate();
        }
    }
}

// Pending Activation will block refocus of previous focused window
// this is needed since surface activation with miral is async,
// and activation of placeholder is sync. This causes a race condition
// between placeholder and prev window. This results in prev window
// gets focused, as it will always be later than the placeholder.
void TopLevelWindowModel::pendingActivation()
{
    m_pendingActivation = true;
}<|MERGE_RESOLUTION|>--- conflicted
+++ resolved
@@ -30,11 +30,8 @@
 
 // local
 #include "Window.h"
-<<<<<<< HEAD
 #include "Workspace.h"
-=======
 #include "InputMethodManager.h"
->>>>>>> e2c28d65
 
 Q_LOGGING_CATEGORY(TOPLEVELWINDOWMODEL, "toplevelwindowmodel", QtInfoMsg)
 
@@ -43,10 +40,10 @@
 
 namespace unityapi = unity::shell::application;
 
-<<<<<<< HEAD
 TopLevelWindowModel::TopLevelWindowModel(Workspace* workspace)
     : m_nullWindow(createWindow(nullptr)),
-      m_workspace(workspace)
+      m_workspace(workspace),
+      m_surfaceManagerBusy(false)
 {
     connect(WindowManagerObjects::instance(), &WindowManagerObjects::applicationManagerChanged,
             this,                             &TopLevelWindowModel::setApplicationManager);
@@ -58,11 +55,6 @@
 }
 
 TopLevelWindowModel::~TopLevelWindowModel()
-=======
-TopLevelWindowModel::TopLevelWindowModel()
-    : m_nullWindow(createNullWindow()),
-      m_surfaceManagerBusy(false)
->>>>>>> e2c28d65
 {
     connect(m_nullWindow, &Window::focusedChanged, this, [this] {
         Q_EMIT rootFocusChanged();
@@ -625,48 +617,6 @@
     }
 }
 
-<<<<<<< HEAD
-int TopLevelWindowModel::generateId()
-{
-    int id = m_nextId;
-    m_nextId = nextFreeId(nextId(id), id);
-    return id;
-}
-
-int TopLevelWindowModel::nextId(int id) const
-{
-    if (id == m_maxId) {
-        return id = 1;
-    } else {
-        return id + 1;
-    }
-}
-
-int TopLevelWindowModel::nextFreeId(int candidateId, const int latestId)
-{
-    int firstCandidateId = candidateId;
-
-    while (indexForId(candidateId) != -1 || candidateId == latestId) {
-        candidateId = nextId(candidateId);
-
-        if (candidateId == firstCandidateId) {
-            qFatal("TopLevelWindowModel: run out of window ids.");
-        }
-    }
-
-    return candidateId;
-=======
-int TopLevelWindowModel::findIndexOf(const unityapi::MirSurfaceInterface *surface) const
-{
-    for (int i=0; i<m_windowModel.count(); i++) {
-        if (m_windowModel[i].window->surface() == surface) {
-            return i;
-        }
-    }
-    return -1;
->>>>>>> e2c28d65
-}
-
 QString TopLevelWindowModel::toString()
 {
     QString str;
@@ -845,13 +795,8 @@
         setFocusedWindow(nullptr);
     }
     // reset
-<<<<<<< HEAD
     m_focusedWindowCleared = false;
-=======
-    m_focusedWindowChanged = false;
-    m_newlyFocusedWindow = nullptr;
     m_surfaceManagerBusy = false;
->>>>>>> e2c28d65
 }
 
 void TopLevelWindowModel::activateTopMostWindowWithoutId(int forbiddenId)

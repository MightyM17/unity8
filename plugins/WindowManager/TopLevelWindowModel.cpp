/*
 * Copyright (C) 2016-2017 Canonical, Ltd.
 *
 * This program is free software: you can redistribute it and/or modify it under
 * the terms of the GNU Lesser General Public License version 3, as published by
 * the Free Software Foundation.
 *
 * This program is distributed in the hope that it will be useful, but WITHOUT
 * ANY WARRANTY; without even the implied warranties of MERCHANTABILITY,
 * SATISFACTORY QUALITY, or FITNESS FOR A PARTICULAR PURPOSE.  See the GNU
 * Lesser General Public License for more details.
 *
 * You should have received a copy of the GNU Lesser General Public License
 * along with this program.  If not, see <http://www.gnu.org/licenses/>.
 */

#include "TopLevelWindowModel.h"
#include "WindowManagerObjects.h"

// unity-api
#include <unity/shell/application/ApplicationInfoInterface.h>
#include <unity/shell/application/ApplicationManagerInterface.h>
#include <unity/shell/application/MirSurfaceInterface.h>
#include <unity/shell/application/MirSurfaceListInterface.h>
#include <unity/shell/application/SurfaceManagerInterface.h>

// Qt
#include <QDebug>

// local
#include "Window.h"
#include "Workspace.h"

Q_LOGGING_CATEGORY(TOPLEVELWINDOWMODEL, "toplevelwindowmodel", QtInfoMsg)

#define DEBUG_MSG qCDebug(TOPLEVELWINDOWMODEL).nospace().noquote() << __func__
#define INFO_MSG qCInfo(TOPLEVELWINDOWMODEL).nospace().noquote() << __func__

namespace unityapi = unity::shell::application;

TopLevelWindowModel::TopLevelWindowModel(Workspace* workspace)
    : m_nullWindow(createWindow(nullptr)),
      m_workspace(workspace)
{
    connect(WindowManagerObjects::instance(), &WindowManagerObjects::applicationManagerChanged,
            this,                             &TopLevelWindowModel::setApplicationManager);
    connect(WindowManagerObjects::instance(), &WindowManagerObjects::surfaceManagerChanged,
            this,                             &TopLevelWindowModel::setSurfaceManager);

    setApplicationManager(WindowManagerObjects::instance()->applicationManager());
    setSurfaceManager(WindowManagerObjects::instance()->surfaceManager());
}

TopLevelWindowModel::~TopLevelWindowModel()
{
}

void TopLevelWindowModel::setApplicationManager(unityapi::ApplicationManagerInterface* value)
{
    if (m_applicationManager == value) {
        return;
    }

    DEBUG_MSG << "(" << value << ")";

    Q_ASSERT(m_modelState == IdleState);
    m_modelState = ResettingState;

    beginResetModel();

    if (m_applicationManager) {
        disconnect(m_applicationManager, 0, this, 0);
    }

    m_applicationManager = value;

    if (m_applicationManager) {
        connect(m_applicationManager, &QAbstractItemModel::rowsInserted,
                this, [this](const QModelIndex &/*parent*/, int first, int last) {
            if (!m_workspace || !m_workspace->isActive())
                return;

            for (int i = first; i <= last; ++i) {
                auto application = m_applicationManager->get(i);
                addApplication(application);
            }
        });

        connect(m_applicationManager, &QAbstractItemModel::rowsAboutToBeRemoved,
                this, [this](const QModelIndex &/*parent*/, int first, int last) {
            for (int i = first; i <= last; ++i) {
                auto application = m_applicationManager->get(i);
                removeApplication(application);
            }
        });
    }

    refreshWindows();

    endResetModel();
    m_modelState = IdleState;
}

void TopLevelWindowModel::setSurfaceManager(unityapi::SurfaceManagerInterface *surfaceManager)
{
    if (surfaceManager == m_surfaceManager) {
        return;
    }

    DEBUG_MSG << "(" << surfaceManager << ")";

    Q_ASSERT(m_modelState == IdleState);
    m_modelState = ResettingState;

    beginResetModel();

    if (m_surfaceManager) {
        disconnect(m_surfaceManager, 0, this, 0);
    }

    m_surfaceManager = surfaceManager;

    if (m_surfaceManager) {
        connect(m_surfaceManager, &unityapi::SurfaceManagerInterface::surfacesAddedToWorkspace, this, &TopLevelWindowModel::onSurfacesAddedToWorkspace);
        connect(m_surfaceManager, &unityapi::SurfaceManagerInterface::surfacesRaised, this, &TopLevelWindowModel::onSurfacesRaised);
        connect(m_surfaceManager, &unityapi::SurfaceManagerInterface::modificationsStarted, this, &TopLevelWindowModel::onModificationsStarted);
        connect(m_surfaceManager, &unityapi::SurfaceManagerInterface::modificationsEnded, this, &TopLevelWindowModel::onModificationsEnded);
    }

    refreshWindows();

    endResetModel();
    m_modelState = IdleState;
}

void TopLevelWindowModel::addApplication(unityapi::ApplicationInfoInterface *application)
{
    DEBUG_MSG << "(" << application->appId() << ")";

    if (application->state() != unityapi::ApplicationInfoInterface::Stopped && application->surfaceList()->count() == 0) {
        prependPlaceholder(application);
    }
}

void TopLevelWindowModel::removeApplication(unityapi::ApplicationInfoInterface *application)
{
    DEBUG_MSG << "(" << application->appId() << ")";

    Q_ASSERT(m_modelState == IdleState);

    int i = 0;
    while (i < m_windowModel.count()) {
        if (m_windowModel.at(i).application == application) {
            deleteAt(i);
        } else {
            ++i;
        }
    }
}

void TopLevelWindowModel::prependPlaceholder(unityapi::ApplicationInfoInterface *application)
{
    INFO_MSG << "(" << application->appId() << ")";

    prependSurfaceHelper(nullptr, application);
}

void TopLevelWindowModel::prependSurface(unityapi::MirSurfaceInterface *surface, unityapi::ApplicationInfoInterface *application)
{
    Q_ASSERT(surface != nullptr);

    connectSurface(surface);
    m_allSurfaces.insert(surface);

    bool filledPlaceholder = false;
    for (int i = 0; i < m_windowModel.count() && !filledPlaceholder; ++i) {
        ModelEntry &entry = m_windowModel[i];
        if (entry.application == application && entry.window->surface() == nullptr) {
            entry.window->setSurface(surface);
            INFO_MSG << " appId=" << application->appId() << " surface=" << surface
                      << ", filling out placeholder. after: " << toString();
            filledPlaceholder = true;
        }
    }

    if (!filledPlaceholder) {
        INFO_MSG << " appId=" << application->appId() << " surface=" << surface << ", adding new row";
        prependSurfaceHelper(surface, application);
    }
}

void TopLevelWindowModel::prependSurfaceHelper(unityapi::MirSurfaceInterface *surface, unityapi::ApplicationInfoInterface *application)
{

    Window *window = createWindow(surface);

    connect(window, &Window::stateChanged, this, [=](Mir::State newState) {
        if (newState == Mir::HiddenState) {
            // Comply, removing it from our model. Just as if it didn't exist anymore.
            removeAt(indexForId(window->id()));
        } else {
            if (indexForId(window->id()) == -1) {
                // was probably hidden before. put it back on the list
                auto *application = m_applicationManager->findApplicationWithSurface(window->surface());
                Q_ASSERT(application);
                prependWindow(window, application);
            }
        }
    });

    prependWindow(window, application);

    if (!surface) {
        activateEmptyWindow(window);
    }

    INFO_MSG << " after " << toString();
}

void TopLevelWindowModel::prependWindow(Window *window, unityapi::ApplicationInfoInterface *application)
{
    if (m_modelState == IdleState) {
        m_modelState = InsertingState;
        beginInsertRows(QModelIndex(), 0 /*first*/, 0 /*last*/);
    } else {
        Q_ASSERT(m_modelState == ResettingState);
        // No point in signaling anything if we're resetting the whole model
    }

    m_windowModel.prepend(ModelEntry(window, application));

    if (m_modelState == InsertingState) {
        endInsertRows();
        Q_EMIT countChanged();
        Q_EMIT listChanged();
        m_modelState = IdleState;
    }
}

void TopLevelWindowModel::connectWindow(Window *window)
{
    connect(window, &Window::focusRequested, this, [this, window]() {
        if (!window->surface()) {
            activateEmptyWindow(window);
        }
    });

    connect(window, &Window::focusedChanged, this, [this, window](bool focused) {
        if (window->surface()) {
            if (focused) {
                setFocusedWindow(window);
                m_focusedWindowCleared = false;
            } else if (m_focusedWindow == window) {
                // Condense changes to the focused window
                // eg: Do focusedWindow=A to focusedWindow=B instead of
                // focusedWindow=A to focusedWindow=null to focusedWindow=B
                m_focusedWindowCleared = true;
            } else {
                // don't clear the focused window if you were not there in the first place
                // happens when a filled window gets replaced with an empty one (no surface) as the focused window.
            }
        }
    });

    connect(window, &Window::closeRequested, this, [this, window]() {
        if (!window->surface()) {
            // do things ourselves as miral doesn't know about this window
            int id = window->id();
            int index = indexForId(id);
            bool focusOther = false;
            Q_ASSERT(index >= 0);
            if (window->focused()) {
                focusOther = true;
            }
            m_windowModel[index].application->close();
            if (focusOther) {
                activateTopMostWindowWithoutId(id);
            }
        }
    });

    connect(window, &Window::emptyWindowActivated, this, [this, window]() {
        activateEmptyWindow(window);
    });

    connect(window, &Window::liveChanged, this, [this, window](bool isAlive) {
        if (!isAlive && window->state() == Mir::HiddenState) {
            // Hidden windows are not in the model. So just delete it right away.
            delete window;
        }
    });
}

void TopLevelWindowModel::activateEmptyWindow(Window *window)
{
    Q_ASSERT(!window->surface());
    DEBUG_MSG << "(" << window << ")";

    // miral doesn't know about empty windows (ie, windows that are not backed up by MirSurfaces)
    // So we have to activate them ourselves (instead of asking SurfaceManager to do it for us).

    window->setFocused(true);
    raiseId(window->id());
    Window *previousWindow = m_focusedWindow;
    setFocusedWindow(window);
    if (previousWindow && previousWindow->surface() && previousWindow->surface()->focused()) {
        m_surfaceManager->activate(nullptr);
    }
}

void TopLevelWindowModel::connectSurface(unityapi::MirSurfaceInterface *surface)
{
    connect(surface, &unityapi::MirSurfaceInterface::liveChanged, this, [this, surface](bool live){
            if (!live) {
                onSurfaceDied(surface);
            }
        });
    connect(surface, &QObject::destroyed, this, [this, surface](){ this->onSurfaceDestroyed(surface); });
}

void TopLevelWindowModel::onSurfaceDied(unityapi::MirSurfaceInterface *surface)
{
    if (surface->type() == Mir::InputMethodType) {
        removeInputMethodWindow();
        return;
    }

    int i = indexOf(surface);
    if (i == -1) {
        return;
    }

    auto application = m_windowModel[i].application;

    // can't be starting if it already has a surface
    Q_ASSERT(application->state() != unityapi::ApplicationInfoInterface::Starting);

    if (application->state() == unityapi::ApplicationInfoInterface::Running) {
        m_windowModel[i].removeOnceSurfaceDestroyed = true;
    } else {
        // assume it got killed by the out-of-memory daemon.
        //
        // So leave entry in the model and only remove its surface, so shell can display a screenshot
        // in its place.
        m_windowModel[i].removeOnceSurfaceDestroyed = false;
    }
}

void TopLevelWindowModel::onSurfaceDestroyed(unityapi::MirSurfaceInterface *surface)
{
    int i = indexOf(surface);
    if (i == -1) {
        return;
    }

    if (m_windowModel[i].removeOnceSurfaceDestroyed) {
        deleteAt(i);
    } else {
        auto window = m_windowModel[i].window;
        window->setSurface(nullptr);
        window->setFocused(false);
        m_allSurfaces.remove(surface);
        INFO_MSG << " Removed surface from entry. After: " << toString();
    }
}

Window *TopLevelWindowModel::createWindow(unityapi::MirSurfaceInterface *surface)
{
    int id = generateId();
    Window *qmlWindow = new Window(id, this);
    connectWindow(qmlWindow);
    if (surface) {
        qmlWindow->setSurface(surface);
    }
    return qmlWindow;
}

void TopLevelWindowModel::onSurfacesAddedToWorkspace(const std::shared_ptr<miral::Workspace>& workspace,
                                                     const QVector<unity::shell::application::MirSurfaceInterface*> surfaces)
{
    if (!m_workspace || !m_applicationManager) return;
    if (workspace != m_workspace->workspace()) {
        removeSurfaces(surfaces);
        return;
    }

    Q_FOREACH(auto surface, surfaces) {
        if (m_allSurfaces.contains(surface)) continue;

        if (surface->parentSurface()) {
            // Wrap it in a Window so that we keep focusedWindow() up to date.
            Window *window = createWindow(surface);
            connect(surface, &QObject::destroyed, window, [=](){
                window->setSurface(nullptr);
                window->deleteLater();
            });
        } else {
            if (surface->type() == Mir::InputMethodType) {
                connectSurface(surface);
                setInputMethodWindow(createWindow(surface));
            } else {
                auto *application = m_applicationManager->findApplicationWithSurface(surface);
                if (application) {
                    if (surface->state() == Mir::HiddenState) {
                        // Ignore it until it's finally shown
                        connect(surface, &unityapi::MirSurfaceInterface::stateChanged, this, [=](Mir::State newState) {
                            Q_ASSERT(newState != Mir::HiddenState);
                            disconnect(surface, &unityapi::MirSurfaceInterface::stateChanged, this, 0);
                            prependSurface(surface, application);
                        });
                    } else {
                        prependSurface(surface, application);
                    }
                } else {
                    // Must be a prompt session. No need to do add it as a prompt surface is not top-level.
                    // It will show up in the ApplicationInfoInterface::promptSurfaceList of some application.
                    // Still wrap it in a Window though, so that we keep focusedWindow() up to date.
                    Window *promptWindow = createWindow(surface);
                    connect(surface, &QObject::destroyed, promptWindow, [=](){
                        promptWindow->setSurface(nullptr);
                        promptWindow->deleteLater();
                    });
                }
            }
        }
    }
}

void TopLevelWindowModel::removeSurfaces(const QVector<unity::shell::application::MirSurfaceInterface *> surfaces)
{
    int start = -1;
    int end = -1;
    for (auto iter = surfaces.constBegin(); iter != surfaces.constEnd();) {
        auto surface = *iter;
        iter++;

        // Do removals in adjacent blocks.
        start = end = indexOf(surface);
        if (start == -1) {
            // could be a child surface
            m_allSurfaces.remove(surface);
            continue;
        }
        while(iter != surfaces.constEnd()) {
            int index = indexOf(*iter);
            if (index != end+1) {
                break;
            }
            end++;
            iter++;
        }

        if (m_modelState == IdleState) {
            beginRemoveRows(QModelIndex(), start, end);
            m_modelState = RemovingState;
        } else {
            Q_ASSERT(m_modelState == ResettingState);
            // No point in signaling anything if we're resetting the whole model
        }

        for (int index = start; index <= end; index++) {
            auto window = m_windowModel[start].window;
            window->setSurface(nullptr);
            window->setFocused(false);

            m_windowModel.removeAt(start);
            m_allSurfaces.remove(surface);
        }

        if (m_modelState == RemovingState) {
            endRemoveRows();
            Q_EMIT countChanged();
            Q_EMIT listChanged();
            m_modelState = IdleState;
        }
    }
}

void TopLevelWindowModel::deleteAt(int index)
{
    auto window = m_windowModel[index].window;

    removeAt(index);

    window->setSurface(nullptr);

    delete window;
}

void TopLevelWindowModel::removeAt(int index)
{
    if (m_modelState == IdleState) {
        beginRemoveRows(QModelIndex(), index, index);
        m_modelState = RemovingState;
    } else {
        Q_ASSERT(m_modelState == ResettingState);
        // No point in signaling anything if we're resetting the whole model
    }

    auto window = m_windowModel[index].window;
    auto surface = window->surface();

    if (!window->surface()) {
        window->setFocused(false);
    }

    m_windowModel.removeAt(index);
    m_allSurfaces.remove(surface);

    if (m_modelState == RemovingState) {
        endRemoveRows();
        Q_EMIT countChanged();
        Q_EMIT listChanged();
        m_modelState = IdleState;
    }

    if (m_focusedWindow == window) {
        setFocusedWindow(nullptr);
        m_focusedWindowCleared = false;
    }

    if (m_closingAllApps) {
        if (m_windowModel.isEmpty()) {
            Q_EMIT closedAllWindows();
        }
    }

    INFO_MSG << " after " << toString() << " apps left " << m_windowModel.count();
}

void TopLevelWindowModel::setInputMethodWindow(Window *window)
{
    if (m_inputMethodWindow) {
        qWarning("Multiple Input Method Surfaces created, removing the old one!");
        delete m_inputMethodWindow;
    }
    m_inputMethodWindow = window;
    Q_EMIT inputMethodSurfaceChanged(m_inputMethodWindow->surface());
}

void TopLevelWindowModel::removeInputMethodWindow()
{
    if (m_inputMethodWindow) {
        auto surface = m_inputMethodWindow->surface();
        if (surface) {
            m_allSurfaces.remove(surface);
        }
        if (m_focusedWindow == m_inputMethodWindow) {
            setFocusedWindow(nullptr);
            m_focusedWindowCleared = false;
        }

        delete m_inputMethodWindow;
        m_inputMethodWindow = nullptr;
        Q_EMIT inputMethodSurfaceChanged(nullptr);
    }
}

void TopLevelWindowModel::onSurfacesRaised(const QVector<unityapi::MirSurfaceInterface*> &surfaces)
{
    DEBUG_MSG << "(" << surfaces << ")";
    const int raiseCount = surfaces.size();
    for (int i = 0; i < raiseCount; i++) {
        int fromIndex = indexOf(surfaces[i]);
        if (fromIndex != -1) {
            move(fromIndex, 0);
        }
    }
}

int TopLevelWindowModel::rowCount(const QModelIndex &/*parent*/) const
{
    return m_windowModel.count();
}

QVariant TopLevelWindowModel::data(const QModelIndex& index, int role) const
{
    if (index.row() < 0 || index.row() >= m_windowModel.size())
        return QVariant();

    if (role == WindowRole) {
        Window *window = m_windowModel.at(index.row()).window;
        return QVariant::fromValue(window);
    } else if (role == ApplicationRole) {
        return QVariant::fromValue(m_windowModel.at(index.row()).application);
    } else {
        return QVariant();
    }
}

int TopLevelWindowModel::generateId()
{
    int id = m_nextId;
    m_nextId = nextFreeId(nextId(id), id);
    return id;
}

int TopLevelWindowModel::nextId(int id) const
{
    if (id == m_maxId) {
        return id = 1;
    } else {
        return id + 1;
    }
}

int TopLevelWindowModel::nextFreeId(int candidateId, const int latestId)
{
    int firstCandidateId = candidateId;

    while (indexForId(candidateId) != -1 || candidateId == latestId) {
        candidateId = nextId(candidateId);

        if (candidateId == firstCandidateId) {
            qFatal("TopLevelWindowModel: run out of window ids.");
        }
    }

    return candidateId;
}

QString TopLevelWindowModel::toString()
{
    QString str;
    for (int i = 0; i < m_windowModel.count(); ++i) {
        auto item = m_windowModel.at(i);

        QString itemStr = QString("(index=%1,appId=%2,surface=0x%3,id=%4)")
            .arg(QString::number(i),
                 item.application->appId(),
                 QString::number((qintptr)item.window->surface(), 16),
                 QString::number(item.window->id()));

        if (i > 0) {
            str.append(",");
        }
        str.append(itemStr);
    }
    return str;
}

int TopLevelWindowModel::indexOf(unityapi::MirSurfaceInterface *surface)
{
    for (int i = 0; i < m_windowModel.count(); ++i) {
        if (m_windowModel.at(i).window->surface() == surface) {
            return i;
        }
    }
    return -1;
}

int TopLevelWindowModel::indexForId(int id) const
{
    for (int i = 0; i < m_windowModel.count(); ++i) {
        if (m_windowModel[i].window->id() == id) {
            return i;
        }
    }
    return -1;
}

Window *TopLevelWindowModel::windowAt(int index) const
{
    if (index >=0 && index < m_windowModel.count()) {
        return m_windowModel[index].window;
    } else {
        return nullptr;
    }
}

unityapi::MirSurfaceInterface *TopLevelWindowModel::surfaceAt(int index) const
{
    if (index >=0 && index < m_windowModel.count()) {
        return m_windowModel[index].window->surface();
    } else {
        return nullptr;
    }
}

unityapi::ApplicationInfoInterface *TopLevelWindowModel::applicationAt(int index) const
{
    if (index >=0 && index < m_windowModel.count()) {
        return m_windowModel[index].application;
    } else {
        return nullptr;
    }
}

int TopLevelWindowModel::idAt(int index) const
{
    if (index >=0 && index < m_windowModel.count()) {
        return m_windowModel[index].window->id();
    } else {
        return 0;
    }
}

void TopLevelWindowModel::raiseId(int id)
{
    if (m_modelState == IdleState) {
        DEBUG_MSG << "(id=" << id << ") - do it now.";
        doRaiseId(id);
    } else {
        DEBUG_MSG << "(id=" << id << ") - Model busy (modelState=" << m_modelState << "). Try again in the next event loop.";
        // The model has just signalled some change. If we have a Repeater responding to this update, it will get nuts
        // if we perform yet another model change straight away.
        //
        // A bad sympton of this problem is a Repeater.itemAt(index) call returning null event though Repeater.count says
        // the index is definitely within bounds.
        QMetaObject::invokeMethod(this, "raiseId", Qt::QueuedConnection, Q_ARG(int, id));
    }
}

void TopLevelWindowModel::doRaiseId(int id)
{
    int fromIndex = indexForId(id);
    // can't raise something that doesn't exist or that it's already on top
    if (fromIndex != -1 && fromIndex != 0) {
        auto surface = m_windowModel[fromIndex].window->surface();
        if (surface) {
            m_surfaceManager->raise(surface);
        } else {
            // move it ourselves. Since there's no mir::scene::Surface/miral::Window, there's nothing
            // miral can do about it.
            move(fromIndex, 0);
        }
    }
}

void TopLevelWindowModel::setFocusedWindow(Window *window)
{
    if (window != m_focusedWindow) {
        INFO_MSG << "(" << window << ")";

        m_previousWindow = m_focusedWindow;

        m_focusedWindow = window;
        Q_EMIT focusedWindowChanged(m_focusedWindow);

        if (m_previousWindow && m_previousWindow->focused() && !m_previousWindow->surface()) {
            // do it ourselves. miral doesn't know about this window
            m_previousWindow->setFocused(false);
        }
    }

    // Reset
    m_pendingActivation = false;
}

unityapi::MirSurfaceInterface* TopLevelWindowModel::inputMethodSurface() const
{
    return m_inputMethodWindow ? m_inputMethodWindow->surface() : nullptr;
}

Window* TopLevelWindowModel::focusedWindow() const
{
    return m_focusedWindow;
}

void TopLevelWindowModel::move(int from, int to)
{
    if (from == to) return;
    DEBUG_MSG << " from=" << from << " to=" << to;

    if (from >= 0 && from < m_windowModel.size() && to >= 0 && to < m_windowModel.size()) {
        QModelIndex parent;
        /* When moving an item down, the destination index needs to be incremented
           by one, as explained in the documentation:
           http://qt-project.org/doc/qt-5.0/qtcore/qabstractitemmodel.html#beginMoveRows */

        Q_ASSERT(m_modelState == IdleState);
        m_modelState = MovingState;

        beginMoveRows(parent, from, from, parent, to + (to > from ? 1 : 0));
#if QT_VERSION < QT_VERSION_CHECK(5, 6, 0)
        const auto &window = m_windowModel.takeAt(from);
        m_windowModel.insert(to, window);
#else
        m_windowModel.move(from, to);
#endif
        endMoveRows();

        Q_EMIT listChanged();
        m_modelState = IdleState;

        INFO_MSG << " after " << toString();
    }
}
void TopLevelWindowModel::onModificationsStarted()
{
}

void TopLevelWindowModel::onModificationsEnded()
{
    if (m_focusedWindowCleared) {
        setFocusedWindow(nullptr);
    }
    // reset
    m_focusedWindowCleared = false;
}

void TopLevelWindowModel::activateTopMostWindowWithoutId(int forbiddenId)
{
    DEBUG_MSG << "(" << forbiddenId << ")";

    for (int i = 0; i < m_windowModel.count(); ++i) {
        Window *window = m_windowModel[i].window;
        if (window->id() != forbiddenId) {
            window->activate();
        }
    }
}

<<<<<<< HEAD
void TopLevelWindowModel::activateNullWindow()
{
    if (!m_nullWindow->focused())
        m_nullWindow->activate();
}

void TopLevelWindowModel::refreshWindows()
{
    DEBUG_MSG << "()";
    clear();

    if (!m_workspace || !m_applicationManager || !m_surfaceManager) return;

    m_surfaceManager->forEachSurfaceInWorkspace(m_workspace->workspace(), [this](unity::shell::application::MirSurfaceInterface* surface) {
        if (surface->parentSurface()) {
            // Wrap it in a Window so that we keep focusedWindow() up to date.
            Window *window = createWindow(surface);
            connect(surface, &QObject::destroyed, window, [=](){
                window->setSurface(nullptr);
                window->deleteLater();
            });
        } else {
            if (surface->type() == Mir::InputMethodType) {
                setInputMethodWindow(createWindow(surface));
            } else {
                auto *application = m_applicationManager->findApplicationWithSurface(surface);
                if (application) {
                    prependSurface(surface, application);
                } else {
                    // Must be a prompt session. No need to do add it as a prompt surface is not top-level.
                    // It will show up in the ApplicationInfoInterface::promptSurfaceList of some application.
                    // Still wrap it in a Window though, so that we keep focusedWindow() up to date.
                    Window *promptWindow = createWindow(surface);
                    connect(surface, &QObject::destroyed, promptWindow, [=](){
                        promptWindow->setSurface(nullptr);
                        promptWindow->deleteLater();
                    });
                }
            }
        }
    });
}

void TopLevelWindowModel::clear()
{
    DEBUG_MSG << "()";

    while(m_windowModel.count() > 0) {
        ModelEntry entry = m_windowModel.takeAt(0);
        disconnect(entry.window, 0, this, 0);
        delete entry.window;
    }
    m_allSurfaces.clear();
    setFocusedWindow(nullptr);
    m_focusedWindowCleared = false;
}

=======
>>>>>>> 4e758cb3
void TopLevelWindowModel::closeAllWindows()
{
    m_closingAllApps = true;
    for (auto win : m_windowModel) {
        win.window->close();
    }

    // This is done after the for loop in the unlikely event that
    // an app starts in between this
    if (m_windowModel.isEmpty()) {
        Q_EMIT closedAllWindows();
    }
}

void TopLevelWindowModel::rootFocus(bool focus)
{
    if (focus) {
        // Give focus back to previous focused window, only if null window is focused.
        // If null window is not focused, a different app had taken the focus and we
        // should repect that, or if a pendingActivation is going on.
        if (m_previousWindow && !m_previousWindow->focused() && !m_pendingActivation &&
            m_nullWindow == m_focusedWindow && m_previousWindow != m_nullWindow) {
            m_previousWindow->activate();
        }
    } else {
        if (!m_nullWindow->focused()) {
            m_nullWindow->activate();
        }
    }
}

// Pending Activation will block refocus of previous focused window
// this is needed since surface activation with miral is async,
// and activation of placeholder is sync. This causes a race condition
// between placeholder and prev window. This results in prev window
// gets focused, as it will always be later than the placeholder.
void TopLevelWindowModel::pendingActivation()
{
    m_pendingActivation = true;
}<|MERGE_RESOLUTION|>--- conflicted
+++ resolved
@@ -811,13 +811,6 @@
     }
 }
 
-<<<<<<< HEAD
-void TopLevelWindowModel::activateNullWindow()
-{
-    if (!m_nullWindow->focused())
-        m_nullWindow->activate();
-}
-
 void TopLevelWindowModel::refreshWindows()
 {
     DEBUG_MSG << "()";
@@ -869,8 +862,6 @@
     m_focusedWindowCleared = false;
 }
 
-=======
->>>>>>> 4e758cb3
 void TopLevelWindowModel::closeAllWindows()
 {
     m_closingAllApps = true;

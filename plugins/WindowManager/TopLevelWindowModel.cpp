--- conflicted
+++ resolved
@@ -380,7 +380,6 @@
 {
 }
 
-<<<<<<< HEAD
 void TopLevelWindowModel::onSurfacesAddedToWorkspace(const std::shared_ptr<miral::Workspace>& workspace,
                                                      const QVector<unity::shell::application::MirSurfaceInterface*> surfaces)
 {
@@ -397,21 +396,9 @@
                 window->setSurface(nullptr);
                 window->deleteLater();
             });
-=======
-    if (surface->parentSurface()) {
-        // Wrap it in a Window so that we keep focusedWindow() up to date.
-        Window *window = createWindow(surface);
-        connect(surface, &QObject::destroyed, window, [=](){
-            window->setSurface(nullptr);
-            window->deleteLater();
-        });
-    } else {
-        if (surface->type() == Mir::InputMethodType) {
-            connectSurface(surface);
-            setInputMethodWindow(createWindow(surface));
->>>>>>> fb331781
         } else {
             if (surface->type() == Mir::InputMethodType) {
+                connectSurface(surface);
                 setInputMethodWindow(createWindow(surface));
             } else {
                 auto *application = m_applicationManager->findApplicationWithSurface(surface);

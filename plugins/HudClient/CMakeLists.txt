--- conflicted
+++ resolved
@@ -38,20 +38,5 @@
 
 qt5_use_modules(HudClientQml Qml)
 
-<<<<<<< HEAD
 # export the qmldir and qmltypes files
-export_qmlplugin(HudClient 0.1 plugins HudClient TARGETS HudClientQml)
-=======
-# copy qmldir file into build directory for shadow builds
-file(COPY "${CMAKE_CURRENT_SOURCE_DIR}/qmldir"
-    DESTINATION ${CMAKE_CURRENT_BINARY_DIR}
-    )
-
-install(TARGETS HudClientQml
-    DESTINATION ${SHELL_PRIVATE_LIBDIR}/qml/HudClient
-    )
-
-install(FILES qmldir
-    DESTINATION ${SHELL_PRIVATE_LIBDIR}/qml/HudClient
-    )
->>>>>>> b86111f3
+export_qmlplugin(HudClient 0.1 HudClient TARGETS HudClientQml)
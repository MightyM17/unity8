--- conflicted
+++ resolved
@@ -44,11 +44,7 @@
         RoleComment,
         RoleDndUri,
         RoleMetadata,
-<<<<<<< HEAD
-        RoleMetadataScopeDisabled
-=======
         RoleRendererHints
->>>>>>> 2d839af3
     };
 
     QVariant data(const QModelIndex& index, int role = Qt::DisplayRole) const;

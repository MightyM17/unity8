# Dependencies
include(FindPkgConfig)
pkg_check_modules(LIBUNITY_API REQUIRED libunity-api)

include_directories(
    ${CMAKE_CURRENT_SOURCE_DIR}
    ${CMAKE_CURRENT_BINARY_DIR}
    ${LIBUNITY_API_INCLUDEDIR}
)

message(found ${LIBUNITY_API_INCLUDEDIR})

set(QMLLAUNCHERPLUGIN_SRC
    plugin.cpp
    launchermodel.cpp
    launcheritem.cpp
<<<<<<< HEAD
    ${UNITY_API_DIR}/unity/shell/launcher/LauncherItemInterface.h
    ${UNITY_API_DIR}/unity/shell/launcher/LauncherModelInterface.h
    backend/launcherbackend.cpp
=======
    ${LIBUNITY_API_INCLUDEDIR}/unity/shell/launcher/LauncherItemInterface.h
    ${LIBUNITY_API_INCLUDEDIR}/unity/shell/launcher/LauncherModelInterface.h
>>>>>>> de0ec888
    )

add_library(UnityLauncher-qml MODULE
    ${QMLLAUNCHERPLUGIN_SRC}
    )

qt5_use_modules(UnityLauncher-qml Qml)

# copy qmldir file into build directory for shadow builds
file(COPY "${CMAKE_CURRENT_SOURCE_DIR}/qmldir"
    DESTINATION ${CMAKE_CURRENT_BINARY_DIR}
    )

install(TARGETS UnityLauncher-qml
    DESTINATION ${SHELL_APP_DIR}/plugins/Unity/Launcher/
    )

install(FILES qmldir
    DESTINATION ${SHELL_APP_DIR}/plugins/Unity/Launcher/
    )<|MERGE_RESOLUTION|>--- conflicted
+++ resolved
@@ -14,14 +14,8 @@
     plugin.cpp
     launchermodel.cpp
     launcheritem.cpp
-<<<<<<< HEAD
-    ${UNITY_API_DIR}/unity/shell/launcher/LauncherItemInterface.h
-    ${UNITY_API_DIR}/unity/shell/launcher/LauncherModelInterface.h
-    backend/launcherbackend.cpp
-=======
     ${LIBUNITY_API_INCLUDEDIR}/unity/shell/launcher/LauncherItemInterface.h
     ${LIBUNITY_API_INCLUDEDIR}/unity/shell/launcher/LauncherModelInterface.h
->>>>>>> de0ec888
     )
 
 add_library(UnityLauncher-qml MODULE

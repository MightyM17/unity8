--- conflicted
+++ resolved
@@ -30,16 +30,12 @@
     ${QMLLAUNCHERPLUGIN_SRC}
     )
 
-<<<<<<< HEAD
 target_link_libraries(UnityLauncher-qml
     ${GLIB_LDFLAGS}
     ${GSETTINGS_QT_LDFLAGS}
     ${UPSTART_APP_LAUNCH_LDFLAGS}
 )
-=======
-target_link_libraries(UnityLauncher-qml ${GSETTINGS_QT_LDFLAGS})
 
->>>>>>> acf0ab7a
 qt5_use_modules(UnityLauncher-qml DBus Qml)
 
 add_unity8_plugin(Unity.Launcher 0.1 Unity/Launcher TARGETS UnityLauncher-qml)
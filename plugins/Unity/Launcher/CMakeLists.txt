--- conflicted
+++ resolved
@@ -12,14 +12,9 @@
     plugin.cpp
     launchermodel.cpp
     launcheritem.cpp
-<<<<<<< HEAD
-    ${LIBUNITY_API_INCLUDEDIR}/unity/shell/launcher/LauncherItemInterface.h
-    ${LIBUNITY_API_INCLUDEDIR}/unity/shell/launcher/LauncherModelInterface.h
     backend/launcherbackend.cpp
-=======
     ${LAUNCHER_API_INCLUDEDIR}/unity/shell/launcher/LauncherItemInterface.h
     ${LAUNCHER_API_INCLUDEDIR}/unity/shell/launcher/LauncherModelInterface.h
->>>>>>> d146c55e
     )
 
 add_library(UnityLauncher-qml MODULE

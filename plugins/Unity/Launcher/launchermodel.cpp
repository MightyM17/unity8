/*
 * Copyright 2013 Canonical Ltd.
 *
 * This program is free software; you can redistribute it and/or modify
 * it under the terms of the GNU Lesser General Public License as published by
 * the Free Software Foundation; version 3.
 *
 * This program is distributed in the hope that it will be useful,
 * but WITHOUT ANY WARRANTY; without even the implied warranty of
 * MERCHANTABILITY or FITNESS FOR A PARTICULAR PURPOSE.  See the
 * GNU Lesser General Public License for more details.
 *
 * You should have received a copy of the GNU Lesser General Public License
 * along with this program.  If not, see <http://www.gnu.org/licenses/>.
 *
 * Authors:
 *      Michael Zanetti <michael.zanetti@canonical.com>
 */

#include "launchermodel.h"
#include "launcheritem.h"
#include "backend/launcherbackend.h"

LauncherModel::LauncherModel(QObject *parent):
    LauncherModelInterface(parent),
    m_backend(new LauncherBackend(true, this))
{
    connect(m_backend, SIGNAL(countChanged(QString,int)), SLOT(countChanged(QString,int)));
    connect(m_backend, SIGNAL(progressChanged(QString,int)), SLOT(progressChanged(QString,int)));

    Q_FOREACH (const QString &entry, m_backend->storedApplications()) {
        LauncherItem *item = new LauncherItem(entry,
                                              m_backend->desktopFile(entry),
                                              m_backend->displayName(entry),
                                              m_backend->icon(entry),
                                              this);
        if (m_backend->isPinned(entry)) {
            item->setPinned(true);
        } else {
            item->setRecent(true);
        }
        m_list.append(item);
    }
}

LauncherModel::~LauncherModel()
{
    while (!m_list.empty()) {
        m_list.takeFirst()->deleteLater();
    }
}

int LauncherModel::rowCount(const QModelIndex &parent) const
{
    Q_UNUSED(parent)
    return m_list.count();
}

QVariant LauncherModel::data(const QModelIndex &index, int role) const
{
    LauncherItem *item = m_list.at(index.row());
    switch(role) {
        case RoleAppId:
            return item->desktopFile();
        case RoleDesktopFile:
            return item->desktopFile();
        case RoleName:
            return item->name();
        case RoleIcon:
            return item->icon();
        case RolePinned:
            return item->pinned();
        case RoleCount:
            return item->count();
        case RoleProgress:
            return item->progress();
    }

    return QVariant();
}

unity::shell::launcher::LauncherItemInterface *LauncherModel::get(int index) const
{
    if (index < 0 || index >= m_list.count()) {
        return 0;
    }
    return m_list.at(index);
}

void LauncherModel::move(int oldIndex, int newIndex)
{
    // Make sure its not moved outside the lists
    if (newIndex < 0) {
        newIndex = 0;
    }
    if (newIndex >= m_list.count()) {
        newIndex = m_list.count()-1;
    }

    // Nothing to do?
    if (oldIndex == newIndex) {
        return;
    }

    // QList's and QAbstractItemModel's move implementation differ when moving an item up the list :/
    // While QList needs the index in the resulting list, beginMoveRows expects it to be in the current list
    // adjust the model's index by +1 in case we're moving upwards
    int newModelIndex = newIndex > oldIndex ? newIndex+1 : newIndex;

    beginMoveRows(QModelIndex(), oldIndex, oldIndex, QModelIndex(), newModelIndex);
    m_list.move(oldIndex, newIndex);
    endMoveRows();

    storeAppList();

    pin(m_list.at(newIndex)->appId());
}

void LauncherModel::pin(const QString &appId, int index)
{
    int currentIndex = findApplication(appId);

    if (currentIndex >= 0) {
        if (index == -1 || index == currentIndex) {
            m_list.at(currentIndex)->setPinned(true);
            m_backend->setPinned(appId, true);
            QModelIndex modelIndex = this->index(currentIndex);
            Q_EMIT dataChanged(modelIndex, modelIndex);
        } else {
            move(currentIndex, index);
        }
    } else {
        if (index == -1) {
            index = m_list.count();
        }
        beginInsertRows(QModelIndex(), index, index);
        LauncherItem *item = new LauncherItem(appId,
                                              m_backend->desktopFile(appId),
                                              m_backend->displayName(appId),
                                              m_backend->icon(appId));
        item->setPinned(true);
        m_backend->setPinned(appId, true);
        m_list.insert(index, item);
        endInsertRows();
    }
}

void LauncherModel::requestRemove(const QString &appId)
{
    int index = findApplication(appId);
    if (index < 0) {
        return;
    }

    beginRemoveRows(QModelIndex(), index, index);
    m_list.takeAt(index)->deleteLater();
    endRemoveRows();

    storeAppList();
}

void LauncherModel::quickListActionInvoked(const QString &appId, int actionIndex)
{
    int index = findApplication(appId);
    if (index < 0) {
        return;
    }

    LauncherItem *item = m_list.at(index);
    QuickListModel *model = qobject_cast<QuickListModel*>(item->quickList());
    if (model) {
        QString actionId = model->get(actionIndex).actionId();

        // Check if this is one of the launcher actions we handle ourselves
        if (actionId == "pin_item") {
            if (item->pinned()) {
                requestRemove(appId);
            } else {
                pin(appId);
            }

        // Nope, we don't know this action, let the backend forward it to the application
        } else {
            m_backend->triggerQuickListAction(appId, actionId);
        }
    }
}

void LauncherModel::setUser(const QString &username)
{
<<<<<<< HEAD
    m_backend->setUser(username);
=======
    Q_UNUSED(username)
    // TODO: Implement this...
>>>>>>> 148c58f3
}

void LauncherModel::storeAppList()
{
    QStringList appIds;
    Q_FOREACH(LauncherItem *item, m_list) {
        if (item->pinned() || item->recent()) {
            appIds << item->appId();
        }
    }
    m_backend->setStoredApplications(appIds);
}

int LauncherModel::findApplication(const QString &appId)
{
    for (int i = 0; i < m_list.count(); ++i) {
        LauncherItem *item = m_list.at(i);
        if (item->appId() == appId) {
            return i;
        }
    }
    return -1;
}

void LauncherModel::progressChanged(const QString &appId, int progress)
{
    int idx = findApplication(appId);
    if (idx >= 0) {
        LauncherItem *item = m_list.at(idx);
        item->setProgress(progress);
        Q_EMIT dataChanged(index(idx), index(idx), QVector<int>() << RoleProgress);
    }
}


void LauncherModel::countChanged(const QString &appId, int count)
{
    int idx = findApplication(appId);
    if (idx >= 0) {
        LauncherItem *item = m_list.at(idx);
        item->setCount(count);
        Q_EMIT dataChanged(index(idx), index(idx), QVector<int>() << RoleCount);
    }
}<|MERGE_RESOLUTION|>--- conflicted
+++ resolved
@@ -188,12 +188,7 @@
 
 void LauncherModel::setUser(const QString &username)
 {
-<<<<<<< HEAD
     m_backend->setUser(username);
-=======
-    Q_UNUSED(username)
-    // TODO: Implement this...
->>>>>>> 148c58f3
 }
 
 void LauncherModel::storeAppList()

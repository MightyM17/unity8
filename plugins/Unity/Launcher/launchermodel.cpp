--- conflicted
+++ resolved
@@ -195,7 +195,6 @@
     m_backend->setUser(username);
 }
 
-<<<<<<< HEAD
 QString LauncherModel::getUrlForAppId(const QString &appId) const
 {
     // appId is either an appId or a legacy app name.  Let's find out which
@@ -221,8 +220,6 @@
     return url;
 }
 
-=======
->>>>>>> acf0ab7a
 void LauncherModel::refreshStoredApplications()
 {
     // First remove any existing ones

--- conflicted
+++ resolved
@@ -199,13 +199,8 @@
 
     m_storedApps.clear();
 
-<<<<<<< HEAD
-    if (m_user != "" && m_accounts != nullptr) {
-        auto variant = m_accounts->getUserProperty(m_user, "com.canonical.unity.AccountsService", "launcher-items");
-=======
     if (m_accounts && m_user.isEmpty()) {
-        QVariant variant = m_accounts->getUserProperty(m_user, "launcher-items");
->>>>>>> 58e3cb6b
+        QVariant variant = m_accounts->getUserProperty(m_user, "com.canonical.unity.AccountsService", "launcher-items");
         apps = qdbus_cast<QList<QVariantMap>>(variant.value<QDBusArgument>());
         defaults = isDefaultsItem(apps);
     }

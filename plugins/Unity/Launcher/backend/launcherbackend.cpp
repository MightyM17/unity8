/*
 * Copyright (C) 2013 Canonical, Ltd.
 *
 * Authors:
 *  Michael Terry <michael.terry@canonical.com>
 *  Michael Zanetti <michael.zanetti@canonical.com>
 *
 * This program is free software; you can redistribute it and/or modify
 * it under the terms of the GNU General Public License as published by
 * the Free Software Foundation; version 3.
 *
 * This program is distributed in the hope that it will be useful,
 * but WITHOUT ANY WARRANTY; without even the implied warranty of
 * MERCHANTABILITY or FITNESS FOR A PARTICULAR PURPOSE.  See the
 * GNU General Public License for more details.
 *
 * You should have received a copy of the GNU General Public License
 * along with this program.  If not, see <http://www.gnu.org/licenses/>.
 */

#include "AccountsService.h"
#include "launcherbackend.h"

#include <QDir>
#include <QDBusArgument>
#include <QFileInfo>
#include <QGSettings>
#include <QDebug>

class LauncherBackendItem
{
public:
    LauncherBackendItem(): pinned(false) {}

    QString desktopFile;
    QString displayName;
    QString icon;
    bool pinned;
};

LauncherBackend::LauncherBackend(bool useStorage, QObject *parent):
    QObject(parent),
    m_accounts(nullptr)
{
    if (useStorage) {
        m_accounts = new AccountsService(this);
    }
    m_user = qgetenv("USER");
    syncFromAccounts();
}

LauncherBackend::~LauncherBackend()
{
    m_storedApps.clear();

    Q_FOREACH(LauncherBackendItem *item, m_itemCache) {
        delete item;
    }
    m_itemCache.clear();
}

QStringList LauncherBackend::storedApplications() const
{
    return m_storedApps;
}

void LauncherBackend::setStoredApplications(const QStringList &appIds)
{
    if (appIds.count() < m_storedApps.count()) {
        Q_FOREACH(const QString &appId, m_storedApps) {
            if (!appIds.contains(appId)) {
                delete m_itemCache.take(appId);
            }
        }
    }
    m_storedApps = appIds;
    Q_FOREACH(const QString &appId, appIds) {
        if (!m_itemCache.contains(appId)) {
            QString df = findDesktopFile(appId);
            if (!df.isEmpty()) {
                LauncherBackendItem *item = parseDesktopFile(df);
                m_itemCache.insert(appId, item);
            } else {
                // Cannot find any data for that app... ignoring it.
                qWarning() << "cannot find desktop file for" << appId << ". discarding app.";
                m_storedApps.removeAll(appId);
            }
        }
    }
    syncToAccounts();
}

QString LauncherBackend::desktopFile(const QString &appId) const
{
    LauncherBackendItem *item = m_itemCache.value(appId);
    if (item) {
        return item->desktopFile;
    }

    return findDesktopFile(appId);
}

QString LauncherBackend::displayName(const QString &appId) const
{
    LauncherBackendItem *item = m_itemCache.value(appId);
    if (item) {
        return item->displayName;
    }

    QString df = findDesktopFile(appId);
    if (!df.isEmpty()) {
        LauncherBackendItem *item = parseDesktopFile(df);
        m_itemCache.insert(appId, item);
        return item->displayName;
    }

    return QString();
}

QString LauncherBackend::icon(const QString &appId) const
{
    QString iconName;
    LauncherBackendItem *item = m_itemCache.value(appId);
    if (item) {
        iconName = item->icon;
    } else {
        QString df = findDesktopFile(appId);
        if (!df.isEmpty()) {
            LauncherBackendItem *item = parseDesktopFile(df);
            m_itemCache.insert(appId, item);
            iconName = item->icon;
        }
    }

    QFileInfo info(iconName);
    if (info.exists()) {
        return info.absoluteFilePath();
    }
    return "image://theme/" + iconName;
}

bool LauncherBackend::isPinned(const QString &appId) const
{
    LauncherBackendItem *item = m_itemCache.value(appId);
    if (item) {
        return item->pinned;
    }
    return false;
}

void LauncherBackend::setPinned(const QString &appId, bool pinned)
{
    if (!m_storedApps.contains(appId)) {
        return;
    }

    LauncherBackendItem *item = m_itemCache.value(appId);
    if (!item) {
        item = new LauncherBackendItem();
        m_itemCache.insert(appId, item);
    }
    if (item->pinned != pinned) {
        item->pinned = pinned;
        syncToAccounts();
    }
}

QList<QuickListEntry> LauncherBackend::quickList(const QString &appId) const
{
    // TODO: Get static (from .desktop file) and dynamic (from the app itself)
    // entries and return them here. Frontend related entries (like "Pin to launcher")
    // don't matter here. This is just the backend part.
    // TODO: emit quickListChanged() when the dynamic part changes
    Q_UNUSED(appId)
    return QList<QuickListEntry>();
}

int LauncherBackend::progress(const QString &appId) const
{
    // TODO: Return value for progress emblem.
    // TODO: emit progressChanged() when this value changes.
    Q_UNUSED(appId)
    return -1;
}

int LauncherBackend::count(const QString &appId) const
{
    // TODO: Return value for count emblem.
    // TODO: emit countChanged() when this value changes.
    Q_UNUSED(appId)
    return 0;
}

void LauncherBackend::setUser(const QString &username)
{
    if (qgetenv("USER") == "lightdm" && m_user != username) {
        m_user = username;
        syncFromAccounts();
    }
}

void LauncherBackend::triggerQuickListAction(const QString &appId, const QString &quickListId)
{
    // TODO: execute the given quicklist action
    Q_UNUSED(appId)
    Q_UNUSED(quickListId)
}

void LauncherBackend::syncFromAccounts()
{
    QList<QVariantMap> apps;
    bool defaults = true;

    m_storedApps.clear();

<<<<<<< HEAD
    if (m_accounts && m_user.isEmpty()) {
        QVariant variant = m_accounts->getUserProperty(m_user, "com.canonical.unity.AccountsService", "launcher-items");
=======
    if (m_accounts && !m_user.isEmpty()) {
        QVariant variant = m_accounts->getUserProperty(m_user, "launcher-items");
>>>>>>> 58a96512
        apps = qdbus_cast<QList<QVariantMap>>(variant.value<QDBusArgument>());
        defaults = isDefaultsItem(apps);
    }

    if (m_accounts && defaults) { // Checking accounts as it'll be null when !useStorage
        QGSettings gSettings("com.canonical.Unity.Launcher", "/com/canonical/unity/launcher/");
        Q_FOREACH(const QString &entry, gSettings.get("favorites").toStringList()) {
            if (entry.startsWith("application://")) {
                QString appId = entry;
                // Transform "application://foobar.desktop" to "foobar"
                appId.remove("application://");
                if (appId.endsWith(".desktop")) {
                    appId.chop(8);
                }
                QString df = findDesktopFile(appId);

                if (!df.isEmpty()) {
                    m_storedApps << appId;

                    if (!m_itemCache.contains(appId)) {
                        m_itemCache.insert(appId, parseDesktopFile(df));
                    }
                    m_itemCache.value(appId)->pinned = true;
                }
            }
        }
    } else {
        for (const QVariant &app: apps) {
            loadFromVariant(app.toMap());
        }
    }
}

void LauncherBackend::syncToAccounts()
{
    if (m_accounts && !m_user.isEmpty()) {
        QList<QVariantMap> items;

        Q_FOREACH(const QString &appId, m_storedApps) {
            items << itemToVariant(appId);
        }

        m_accounts->setUserProperty(m_user, "com.canonical.unity.AccountsService", "launcher-items", QVariant::fromValue(items));
    }
}

QString LauncherBackend::findDesktopFile(const QString &appId) const
{
    int dashPos = -1;
    QString helper = appId;

    QStringList searchDirs;
    searchDirs << QDir::homePath() + "/.local/share/applications";
    searchDirs << "/usr/share/applications";

#ifdef LAUNCHER_TESTING
    searchDirs << "";
#endif

    do {
        if (dashPos != -1) {
            helper = helper.replace(dashPos, 1, '/');
        }

        Q_FOREACH(const QString &searchDir, searchDirs) {
            QFileInfo fileInfo(QDir(searchDir), helper + ".desktop");
            if (fileInfo.exists()) {
                return fileInfo.absoluteFilePath();
            }
        }

        dashPos = helper.indexOf("-");
    } while (dashPos != -1);

    return QString();
}

LauncherBackendItem* LauncherBackend::parseDesktopFile(const QString &desktopFile) const
{
    QSettings settings(desktopFile, QSettings::IniFormat);


    LauncherBackendItem* item = new LauncherBackendItem();
    item->desktopFile = desktopFile;
    item->displayName = settings.value("Desktop Entry/Name").toString();
    item->icon = settings.value("Desktop Entry/Icon").toString();
    item->pinned = false;
    return item;
}

void LauncherBackend::loadFromVariant(const QVariantMap &details)
{
    if (!details.contains("id")) {
        return;
    }
    QString appId = details.value("id").toString();

    LauncherBackendItem *item = m_itemCache.value(appId);
    if (item) {
        delete item;
    }

    item = new LauncherBackendItem();

    item->desktopFile = details.value("desktopFile").toString();
    item->displayName = details.value("name").toString();
    item->icon = details.value("icon").toString();
    item->pinned = details.value("is-pinned").toBool();

    m_itemCache.insert(appId, item);
    m_storedApps.append(appId);
}

QVariantMap LauncherBackend::itemToVariant(const QString &appId) const
{
    LauncherBackendItem *item = m_itemCache.value(appId);
    QVariantMap details;
    details.insert("id", appId);
    details.insert("name", item->displayName);
    details.insert("icon", item->icon);
    details.insert("desktopFile", item->desktopFile);
    details.insert("is-pinned", item->pinned);
    return details;
}

bool LauncherBackend::isDefaultsItem(const QList<QVariantMap> &apps) const
{
    // To differentiate between an empty list and a list that hasn't been set
    // yet (and should thus be populated with the defaults), we use a special
    // list of one item with the 'defaults' field set to true.
    return (apps.size() == 1 && apps[0].value("defaults").toBool());
}<|MERGE_RESOLUTION|>--- conflicted
+++ resolved
@@ -213,13 +213,8 @@
 
     m_storedApps.clear();
 
-<<<<<<< HEAD
-    if (m_accounts && m_user.isEmpty()) {
+    if (m_accounts && !m_user.isEmpty()) {
         QVariant variant = m_accounts->getUserProperty(m_user, "com.canonical.unity.AccountsService", "launcher-items");
-=======
-    if (m_accounts && !m_user.isEmpty()) {
-        QVariant variant = m_accounts->getUserProperty(m_user, "launcher-items");
->>>>>>> 58a96512
         apps = qdbus_cast<QList<QVariantMap>>(variant.value<QDBusArgument>());
         defaults = isDefaultsItem(apps);
     }

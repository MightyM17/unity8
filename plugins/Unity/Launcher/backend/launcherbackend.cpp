/*
 * Copyright (C) 2013 Canonical, Ltd.
 *
 * Authors:
 *  Michael Terry <michael.terry@canonical.com>
 *  Michael Zanetti <michael.zanetti@canonical.com>
 *
 * This program is free software; you can redistribute it and/or modify
 * it under the terms of the GNU General Public License as published by
 * the Free Software Foundation; version 3.
 *
 * This program is distributed in the hope that it will be useful,
 * but WITHOUT ANY WARRANTY; without even the implied warranty of
 * MERCHANTABILITY or FITNESS FOR A PARTICULAR PURPOSE.  See the
 * GNU General Public License for more details.
 *
 * You should have received a copy of the GNU General Public License
 * along with this program.  If not, see <http://www.gnu.org/licenses/>.
 */

#include "AccountsServiceDBusAdaptor.h"
#include "launcherbackend.h"

#include <QDir>
#include <QDBusArgument>
#include <QFileInfo>
#include <QGSettings>
#include <QDebug>
#include <QStandardPaths>

class LauncherBackendItem
{
public:
    QString displayName;
    QString icon;
    int     count;
    bool    countVisible;
};

LauncherBackend::LauncherBackend(QObject *parent):
    QDBusVirtualObject(parent),
    m_accounts(nullptr)
{
#ifndef LAUNCHER_TESTING
    m_accounts = new AccountsServiceDBusAdaptor(this);
#endif
    m_user = qgetenv("USER");
    syncFromAccounts();

    /* Set up ourselves on DBus */
    QDBusConnection con = QDBusConnection::sessionBus();
    if (!con.registerService("com.canonical.Unity.Launcher")) {
        qDebug() << "Unable to register launcher name";
    }
    if (!con.registerVirtualObject("/com/canonical/Unity/Launcher", this, QDBusConnection::VirtualObjectRegisterOption::SubPath)) {
        qDebug() << "Unable to register launcher object";
    }
}

LauncherBackend::~LauncherBackend()
{
    /* Remove oursevles from DBus */
    QDBusConnection con = QDBusConnection::sessionBus();
    con.unregisterService("com.canonical.Unity.Launcher");
    con.unregisterObject("/com/canonical/Unity/Launcher");

    /* Clear data */
    m_storedApps.clear();

    Q_FOREACH(LauncherBackendItem *item, m_itemCache) {
        delete item;
    }
    m_itemCache.clear();
}

QStringList LauncherBackend::storedApplications() const
{
    return m_storedApps;
}

void LauncherBackend::setStoredApplications(const QStringList &appIds)
{
    if (appIds.count() < m_storedApps.count()) {
        Q_FOREACH(const QString &appId, m_storedApps) {
            if (!appIds.contains(appId)) {
                delete m_itemCache.take(appId);
            }
        }
    }
    m_storedApps = appIds;
    Q_FOREACH(const QString &appId, appIds) {
        if (!m_itemCache.contains(appId)) {
            QString df = findDesktopFile(appId);
            if (!df.isEmpty()) {
                LauncherBackendItem *item = parseDesktopFile(df);
                m_itemCache.insert(appId, item);
            } else {
                // Cannot find any data for that app... ignoring it.
                qWarning() << "cannot find desktop file for" << appId << ". discarding app.";
                m_storedApps.removeAll(appId);
            }
        }
    }
    syncToAccounts();
}

QString LauncherBackend::desktopFile(const QString &appId) const
{
<<<<<<< HEAD
=======
    LauncherBackendItem *item = m_itemCache.value(appId, nullptr);
    if (item) {
        return item->desktopFile;
    }

>>>>>>> 4ab3b3b1
    return findDesktopFile(appId);
}

QString LauncherBackend::displayName(const QString &appId) const
{
    LauncherBackendItem *item = m_itemCache.value(appId, nullptr);
    if (item) {
        return item->displayName;
    }

    QString df = findDesktopFile(appId);
    if (!df.isEmpty()) {
        LauncherBackendItem *item = parseDesktopFile(df);
        m_itemCache.insert(appId, item);
        return item->displayName;
    }

    return QString();
}

QString LauncherBackend::icon(const QString &appId) const
{
    QString iconName;
    LauncherBackendItem *item = getItem(appId);
    if (item) {
        iconName = item->icon;
    }

    return iconName;
}

QList<QuickListEntry> LauncherBackend::quickList(const QString &appId) const
{
    // TODO: Get static (from .desktop file) and dynamic (from the app itself)
    // entries and return them here. Frontend related entries (like "Pin to launcher")
    // don't matter here. This is just the backend part.
    // TODO: emit quickListChanged() when the dynamic part changes
    Q_UNUSED(appId)
    return QList<QuickListEntry>();
}

int LauncherBackend::progress(const QString &appId) const
{
    // TODO: Return value for progress emblem.
    // TODO: emit progressChanged() when this value changes.
    Q_UNUSED(appId)
    return -1;
}

int LauncherBackend::count(const QString &appId) const
{
    int count = -1;
    LauncherBackendItem *item = getItem(appId);

    if (item) {
        if (item->countVisible) {
            count = item->count;
        }
    }

    return count;
}

void LauncherBackend::setCount(const QString &appId, int count) const
{
    LauncherBackendItem *item = getItem(appId);

    bool emitchange = false;
    if (item) {
        emitchange = (item->count != count);
        item->count = count;
    }

    if (emitchange) {
        /* TODO: This needs to use the accessor to handle the visibility
           correctly, but when we have the two properties we can just use
           the local value */
        Q_EMIT countChanged(appId, this->count(appId));
        QVariant vcount(item->count);
        emitPropChangedDbus(appId, "count", vcount);
    }
}

bool LauncherBackend::countVisible(const QString &appId) const
{
    bool visible = false;
    LauncherBackendItem *item = getItem(appId);

    if (item) {
        visible = item->countVisible;
    }

    return visible;
}

void LauncherBackend::setCountVisible(const QString &appId, bool visible) const
{
    LauncherBackendItem *item = getItem(appId);

    bool emitchange = false;
    if (item) {
        emitchange = (item->countVisible != visible);
        item->countVisible = visible;
    } else {
        qDebug() << "Unable to find:" << appId;
    }

    if (emitchange) {
        /* TODO: Because we're using visible in determining the
           count we need to emit a count changed as well */
        Q_EMIT countChanged(appId, this->count(appId));
        Q_EMIT countVisibleChanged(appId, item->countVisible);
        QVariant vCountVisible(item->countVisible);
        emitPropChangedDbus(appId, "countVisible", vCountVisible);
    }
}

void LauncherBackend::setUser(const QString &username)
{
    if (qgetenv("USER") == "lightdm" && m_user != username) {
        m_user = username;
        syncFromAccounts();
    }
}

void LauncherBackend::triggerQuickListAction(const QString &appId, const QString &quickListId)
{
    // TODO: execute the given quicklist action
    Q_UNUSED(appId)
    Q_UNUSED(quickListId)
}

void LauncherBackend::syncFromAccounts()
{
    QList<QVariantMap> apps;
    bool defaults = true;

    m_storedApps.clear();

    if (m_accounts && !m_user.isEmpty()) {
        QVariant variant = m_accounts->getUserProperty(m_user, "com.canonical.unity.AccountsService", "launcher-items");
        if (variant.isValid() && variant.canConvert<QDBusArgument>()) {
            apps = qdbus_cast<QList<QVariantMap>>(variant.value<QDBusArgument>());
            defaults = isDefaultsItem(apps);
        }
    }

    if (m_accounts && defaults) { // Checking accounts as it'll be null when !useStorage
        QGSettings gSettings("com.canonical.Unity.Launcher", "/com/canonical/unity/launcher/");
        Q_FOREACH(const QString &entry, gSettings.get("favorites").toStringList()) {
            qDebug() << "loading entry" << entry;
            if (entry.startsWith("application://")) {
                QString appId = entry;
                // Transform "application://foobar.desktop" to "application://foobar"
                appId.remove("application://");
                if (appId.endsWith(".desktop")) {
                    appId.chop(8);
                }
                QString df = findDesktopFile(appId);

                if (!df.isEmpty()) {
                    m_storedApps << appId;

                    if (!m_itemCache.contains(appId)) {
                        m_itemCache.insert(appId, parseDesktopFile(df));
                    }
                }
            }
            if (entry.startsWith("appid://")) {
                QString appId = entry;
                appId.remove("appid://");
                // Strip hook name and current-user-version in case its there

                if (appId.split('/').count() != 3) {
                    qWarning() << "ignoring entry " + appId + ". Not a valid appId.";
                    continue;
                }
                appId = appId.split('/').first() +  "_" + appId.split('/').at(1);
                QString df = findDesktopFile(appId);
                qDebug() << "got df file" << df;

                if (!df.isEmpty()) {
                    m_storedApps << appId;

                    if (!m_itemCache.contains(appId)) {
                        m_itemCache.insert(appId, parseDesktopFile(df));
                    }
                }
            }
        }
    } else {
        for (const QVariant &app: apps) {
            loadFromVariant(app.toMap());
        }
    }
}

void LauncherBackend::syncToAccounts()
{
    if (m_accounts && !m_user.isEmpty()) {
        QList<QVariantMap> items;

        Q_FOREACH(const QString &appId, m_storedApps) {
            items << itemToVariant(appId);
        }

        m_accounts->setUserProperty(m_user, "com.canonical.unity.AccountsService", "launcher-items", QVariant::fromValue(items));
    }
}

QString LauncherBackend::findDesktopFile(const QString &appId) const
{
    int dashPos = -1;
    QString helper = appId;

    QStringList searchDirs = QStandardPaths::standardLocations(QStandardPaths::ApplicationsLocation);
#ifdef LAUNCHER_TESTING
    searchDirs << "";
#endif
    qDebug() << "search dirs are" << searchDirs;

    do {
        if (dashPos != -1) {
            helper = helper.replace(dashPos, 1, '/');
        }

        Q_FOREACH(const QString &searchDirName, searchDirs) {
            QDir searchDir(searchDirName);
            Q_FOREACH(const QString &desktopFile, searchDir.entryList(QStringList() << "*.desktop")) {
                if (desktopFile.startsWith(helper)) {
                    QFileInfo fileInfo(searchDir, desktopFile);
                    return fileInfo.absoluteFilePath();
                }
            }
        }

        dashPos = helper.indexOf("-");
    } while (dashPos != -1);

    return QString();
}

LauncherBackendItem* LauncherBackend::parseDesktopFile(const QString &desktopFile) const
{
    QSettings settings(desktopFile, QSettings::IniFormat);

    LauncherBackendItem* item = new LauncherBackendItem();
    item->displayName = settings.value("Desktop Entry/Name").toString();

    QString iconString = settings.value("Desktop Entry/Icon").toString();
    QString pathString = settings.value("Desktop Entry/Path").toString();
    if (QFileInfo(iconString).exists()) {
        item->icon = QFileInfo(iconString).absoluteFilePath();
    } else if (QFileInfo(pathString + '/' + iconString).exists()) {
        item->icon = pathString + '/' + iconString;
    } else {
        item->icon =  "image://theme/" + iconString;
    }

    /* TODO: These should be looked up in a cache somewhere */
    item->count = 0;
    item->countVisible = false;

    return item;
}

/* Gets an item, and tries to create a new one if we need it to */
LauncherBackendItem* LauncherBackend::getItem(const QString &appId) const
{
    LauncherBackendItem *item = m_itemCache.value(appId, nullptr);
    if (!item) {
        QString df = findDesktopFile(appId);
        if (!df.isEmpty()) {
            item = parseDesktopFile(df);
            if (item) {
                m_itemCache[appId] = item;
            } else {
                qWarning() << "Unable to parse desktop file for" << appId << "path" << df;
            }
        } else {
            qDebug() << "Unable to find desktop file for:" << appId;
        }
    }

    if (!item)
        qWarning() << "Unable to find item for: " << appId;

    return item;
}

void LauncherBackend::loadFromVariant(const QVariantMap &details)
{
    if (!details.contains("id")) {
        return;
    }
    QString appId = details.value("id").toString();

    LauncherBackendItem *item = m_itemCache.value(appId, nullptr);
    if (item) {
        delete item;
    }

    item = new LauncherBackendItem();

    item->displayName = details.value("name").toString();
    item->icon = details.value("icon").toString();
    item->count = details.value("count").toInt();
    item->countVisible = details.value("countVisible").toBool();

    m_itemCache.insert(appId, item);
    m_storedApps.append(appId);
}

QVariantMap LauncherBackend::itemToVariant(const QString &appId) const
{
    LauncherBackendItem *item = m_itemCache.value(appId);
    QVariantMap details;
    details.insert("id", appId);
    details.insert("name", item->displayName);
    details.insert("icon", item->icon);
<<<<<<< HEAD
=======
    details.insert("desktopFile", item->desktopFile);
    details.insert("count", item->count);
    details.insert("countVisible", item->countVisible);
>>>>>>> 4ab3b3b1
    return details;
}

bool LauncherBackend::isDefaultsItem(const QList<QVariantMap> &apps) const
{
    // To differentiate between an empty list and a list that hasn't been set
    // yet (and should thus be populated with the defaults), we use a special
    // list of one item with the 'defaults' field set to true.
    return (apps.size() == 1 && apps[0].value("defaults").toBool());
}

bool LauncherBackend::handleMessage(const QDBusMessage& message, const QDBusConnection& connection)
{
    /* Check to make sure we're getting properties on our interface */
    if (message.type() != QDBusMessage::MessageType::MethodCallMessage) {
        return false;
    }
    if (message.interface() != "org.freedesktop.DBus.Properties") {
        return false;
    }
    if (message.arguments()[0].toString() != "com.canonical.Unity.Launcher.Item") {
        return false;
    }

    /* Break down the path to just the app id */
    QString pathtemp = message.path();
    if (!pathtemp.startsWith("/com/canonical/Unity/Launcher/")) {
        return false;
    }
    pathtemp.remove("/com/canonical/Unity/Launcher/");
    if (pathtemp.indexOf('/') >= 0) {
        return false;
    }

    /* Find ourselves an appid */
    QString appid = decodeAppId(pathtemp);
    QVariantList retval;

    if (message.member() == "Get") {
        if (message.arguments()[1].toString() == "count") {
            retval.append(QVariant::fromValue(QDBusVariant(this->count(appid))));
        } else if (message.arguments()[1].toString() == "countVisible") {
            retval.append(QVariant::fromValue(QDBusVariant(this->countVisible(appid))));
        }
    } else if (message.member() == "Set") {
        if (message.arguments()[1].toString() == "count") {
            this->setCount(appid, message.arguments()[2].value<QDBusVariant>().variant().toInt());
        } else if (message.arguments()[1].toString() == "countVisible") {
            this->setCountVisible(appid, message.arguments()[2].value<QDBusVariant>().variant().toBool());
        }
    } else if (message.member() == "GetAll") {
        retval.append(this->itemToVariant(appid));
    } else {
        return false;
    }

    QDBusMessage reply = message.createReply(retval);
    return connection.send(reply);
}

QString LauncherBackend::introspect(const QString &path) const
{
    /* This case we should just list the nodes */
    if (path == "/com/canonical/Unity/Launcher/" || path == "/com/canonical/Unity/Launcher") {
        QString nodes;

        Q_FOREACH(const QString &appId, m_itemCache.keys()) {
            nodes.append("<node name=\"");
            nodes.append(encodeAppId(appId));
            nodes.append("\"/>\n");
        }

        return nodes;
    }

    /* Should not happen, but let's handle it */
    if (!path.startsWith("/com/canonical/Unity/Launcher")) {
        return "";
    }

    /* Now we should be looking at a node */
    QString nodeiface =
        "<interface name=\"com.canonical.Unity.Launcher.Item\">"
            "<property name=\"count\" type=\"i\" access=\"readwrite\" />"
            "<property name=\"countVisible\" type=\"b\" access=\"readwrite\" />"
        "</interface>";
    return nodeiface;
}

QString LauncherBackend::decodeAppId(const QString& path)
{
    QByteArray bytes = path.toUtf8();
    QByteArray decoded;

    for (int i = 0; i < bytes.size(); ++i) {
        char chr = bytes.at(i);

        if (chr == '_') {
            QString number;
            number.append(bytes.at(i+1));
            number.append(bytes.at(i+2));

            bool okay;
            char newchar = number.toUInt(&okay, 16);
            if (okay)
                decoded.append(newchar);

            i += 2;
        } else {
            decoded.append(chr);
        }
    }

    return QString::fromUtf8(decoded);
}

QString LauncherBackend::encodeAppId(const QString& appId)
{
    QByteArray bytes = appId.toUtf8();
    QString encoded;

    for (int i = 0; i < bytes.size(); ++i) {
        uchar chr = bytes.at(i);

        if ((chr >= 'a' && chr <= 'z') ||
            (chr >= 'A' && chr <= 'Z') ||
            (chr >= '0' && chr <= '9'&& i != 0)) {
            encoded.append(chr);
        } else {
            QString hexval = QString("_%1").arg(chr, 2, 16, QChar('0'));
            encoded.append(hexval.toUpper());
        }
    }

    return encoded;
}

void LauncherBackend::emitPropChangedDbus(const QString& appId, const QString& property, QVariant &value) const
{
    QString path("/com/canonical/Unity/Launcher/");
    path.append(encodeAppId(appId));

    QDBusMessage message = QDBusMessage::createSignal(path, "org.freedesktop.DBus.Properties", "PropertiesChanged");

    QList<QVariant> arguments;
    QVariantHash changedprops;
    changedprops[property] = QVariant::fromValue(QDBusVariant(value));
    QVariantList deletedprops;

    arguments.append(changedprops);
    arguments.append(deletedprops);

    message.setArguments(arguments);

    QDBusConnection con = QDBusConnection::sessionBus();
    con.send(message);
}<|MERGE_RESOLUTION|>--- conflicted
+++ resolved
@@ -106,14 +106,6 @@
 
 QString LauncherBackend::desktopFile(const QString &appId) const
 {
-<<<<<<< HEAD
-=======
-    LauncherBackendItem *item = m_itemCache.value(appId, nullptr);
-    if (item) {
-        return item->desktopFile;
-    }
-
->>>>>>> 4ab3b3b1
     return findDesktopFile(appId);
 }
 
@@ -434,12 +426,8 @@
     details.insert("id", appId);
     details.insert("name", item->displayName);
     details.insert("icon", item->icon);
-<<<<<<< HEAD
-=======
-    details.insert("desktopFile", item->desktopFile);
     details.insert("count", item->count);
     details.insert("countVisible", item->countVisible);
->>>>>>> 4ab3b3b1
     return details;
 }
 

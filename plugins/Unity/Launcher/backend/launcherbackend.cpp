--- conflicted
+++ resolved
@@ -29,58 +29,10 @@
     QObject(parent),
     m_accounts(nullptr)
 {
-<<<<<<< HEAD
     if (useStorage) {
         m_accounts = new AccountsService(this);
     }
     setUser(qgetenv("USER"));
-=======
-
-    // TODO: load default pinned ones from default config, instead of hardcoding here...
-
-    m_storedApps <<
-        QLatin1String("dialer-app.desktop") <<
-        QLatin1String("messaging-app.desktop") <<
-        QLatin1String("address-book-app.desktop") <<
-        QLatin1String("camera-app.desktop") <<
-        QLatin1String("gallery-app.desktop") <<
-        QLatin1String("facebook-webapp.desktop") <<
-        QLatin1String("webbrowser-app.desktop") <<
-        QLatin1String("twitter-webapp.desktop") <<
-        QLatin1String("gmail-webapp.desktop") <<
-        QLatin1String("ubuntu-weather-app.desktop") <<
-        QLatin1String("notes-app.desktop") <<
-        QLatin1String("calendar-app.desktop");
-
-    // TODO: get stuff from desktop files instead this hardcoded map
-    m_displayNameMap.insert("dialer-app.desktop", "Dialer");
-    m_displayNameMap.insert("messaging-app.desktop", "Messaging");
-    m_displayNameMap.insert("address-book-app.desktop", "Contacts");
-    m_displayNameMap.insert("camera-app.desktop", "Camera");
-    m_displayNameMap.insert("gallery-app.desktop", "Gallery");
-    m_displayNameMap.insert("facebook-webapp.desktop", "Facebook");
-    m_displayNameMap.insert("webbrowser-app.desktop", "Browser");
-    m_displayNameMap.insert("twitter-webapp.desktop", "Twitter");
-    m_displayNameMap.insert("gmail-webapp.desktop", "GMail");
-    m_displayNameMap.insert("ubuntu-weather-app.desktop", "Weather");
-    m_displayNameMap.insert("notes-app.desktop", "Notes");
-    m_displayNameMap.insert("calendar-app.desktop", "Calendar");
-
-    // TODO: get stuff from desktop files instead this hardcoded map
-    m_iconMap.insert("dialer-app.desktop", "phone-app");
-    m_iconMap.insert("messaging-app.desktop", "messages-app");
-    m_iconMap.insert("address-book-app.desktop", "contacts-app");
-    m_iconMap.insert("camera-app.desktop", "camera");
-    m_iconMap.insert("gallery-app.desktop", "gallery");
-    m_iconMap.insert("facebook-webapp.desktop", "facebook");
-    m_iconMap.insert("webbrowser-app.desktop", "browser");
-    m_iconMap.insert("twitter-webapp.desktop", "twitter");
-    m_iconMap.insert("gmail-webapp.desktop", "gmail");
-    m_iconMap.insert("ubuntu-weather-app.desktop", "weather");
-    m_iconMap.insert("notes-app.desktop", "notepad");
-    m_iconMap.insert("calendar-app.desktop", "calendar");
-
->>>>>>> 66f63848
 }
 
 LauncherBackend::~LauncherBackend()
@@ -228,7 +180,9 @@
     // TODO: load default pinned ones from default config, instead of hardcoding here...
     if (defaults) {
         apps <<
-            makeAppDetails("phone-app.desktop", true) <<
+            makeAppDetails("dialer-app.desktop", true) <<
+            makeAppDetails("messaging-app.desktop", true) <<
+            makeAppDetails("address-book-app.desktop", true) <<
             makeAppDetails("camera-app.desktop", true) <<
             makeAppDetails("gallery-app.desktop", true) <<
             makeAppDetails("facebook-webapp.desktop", true) <<

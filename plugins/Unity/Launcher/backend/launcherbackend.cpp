--- conflicted
+++ resolved
@@ -24,10 +24,8 @@
 #include <QDir>
 #include <QDBusArgument>
 #include <QFileInfo>
-<<<<<<< HEAD
+#include <QGSettings>
 #include <QDebug>
-=======
-#include <QGSettings>
 
 class LauncherBackendItem
 {
@@ -39,7 +37,6 @@
     QString icon;
     bool pinned;
 };
->>>>>>> bc6b8f22
 
 LauncherBackend::LauncherBackend(bool useStorage, QObject *parent):
     QObject(parent),
@@ -77,6 +74,19 @@
         }
     }
     m_storedApps = appIds;
+    Q_FOREACH(const QString &appId, appIds) {
+        if (!m_itemCache.contains(appId)) {
+            QString df = findDesktopFile(appId);
+            if (!df.isEmpty()) {
+                LauncherBackendItem *item = parseDesktopFile(df);
+                m_itemCache.insert(appId, item);
+            } else {
+                // Cannot find any data for that app... ignoring it.
+                qDebug() << "cannot find desktop file for" << appId << ". discarding app";
+                m_storedApps.removeAll(appId);
+            }
+        }
+    }
     syncToAccounts();
 }
 
@@ -203,34 +213,16 @@
 
     m_storedApps.clear();
 
-    if (m_accounts && m_user.isEmpty()) {
+    qDebug() << "syncing from accounts" << m_accounts << m_user;
+
+    if (m_accounts && !m_user.isEmpty()) {
         QVariant variant = m_accounts->getUserProperty(m_user, "launcher-items");
         apps = qdbus_cast<QList<QVariantMap>>(variant.value<QDBusArgument>());
         defaults = isDefaultsItem(apps);
     }
 
-<<<<<<< HEAD
-    // TODO: load default pinned ones from default config, instead of hardcoding here...
-    if (defaults) {
-        qDebug() << "loading default applications for launcher";
-        apps <<
-            makeAppDetails("dialer-app.desktop", true) <<
-            makeAppDetails("messaging-app.desktop", true) <<
-            makeAppDetails("address-book-app.desktop", true) <<
-            makeAppDetails("camera-app.desktop", true) <<
-            makeAppDetails("gallery-app.desktop", true) <<
-            makeAppDetails("facebook-webapp.desktop", true) <<
-            makeAppDetails("webbrowser-app.desktop", true) <<
-            makeAppDetails("twitter-webapp.desktop", true) <<
-            makeAppDetails("gmail-webapp.desktop", true) <<
-            makeAppDetails("ubuntu-weather-app.desktop", true) <<
-            makeAppDetails("notes-app.desktop", true) <<
-            makeAppDetails("calendar-app.desktop", true);
-    }
-
-    for (const QVariant &app: apps) {
-        loadApp(app.toMap());
-=======
+    qDebug() << "--------------------- should load defaults?" << defaults;
+
     if (m_accounts && defaults) { // Checking accounts as it'll be null when !useStorage
         QGSettings gSettings("com.canonical.Unity.Launcher", "/com/canonical/unity/launcher/");
         Q_FOREACH(const QString &entry, gSettings.get("favorites").toStringList()) {
@@ -251,23 +243,27 @@
         }
     } else {
         for (const QVariant &app: apps) {
+            qDebug() << "should load app" << app;
             loadFromVariant(app.toMap());
         }
->>>>>>> bc6b8f22
     }
 }
 
 void LauncherBackend::syncToAccounts()
 {
+    qDebug() << "syncing to accounts" << m_accounts << m_user << m_storedApps;
     if (m_accounts && !m_user.isEmpty()) {
         QList<QVariantMap> items;
 
         Q_FOREACH(const QString &appId, m_storedApps) {
+            qDebug() << "appending item" << appId;
             items << itemToVariant(appId);
         }
 
+        qDebug() << "syncing apps" << items;
         m_accounts->setUserProperty(m_user, "launcher-items", QVariant::fromValue(items));
     }
+    qDebug() << "done synving";
 }
 
 QString LauncherBackend::findDesktopFile(const QString &appId) const
@@ -344,5 +340,6 @@
     // To differentiate between an empty list and a list that hasn't been set
     // yet (and should thus be populated with the defaults), we use a special
     // list of one item with the 'defaults' field set to true.
+    qDebug() << "checking isDefaults" << apps;
     return (apps.size() == 1 && apps[0].value("defaults").toBool());
 }
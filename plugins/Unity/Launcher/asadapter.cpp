--- conflicted
+++ resolved
@@ -56,10 +56,7 @@
     details.insert("count", item->count());
     details.insert("countVisible", item->countVisible());
     details.insert("pinned", item->pinned());
-<<<<<<< HEAD
     details.insert("running", item->running());
-=======
     details.insert("progress", item->progress());
->>>>>>> 69a45c95
     return details;
 }
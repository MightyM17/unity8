--- conflicted
+++ resolved
@@ -62,11 +62,8 @@
         "<interface name=\"com.canonical.Unity.Launcher.Item\">"
             "<property name=\"count\" type=\"i\" access=\"readwrite\" />"
             "<property name=\"countVisible\" type=\"b\" access=\"readwrite\" />"
-<<<<<<< HEAD
             "<property name=\"progress\" type=\"i\" access=\"readwrite\" />"
-=======
             "<method name=\"Alert\" />"
->>>>>>> e198a754
         "</interface>";
     return nodeiface;
 }

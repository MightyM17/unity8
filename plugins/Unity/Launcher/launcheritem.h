--- conflicted
+++ resolved
@@ -32,11 +32,7 @@
 {
     Q_OBJECT
 public:
-<<<<<<< HEAD
-    LauncherItem(const QString &appId, const QString &name, const QString &icon, QObject *parent = nullptr);
-=======
     LauncherItem(const QString &appId, const QString &name, const QString &icon, QObject *parent);
->>>>>>> 2fe0e67c
 
     QString appId() const override;
     QString name() const override;

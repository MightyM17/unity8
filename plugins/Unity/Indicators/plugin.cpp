--- conflicted
+++ resolved
@@ -27,11 +27,8 @@
 #include "indicatorsmanager.h"
 #include "indicatorsmodel.h"
 #include "indicators.h"
-<<<<<<< HEAD
+#include "menucontentactivator.h"
 #include "modelprinter.h"
-=======
-#include "menucontentactivator.h"
->>>>>>> dd41cd4c
 
 void IndicatorsPlugin::registerTypes(const char *uri)
 {
@@ -40,11 +37,8 @@
     qmlRegisterType<IndicatorsManager>(uri, 0, 1, "IndicatorsManager");
     qmlRegisterType<FlatMenuProxyModel>(uri, 0, 1, "FlatMenuProxyModel");
     qmlRegisterType<IndicatorsModel>(uri, 0, 1, "IndicatorsModel");
-<<<<<<< HEAD
     qmlRegisterType<ModelPrinter>(uri, 0, 1, "ModelPrinter");
-=======
     qmlRegisterType<MenuContentActivator>(uri, 0, 1, "MenuContentActivator");
->>>>>>> dd41cd4c
 
     qmlRegisterUncreatableType<MenuContentState>(uri, 0, 1, "MenuContentState", "Can't create MenuContentState class");
     qmlRegisterUncreatableType<ActionState>(uri, 0, 1, "ActionState", "Can't create ActionState class");

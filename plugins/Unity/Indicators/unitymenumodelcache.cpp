--- conflicted
+++ resolved
@@ -22,16 +22,6 @@
 
 #include <QQmlEngine>
 
-<<<<<<< HEAD
-UnityMenuModelCache* UnityMenuModelCache::theCache = nullptr;
-
-UnityMenuModelCache* UnityMenuModelCache::singleton()
-{
-    if (!theCache) {
-        theCache = new UnityMenuModelCache();
-    }
-    return theCache;
-=======
 QPointer<UnityMenuModelCache> UnityMenuModelCache::theCache = nullptr;
 
 UnityMenuModelCache* UnityMenuModelCache::singleton()
@@ -40,7 +30,6 @@
         theCache = new UnityMenuModelCache();
     }
     return theCache.data();
->>>>>>> 9f4cd465
 }
 
 UnityMenuModelCache::UnityMenuModelCache(QObject* parent)
@@ -48,13 +37,7 @@
 {
 }
 
-<<<<<<< HEAD
 QSharedPointer<UnityMenuModel> UnityMenuModelCache::model(const QByteArray& path)
-=======
-QSharedPointer<UnityMenuModel> UnityMenuModelCache::model(const QByteArray& bus,
-                                                          const QByteArray& path,
-                                                          const QVariantMap& actions)
->>>>>>> 9f4cd465
 {
     if (m_registry.contains(path))
         return m_registry[path];
@@ -67,14 +50,9 @@
         QMutableHashIterator<QByteArray, QWeakPointer<UnityMenuModel>> iter(m_registry);
         while(iter.hasNext()) {
             auto keyVal = iter.next();
-<<<<<<< HEAD
-            if (keyVal.value().toStrongRef().isNull()) {
-                iter.remove();
-=======
             if (keyVal.value().isNull()) {
                 iter.remove();
                 break;
->>>>>>> 9f4cd465
             }
         }
     });

/*
 * Copyright 2013 Canonical Ltd.
 *
 * This program is free software; you can redistribute it and/or modify
 * it under the terms of the GNU Lesser General Public License as published by
 * the Free Software Foundation; version 3.
 *
 * This program is distributed in the hope that it will be useful,
 * but WITHOUT ANY WARRANTY; without even the implied warranty of
 * MERCHANTABILITY or FITNESS FOR A PARTICULAR PURPOSE.  See the
 * GNU Lesser General Public License for more details.
 *
 * You should have received a copy of the GNU Lesser General Public License
 * along with this program.  If not, see <http://www.gnu.org/licenses/>.
 *
 * Authors:
 *      Nick Dedekind <nick.dedekind@canonical.com>
 */

#include "unitymenumodelcache.h"
#include <unitymenumodel.h>

#include <QQmlEngine>

QPointer<UnityMenuModelCache> UnityMenuModelCache::theCache = nullptr;

UnityMenuModelCache* UnityMenuModelCache::singleton()
{
    if (theCache.isNull()) {
        theCache = new UnityMenuModelCache();
    }
    return theCache.data();
}

UnityMenuModelCache::UnityMenuModelCache(QObject* parent)
    : QObject(parent)
{
}

QSharedPointer<UnityMenuModel> UnityMenuModelCache::model(const QByteArray& path)
{
    if (m_registry.contains(path))
        return m_registry[path];

<<<<<<< HEAD
    // Parent the model to us, so it is not deleted by Qml.  We want to keep
    // all models cached, because when we switch indicator profiles, we will
    // be switching paths often.  And we want to keep the old model around,
    // ready to be used.  Otherwise the UI might momentarily wait as we
    // populate the model from DBus yet again.
    UnityMenuModel* menuModel = new UnityMenuModel(this);
    m_registry[path] = menuModel;
=======
    UnityMenuModel* model = new UnityMenuModel;
    QQmlEngine::setObjectOwnership(model, QQmlEngine::CppOwnership);

    QSharedPointer<UnityMenuModel> menuModel(model);
    connect(model, &QObject::destroyed, this, [this] {
        QMutableHashIterator<QByteArray, QWeakPointer<UnityMenuModel>> iter(m_registry);
        while(iter.hasNext()) {
            auto keyVal = iter.next();
            if (keyVal.value().isNull()) {
                iter.remove();
                break;
            }
        }
    });
    m_registry[path] = menuModel.toWeakRef();
>>>>>>> c26442ae

    menuModel->setMenuObjectPath(path);
    return menuModel;
}

bool UnityMenuModelCache::contains(const QByteArray& path)
{
    return m_registry.contains(path);
}<|MERGE_RESOLUTION|>--- conflicted
+++ resolved
@@ -42,31 +42,18 @@
     if (m_registry.contains(path))
         return m_registry[path];
 
-<<<<<<< HEAD
-    // Parent the model to us, so it is not deleted by Qml.  We want to keep
-    // all models cached, because when we switch indicator profiles, we will
-    // be switching paths often.  And we want to keep the old model around,
-    // ready to be used.  Otherwise the UI might momentarily wait as we
-    // populate the model from DBus yet again.
-    UnityMenuModel* menuModel = new UnityMenuModel(this);
-    m_registry[path] = menuModel;
-=======
     UnityMenuModel* model = new UnityMenuModel;
     QQmlEngine::setObjectOwnership(model, QQmlEngine::CppOwnership);
 
     QSharedPointer<UnityMenuModel> menuModel(model);
-    connect(model, &QObject::destroyed, this, [this] {
-        QMutableHashIterator<QByteArray, QWeakPointer<UnityMenuModel>> iter(m_registry);
-        while(iter.hasNext()) {
-            auto keyVal = iter.next();
-            if (keyVal.value().isNull()) {
-                iter.remove();
-                break;
-            }
-        }
-    });
-    m_registry[path] = menuModel.toWeakRef();
->>>>>>> c26442ae
+
+    // Keep a shared pointer (rather than weak pointer which would cause the
+    // model to be deleted when all shared pointers we give out are deleted).
+    // We want to keep all models cached because when we switch indicator
+    // profiles, we will be switching paths often.  And we want to keep the
+    // old model around, ready to be used.  Otherwise the UI might momentarily
+    // wait as we populate the model from DBus yet again.
+    m_registry[path] = menuModel;
 
     menuModel->setMenuObjectPath(path);
     return menuModel;

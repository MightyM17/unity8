--- conflicted
+++ resolved
@@ -25,12 +25,8 @@
     modelactionrootstate.cpp
     modelprinter.cpp
     plugin.cpp
-<<<<<<< HEAD
     rootstateparser.cpp
-=======
-    rootactionstate.cpp
     sharedunitymenumodel.cpp
->>>>>>> def95259
     unitymenumodelcache.cpp
     unitymenumodelstack.cpp
     visibleindicatorsmodel.cpp

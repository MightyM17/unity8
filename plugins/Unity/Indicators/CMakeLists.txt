# export_qmlplugin macro
include(Plugins)

project(IndicatorsQml)

pkg_check_modules(QMENUMODEL REQUIRED qmenumodel)
find_package(Qt5Core REQUIRED)
find_package(Qt5Quick REQUIRED)

add_subdirectory(qml)
add_subdirectory(Messaging)
add_subdirectory(Network)

include_directories(
    ${CMAKE_CURRENT_SOURCE_DIR}
    ${CMAKE_CURRENT_BINARY_DIR}
    ${QMENUMODEL_INCLUDE_DIRS}
)

set(IndicatorsQML_SOURCES
    flatmenuproxymodel.cpp
    indicator.cpp
    indicators.h
    indicatorsmanager.cpp
    indicatorsmodel.cpp
<<<<<<< HEAD
    modelprinter.cpp
=======
    menucontentactivator.cpp
>>>>>>> dd41cd4c
    plugin.cpp
)
add_definitions(-DUNITYINDICATORS_LIBRARY)

set(IndicatorsQML_RESOURCES
    resources/indicators.qrc
)

qt5_add_resources(IndicatorsQML_RESOURCES_RCC
    ${IndicatorsQML_RESOURCES}
)

add_library(IndicatorsQml SHARED
    ${IndicatorsQML_RESOURCES_RCC}
    ${IndicatorsQML_SOURCES}
)

target_link_libraries(IndicatorsQml
    ${QMENUMODEL_LDFLAGS}
)

qt5_use_modules(IndicatorsQml Core Qml Quick)

# export the qmltypes and plugin files
export_qmlplugin(Unity.Indicators 0.1 Unity/Indicators TARGETS IndicatorsQml)<|MERGE_RESOLUTION|>--- conflicted
+++ resolved
@@ -23,11 +23,8 @@
     indicators.h
     indicatorsmanager.cpp
     indicatorsmodel.cpp
-<<<<<<< HEAD
+    menucontentactivator.cpp
     modelprinter.cpp
-=======
-    menucontentactivator.cpp
->>>>>>> dd41cd4c
     plugin.cpp
 )
 add_definitions(-DUNITYINDICATORS_LIBRARY)

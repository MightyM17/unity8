--- conflicted
+++ resolved
@@ -57,24 +57,6 @@
 
         sourceComponent: loadMessage(actionsDescription);
 
-<<<<<<< HEAD
-        // Binding all properties for the item, to make sure that any change in the
-        // property will be propagated to the contents.item at any time
-        Binding {
-            target: contents.item
-            property: "menuSelected"
-            value: menuSelected
-            when: (contents.status == Loader.Ready)
-        }
-
-        Connections {
-            target: contents.item ? contents.item : null
-            onSelectMenu: selectMenu()
-            onDeselectMenu: deselectMenu()
-        }
-
-=======
->>>>>>> 4f3b2004
         Component {
             id: simpleTextMessage
             SimpleTextMessage {
@@ -87,20 +69,16 @@
                 appIcon: extAttrib && extAttrib.hasOwnProperty("xCanonicalAppIcon") ? extAttrib.xCanonicalAppIcon : "qrc:/indicators/artwork/messaging/default_app.svg"
 
                 onActivateApp: {
-<<<<<<< HEAD
                     menuModel.activate(menuIndex, true);
-=======
-                    menuItem.model.activate(modelIndex, true);
                     shell.hideIndicatorMenu(UbuntuAnimation.FastDuration);
->>>>>>> 4f3b2004
                 }
                 onDismiss: {
                     menuModel.activate(menuIndex, false);
                 }
 
-                menuSelected: menuItem.menuSelected
-                onSelectMenu: menuItem.selectMenu()
-                onDeselectMenu: menuItem.deselectMenu()
+                menuSelected: messageFactoryItem.menuSelected
+                onSelectMenu: messageFactoryItem.selectMenu()
+                onDeselectMenu: messageFactoryItem.deselectMenu()
             }
         }
         Component {
@@ -126,12 +104,8 @@
                 replyEnabled: replyAction.valid && replyAction.enabled
 
                 onActivateApp: {
-<<<<<<< HEAD
                     menuModel.activate(menuIndex, true);
-=======
-                    menuItem.model.activate(modelIndex, true);
                     shell.hideIndicatorMenu(UbuntuAnimation.FastDuration);
->>>>>>> 4f3b2004
                 }
                 onDismiss: {
                     menuModel.activate(menuIndex, false);
@@ -140,9 +114,9 @@
                     replyAction.activate(value);
                 }
 
-                menuSelected: menuItem.menuSelected
-                onSelectMenu: menuItem.selectMenu()
-                onDeselectMenu: menuItem.deselectMenu()
+                menuSelected: messageFactoryItem.menuSelected
+                onSelectMenu: messageFactoryItem.selectMenu()
+                onDeselectMenu: messageFactoryItem.deselectMenu()
             }
         }
         Component {
@@ -177,12 +151,8 @@
                 replyEnabled: replyAction.valid && replyAction.enabled
 
                 onActivateApp: {
-<<<<<<< HEAD
                     menuModel.activate(menuIndex, true);
-=======
-                    menuItem.model.activate(modelIndex, true);
                     shell.hideIndicatorMenu(UbuntuAnimation.FastDuration);
->>>>>>> 4f3b2004
                 }
                 onDismiss: {
                     menuModel.activate(menuIndex, false);
@@ -194,9 +164,9 @@
                     replyAction.activate(value);
                 }
 
-                menuSelected: menuItem.menuSelected
-                onSelectMenu: menuItem.selectMenu()
-                onDeselectMenu: menuItem.deselectMenu()
+                menuSelected: messageFactoryItem.menuSelected
+                onSelectMenu: messageFactoryItem.selectMenu()
+                onDeselectMenu: messageFactoryItem.deselectMenu()
             }
         }
     }

/*
 * Copyright 2013 Canonical Ltd.
 *
 * This program is free software; you can redistribute it and/or modify
 * it under the terms of the GNU Lesser General Public License as published by
 * the Free Software Foundation; version 3.
 *
 * This program is distributed in the hope that it will be useful,
 * but WITHOUT ANY WARRANTY; without even the implied warranty of
 * MERCHANTABILITY or FITNESS FOR A PARTICULAR PURPOSE.  See the
 * GNU Lesser General Public License for more details.
 *
 * You should have received a copy of the GNU Lesser General Public License
 * along with this program.  If not, see <http://www.gnu.org/licenses/>.
 *
 * Authors:
 *      Nick Dedekind <nick.dedekind@canonical.com>
 */

import QtQuick 2.0
import QMenuModel 0.1 as QMenuModel
import Unity.Indicators 0.1 as Indicators

Item {
    id: indicatorItem

    enabled: menuObjectPath != ""

    //const
    property string busName
    property string actionsObjectPath
<<<<<<< HEAD
    property var menuObjectPaths: undefined
    readonly property string device: unity8IndicatorMode
=======
    property string menuObjectPath
>>>>>>> 36f751da
    property string rootMenuType: "com.canonical.indicator.root"

    property string deviceMenuObjectPath: menuObjectPath

    property alias menuModel: cachedModel.model

    CachedUnityMenuModel {
        id: cachedModel
        busName: indicatorItem.busName
        actionsObjectPath: indicatorItem.actionsObjectPath
        menuObjectPath: indicatorItem.deviceMenuObjectPath
    }

    property var rootActionState: Indicators.RootActionState {
        menu: menuModel
        onUpdated: indicatorItem.rootActionStateChanged()
    }
}<|MERGE_RESOLUTION|>--- conflicted
+++ resolved
@@ -29,12 +29,7 @@
     //const
     property string busName
     property string actionsObjectPath
-<<<<<<< HEAD
-    property var menuObjectPaths: undefined
-    readonly property string device: unity8IndicatorMode
-=======
     property string menuObjectPath
->>>>>>> 36f751da
     property string rootMenuType: "com.canonical.indicator.root"
 
     property string deviceMenuObjectPath: menuObjectPath

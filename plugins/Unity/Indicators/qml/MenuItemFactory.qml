--- conflicted
+++ resolved
@@ -204,13 +204,8 @@
                 model.loadExtendedAttributes(modelIndex, {'x-canonical-time': 'int64',
                                                           'x-canonical-text': 'string',
                                                           'x-canonical-message-actions': 'variant',
-<<<<<<< HEAD
-                                                          'x-canonical-icon': 'string',
-                                                          'x-canonical-app-icon': 'string'});
-=======
                                                           'icon': 'icon',
                                                           'x-canonical-app-icon': 'icon'});
->>>>>>> bfc301c8
             }
         }
     }
@@ -222,18 +217,10 @@
 
             title: menu && menu.label ? menu.label : ""
             count: menu && menu.actionState[0] ? menu.actionState[0] : "0"
-<<<<<<< HEAD
-            appIcon: menu && (menu.ext.xCanonicalIcon.length > 0) ? "image://theme/" + encodeURI(menu.ext.xCanonicalIcon) :
-                                                                    "qrc:/indicators/artwork/messaging/default_app.svg"
-
-            Component.onCompleted: {
-                model.loadExtendedAttributes(modelIndex, {'x-canonical-icon': 'string'});
-=======
             appIcon: menu && menu.ext.icon !== undefined ? menu.ext.icon : "qrc:/indicators/artwork/messaging/default_app.svg"
 
             Component.onCompleted: {
                 model.loadExtendedAttributes(modelIndex, {'icon': 'icon'});
->>>>>>> bfc301c8
             }
             onActivateApp: {
                 model.activate(modelIndex, true);

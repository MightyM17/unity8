/*
 * Copyright 2013 Canonical Ltd.
 *
 * This program is free software; you can redistribute it and/or modify
 * it under the terms of the GNU Lesser General Public License as published by
 * the Free Software Foundation; version 3.
 *
 * This program is distributed in the hope that it will be useful,
 * but WITHOUT ANY WARRANTY; without even the implied warranty of
 * MERCHANTABILITY or FITNESS FOR A PARTICULAR PURPOSE.  See the
 * GNU Lesser General Public License for more details.
 *
 * You should have received a copy of the GNU Lesser General Public License
 * along with this program.  If not, see <http://www.gnu.org/licenses/>.
 *
 * Authors:
 *      Renato Araujo Oliveira Filho <renato@canonical.com>
 *      Nick Dedekind <nick.dedekind@canonical.com>
 */

import QtQuick 2.0
import Ubuntu.Components 0.1 as Components
import Unity.Indicators 0.1 as Indicators

IndicatorBase {
    id: main

    //const
    property bool contentActive: false
    property string title: rootActionState.title
    property alias emptyText: emptyLabel.text
    property alias highlightFollowsCurrentItem : mainMenu.highlightFollowsCurrentItem

    Indicators.UnityMenuModelStack {
        id: menuStack
        head: contentActive ? main.menuModel : null

        property var rootMenu: null

        onTailChanged: {
            if (!tail) {
                rootMenu = null;
            } else if (rootMenu != tail) {
                if (tail.get(0, "type") === rootMenuType) {
                    rootMenu = menuStack.tail.submenu(0);
                    push(rootMenu, 0);
                } else {
                    rootMenu = null;
                }
            }
        }
    }

    Connections {
        target: menuStack.tail
        onRowsInserted: {
            if (menuStack.rootMenu !== menuStack.tail && menuStack.tail.get(0, "type") === rootMenuType) {
                menuStack.rootMenu = menuStack.tail.submenu(0);
                menuStack.push(menuStack.rootMenu, 0);
            }
        }
    }

    ListView {
        id: mainMenu
        model: menuStack.rootMenu

        anchors {
            fill: parent
            bottomMargin: Qt.inputMethod.visible ? (Qt.inputMethod.keyboardRectangle.height - main.anchors.bottomMargin) : 0

            Behavior on bottomMargin {
                NumberAnimation {
                    duration: 175
                    easing.type: Easing.OutQuad
                }
            }
            // TODO - does ever frame.
            onBottomMarginChanged: {
                mainMenu.positionViewAtIndex(mainMenu.currentIndex, ListView.End)
            }
        }

        // Ensure all delegates are cached in order to improve smoothness of scrolling
        cacheBuffer: 10000

        // Only allow flicking if the content doesn't fit on the page
        interactive: contentHeight > height

        property int selectedIndex: -1
        property bool blockCurrentIndexChange: false
        // for count = 0
        onCountChanged: {
            if (count == 0 && selectedIndex != -1) {
                selectedIndex = -1;
            }
        }
        // for highlight following
        onSelectedIndexChanged: {
            if (currentIndex != selectedIndex) {
                var blocked = blockCurrentIndexChange;
                blockCurrentIndexChange = true;

                currentIndex = selectedIndex;

                blockCurrentIndexChange = blocked;
            }
        }
        // for item addition/removal
        onCurrentIndexChanged: {
            if (!blockCurrentIndexChange) {
                if (selectedIndex != -1 && selectedIndex != currentIndex) {
                    selectedIndex = currentIndex;
                }
            }
        }

        delegate: Item {
            id: menuDelegate

            anchors {
                left: parent.left
                right: parent.right
            }
            height: loader.height
            visible: height > 0

            Loader {
                id: loader
                asynchronous: false

                property int modelIndex: index

                anchors {
                    left: parent.left
                    right: parent.right
                }

                sourceComponent: factory.load(model)

                onLoaded: {
<<<<<<< HEAD
                    if (model.type === rootMenuType) {
                        menuStack.push(mainMenu.model.submenu(index), index);
                    }

=======
>>>>>>> d0bfd16c
                    if (item.hasOwnProperty("menuSelected")) {
                        item.menuSelected = Qt.binding(function() { return mainMenu.selectedIndex == index; });
                        item.selectMenu.connect(function() { mainMenu.selectedIndex = index; });
                        item.deselectMenu.connect(function() { mainMenu.selectedIndex = -1; });
                    }
                    if (item.hasOwnProperty("menu")) {
                        item.menu = Qt.binding(function() { return model; });
                    }
                }

                Binding {
                    target: item ? item : null
                    property: "objectName"
                    value: model.action
                }
            }
        }
    }

    MenuItemFactory {
        id: factory
        model: mainMenu.model
    }

    Components.Label {
        id: emptyLabel
        visible: mainMenu.count == 0
        anchors {
            top: parent.top
            left: parent.left
            right: parent.right
            topMargin: units.gu(2)
        }
        wrapMode: Text.WordWrap
        horizontalAlignment: Text.AlignHCenter

        //style
        color: "#e8e1d0"
        fontSize: "medium"

        text: "Empty!"
    }

    function start()
    {
        reset()
        if (!contentActive) {
            contentActive = true;
        }
    }

    function stop()
    {
        if (contentActive) {
            contentActive = false;
        }
    }

    function reset()
    {
        mainMenu.selectedIndex = -1;
        mainMenu.positionViewAtBeginning();
    }
}<|MERGE_RESOLUTION|>--- conflicted
+++ resolved
@@ -139,13 +139,6 @@
                 sourceComponent: factory.load(model)
 
                 onLoaded: {
-<<<<<<< HEAD
-                    if (model.type === rootMenuType) {
-                        menuStack.push(mainMenu.model.submenu(index), index);
-                    }
-
-=======
->>>>>>> d0bfd16c
                     if (item.hasOwnProperty("menuSelected")) {
                         item.menuSelected = Qt.binding(function() { return mainMenu.selectedIndex == index; });
                         item.selectMenu.connect(function() { mainMenu.selectedIndex = index; });

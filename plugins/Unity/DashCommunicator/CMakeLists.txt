include(FindPkgConfig)
pkg_check_modules(APPLICATION_API REQUIRED unity-shell-application=4)

include_directories(
    ${CMAKE_CURRENT_SOURCE_DIR}
    ${libunity8-private_SOURCE_DIR}
)

set(QMLDASHCOMMUNICATORPLUGIN_SRC
    plugin.cpp
    dbusdashcommunicatorservice.cpp
    dashcommunicatorservice.cpp
    dashcommunicator.cpp
<<<<<<< HEAD
    ${APPLICATION_API_INCLUDEDIR}/unity/shell/application/ApplicationManagerInterface.h
    )
=======
)
>>>>>>> 4cce7746

add_library(DashCommunicator-qml MODULE
    ${QMLDASHCOMMUNICATORPLUGIN_SRC}
)

qt5_use_modules(DashCommunicator-qml DBus Qml)

target_link_libraries(DashCommunicator-qml
    unity8-private
)

# export the qmldir and qmltypes files
add_unity8_plugin(Unity.DashCommunicator 0.1 Unity/DashCommunicator TARGETS DashCommunicator-qml)<|MERGE_RESOLUTION|>--- conflicted
+++ resolved
@@ -1,6 +1,3 @@
-include(FindPkgConfig)
-pkg_check_modules(APPLICATION_API REQUIRED unity-shell-application=4)
-
 include_directories(
     ${CMAKE_CURRENT_SOURCE_DIR}
     ${libunity8-private_SOURCE_DIR}
@@ -11,12 +8,7 @@
     dbusdashcommunicatorservice.cpp
     dashcommunicatorservice.cpp
     dashcommunicator.cpp
-<<<<<<< HEAD
-    ${APPLICATION_API_INCLUDEDIR}/unity/shell/application/ApplicationManagerInterface.h
-    )
-=======
 )
->>>>>>> 4cce7746
 
 add_library(DashCommunicator-qml MODULE
     ${QMLDASHCOMMUNICATORPLUGIN_SRC}

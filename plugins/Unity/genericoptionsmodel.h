/*
 * Copyright (C) 2013 Canonical, Ltd.
 *
 * Authors:
 *  Pawel Stolowski <pawel.stolowski@canonical.com>
 *
 * This program is free software; you can redistribute it and/or modify
 * it under the terms of the GNU General Public License as published by
 * the Free Software Foundation; version 3.
 *
 * This program is distributed in the hope that it will be useful,
 * but WITHOUT ANY WARRANTY; without even the implied warranty of
 * MERCHANTABILITY or FITNESS FOR A PARTICULAR PURPOSE.  See the
 * GNU General Public License for more details.
 *
 * You should have received a copy of the GNU General Public License
 * along with this program.  If not, see <http://www.gnu.org/licenses/>.
 */

#ifndef GENERICOPTIONSMODEL_H
#define GENERICOPTIONSMODEL_H

// Qt
#include <QObject>
#include <QAbstractListModel>
#include <QHash>
#include <QVector>

class AbstractFilterOption;

class Q_DECL_EXPORT GenericOptionsModel : public QAbstractListModel
{
    Q_OBJECT

    Q_ENUMS(Roles)

public:
    GenericOptionsModel(QObject *parent = nullptr);
    ~GenericOptionsModel();

    enum Roles {
        RoleId = Qt::UserRole,
        RoleName,
        RoleIconHint,
        RoleActive
    };

    QHash<int, QByteArray> roleNames() const override;
    QVariant data(const QModelIndex& index, int role = Qt::DisplayRole) const override;
    int rowCount(const QModelIndex& parent = QModelIndex()) const override;

<<<<<<< HEAD
    Q_INVOKABLE void setActive(QVector<AbstractFilterOption *>::size_type idx, bool value);
=======
    Q_INVOKABLE void setActive(int idx, bool value);
>>>>>>> 5ff94b97
    Q_INVOKABLE void setActive(const QString &id, bool value);

    AbstractFilterOption* getRawOption(QVector<AbstractFilterOption *>::size_type idx) const;

public Q_SLOTS:
    virtual void ensureTheOnlyActive(AbstractFilterOption *activeOption);

Q_SIGNALS:
    void activeChanged(AbstractFilterOption *option);

protected Q_SLOTS:
    void onOptionChanged();
    void onActiveChanged();

protected:
    void addOption(AbstractFilterOption *option, int index);
    void removeOption(int index);
    int indexOf(const QString &option_id);

    QVector<AbstractFilterOption *> m_options;
};

Q_DECLARE_METATYPE(GenericOptionsModel*)

#endif // GENERICOPTIONSMODEL_H<|MERGE_RESOLUTION|>--- conflicted
+++ resolved
@@ -49,11 +49,7 @@
     QVariant data(const QModelIndex& index, int role = Qt::DisplayRole) const override;
     int rowCount(const QModelIndex& parent = QModelIndex()) const override;
 
-<<<<<<< HEAD
-    Q_INVOKABLE void setActive(QVector<AbstractFilterOption *>::size_type idx, bool value);
-=======
     Q_INVOKABLE void setActive(int idx, bool value);
->>>>>>> 5ff94b97
     Q_INVOKABLE void setActive(const QString &id, bool value);
 
     AbstractFilterOption* getRawOption(QVector<AbstractFilterOption *>::size_type idx) const;

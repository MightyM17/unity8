--- conflicted
+++ resolved
@@ -46,11 +46,7 @@
     m_roles[CategoryResults::RoleComment] = "comment";
     m_roles[CategoryResults::RoleDndUri] = "dndUri";
     m_roles[CategoryResults::RoleMetadata] = "metadata";
-<<<<<<< HEAD
-    m_roles[CategoryResults::RoleMetadataScopeDisabled] = "scopeDisabled";
-=======
     m_roles[CategoryResults::RoleRendererHints] = "rendererHints";
->>>>>>> 2d839af3
 }
 
 int CategoryResults::categoryIndex() const
@@ -98,16 +94,6 @@
             return DeeListModel::data(index, ResultsColumn::DND_URI);
         case RoleMetadata:
             return DeeListModel::data(index, ResultsColumn::METADATA);
-<<<<<<< HEAD
-        // FIXME nasty hack while we don't support annotated icons
-        case RoleMetadataScopeDisabled: {
-            QVariantHash hash(DeeListModel::data(index, ResultsColumn::METADATA).toHash());
-            if (hash.contains("content")) {
-                QVariantHash innerHash(hash["content"].toHash());
-                if (innerHash.contains("scope_disabled")) {
-                    return innerHash["scope_disabled"];
-                }
-=======
         case RoleRendererHints:
         {
             QVariantHash hash(DeeListModel::data(index, ResultsColumn::METADATA).toHash());
@@ -118,7 +104,6 @@
                     hints["scope_disabled"] = innerHash["scope_disabled"];
                 }
                 return hints.empty() ? QVariant() : QVariant::fromValue(hints);
->>>>>>> 2d839af3
             }
             return QVariant();
         }

﻿/*
 * Copyright (C) 2014, 2015 Canonical, Ltd.
 *
 * This program is free software: you can redistribute it and/or modify it under
 * the terms of the GNU Lesser General Public License version 3, as published by
 * the Free Software Foundation.
 *
 * This program is distributed in the hope that it will be useful, but WITHOUT
 * ANY WARRANTY; without even the implied warranties of MERCHANTABILITY,
 * SATISFACTORY QUALITY, or FITNESS FOR A PARTICULAR PURPOSE.  See the GNU
 * Lesser General Public License for more details.
 *
 * You should have received a copy of the GNU Lesser General Public License
 * along with this program.  If not, see <http://www.gnu.org/licenses/>.
 */

#ifndef DBUSUNITYSESSIONSERVICE_H
#define DBUSUNITYSESSIONSERVICE_H

#include <QDBusObjectPath>

#include "unitydbusobject.h"

typedef QList<QDBusObjectPath> QDbusList;
Q_DECLARE_METATYPE(QList<QDBusObjectPath>)

/**
 * DBusUnitySessionService provides com.canonical.Unity.Session dbus
 * interface.
 *
 * com.canonical.Unity.Session interface provides public methods
 * and signals to handle eg. Logout/Reboot/Shutdown.
 */
class DBusUnitySessionService : public UnityDBusObject
{
    Q_OBJECT
    Q_CLASSINFO("D-Bus Interface", "com.canonical.Unity.Session")

public:
    DBusUnitySessionService();
    ~DBusUnitySessionService() = default;

    // For use in QML. Javascript doesn't accept functions beginning with capital letters
    Q_INVOKABLE void logout() { Logout(); }
    Q_INVOKABLE void reboot() { Reboot(); }
    Q_INVOKABLE void shutdown() { Shutdown(); }
    Q_INVOKABLE void endSession() { EndSession(); }

Q_SIGNALS:
    /**
     * LogoutRequested signal
     *
     * This signal is emitted when some applications request the system to
     * logout.
     * @param have_inhibitors if there are any special running applications
     *        which inhibit the logout.
     */
    Q_SCRIPTABLE void LogoutRequested(bool have_inhibitors);

    /**
     * RebootRequested signal
     *
     * This signal is emitted when some applications request the system to
     * reboot.
     * @param have_inhibitors if there are any special running applications
     *        which inhibit the reboot.
     */
    Q_SCRIPTABLE void RebootRequested(bool have_inhibitors);

    /**
     * ShutdownRequested signal
     *
     * This signal is emitted when some applications request the system to
     * shutdown.
     * @param have_inhibitors if there are any special running applications
     *        which inhibit the shutdown.
     */
    Q_SCRIPTABLE void ShutdownRequested(bool have_inhibitors);

    /**
     * LogoutReady signal
     *
     * This signal is emitted when all the apps are closed. And the system
     * is safe to logout.
     */
    Q_SCRIPTABLE void LogoutReady();

    /**
     * Emitted as a result of calling PromptLock()
     */
    Q_SCRIPTABLE void LockRequested();

    /**
     * Emitted after the session has been locked.
     */
    Q_SCRIPTABLE void Locked();

    /**
     * Emitted after the session has been unlocked.
     */
    Q_SCRIPTABLE void Unlocked();

public Q_SLOTS:
    /**
     * Logout the system.
     *
     * This method directly logs out the system without user's confirmation.
     * Ordinary applications should avoid calling this method. Please call
     * RequestLogout() to ask the user to decide logout or not.
     */
    Q_SCRIPTABLE void Logout();

    /**
     * Reboot the system.
     *
     * This method directly reboots the system without user's confirmation.
     * Ordinary applications should avoid calling this method. Please call
     * RequestReboot() to ask the user to decide reboot or not.
     */
    Q_SCRIPTABLE void Reboot();

    /**
     * Shutdown the system.
     *
     * This method directly shuts down the system without user's confirmation.
     * Ordinary applications should avoid calling this method. Please call
     * RequestShutdown() to ask the user to decide shutdown or not.
     */
    Q_SCRIPTABLE void Shutdown();

    /**
     * Suspend the system
     *
     * This method puts the system into sleep without user's confirmation.
     */
    Q_SCRIPTABLE void Suspend();

    /**
     * Hibernate the system
     *
     * This method puts the system into hibernation without user's confirmation.
     */
    Q_SCRIPTABLE void Hibernate();

    /**
     * Hybrid sleep
     *
     * This method puts the system into hybrid sleep without user's confirmation.
     *
     * @since unity8
     */
    Q_SCRIPTABLE void HybridSleep();

    /**
     * Issue a logout request.
     *
<<<<<<< HEAD
     * This method emits the LogoutRequested signal to the shell with a boolean
=======
     * This method emits the logoutRequested signal to the shell with a boolean
>>>>>>> 38210156
     * which indicates if there's any inhibitors. The shell should receive
     * this signal and display a dialog to ask the user to confirm the logout
     * action. If confirmed, shell can call Logout() method to logout.
     */
    Q_SCRIPTABLE void RequestLogout();

    /**
     * Issue a reboot request.
     *
<<<<<<< HEAD
     * This method emits the RebootRequested signal to the shell with a boolean
=======
     * This method emits the rebootRequested signal to the shell with a boolean
>>>>>>> 38210156
     * which indicates if there's any inhibitors. The shell should receive
     * this signal and display a dialog to ask the user to confirm the reboot
     * action. If confirmed, shell can call Reboot() method to reboot.
     */
    Q_SCRIPTABLE void RequestReboot();

    /**
     * Issue a shutdown request.
     *
<<<<<<< HEAD
     * This method emits the ShutdownRequested signal to the shell with a
=======
     * This method emits the shutdownRequested signal to the shell with a
>>>>>>> 38210156
     * boolean which indicates if there's any inhibitors.
     * The shell should receive
     * this signal and display a dialog to ask the user to confirm the reboot
     * action. If confirmed, shell can call Shutdown() method to shutdown.
     */
    Q_SCRIPTABLE void RequestShutdown();

    /**
     * Issue an EndSession request.
     *
     * This method calls the EndSession() Upstart DBus method on the
     * current DBus session bus.
     */
    Q_SCRIPTABLE void EndSession();

    /**
     * @return whether the system is capable of hibernating
     */
    Q_SCRIPTABLE bool CanHibernate() const;

    /**
     * @return whether the system is capable of suspending
     */
    Q_SCRIPTABLE bool CanSuspend() const;

    /**
     * @return whether the system is capable of hybrid sleep
     * @since unity8
     */
    Q_SCRIPTABLE bool CanHybridSleep() const;

    /**
     * @return whether the system is capable of rebooting
     * @since unity8
     */
    Q_SCRIPTABLE bool CanReboot() const;

    /**
     * @return whether the system is capable of shutting down
     */
    Q_SCRIPTABLE bool CanShutdown() const;

    /**
     * @return whether the system is capable of locking the session
     */
    Q_SCRIPTABLE bool CanLock() const;

    /**
     * @return the login name of the current user
     */
    Q_SCRIPTABLE QString UserName() const;

    /**
     * @return the real name of the current user
     */
    Q_SCRIPTABLE QString RealName() const;

    /**
     * @return the local hostname
     */
    Q_SCRIPTABLE QString HostName() const;

    /**
     * Request that the session get locked, emits signal LockRequested()
     */
    Q_SCRIPTABLE void PromptLock();

    /**
     * Locks the session immediately
     */
    Q_SCRIPTABLE void Lock();

    /**
     * @return whether the session is currently locked
     */
    Q_SCRIPTABLE bool IsLocked() const;
};

class DBusGnomeSessionManagerWrapper : public UnityDBusObject
{
    Q_OBJECT
    Q_CLASSINFO("D-Bus Interface", "org.gnome.SessionManager.EndSessionDialog")

public:
    DBusGnomeSessionManagerWrapper();
    ~DBusGnomeSessionManagerWrapper() = default;

public Q_SLOTS:
    Q_SCRIPTABLE void Open(const unsigned int type, const unsigned int arg_1, const unsigned int max_wait, const QList<QDBusObjectPath> &inhibitors);

private:
    void performAsyncCall(const QString &method);
};

class DBusGnomeScreensaverWrapper: public UnityDBusObject
{
    Q_OBJECT
    Q_CLASSINFO("D-Bus Interface", "org.gnome.ScreenSaver")

public:
    DBusGnomeScreensaverWrapper();
    ~DBusGnomeScreensaverWrapper() = default;

public Q_SLOTS:
    /**
     * @return whether the session is currently locked (screensaver is on)
     */
    Q_SCRIPTABLE bool GetActive() const;

    /**
     * Locks the session immediately if @p lock is true
     */
    Q_SCRIPTABLE void SetActive(bool lock);

    /**
     * Locks the session immediately
     */
    Q_SCRIPTABLE void Lock();

    /**
     * @return the number of seconds elapsed since the screensaver had been active
     */
    Q_SCRIPTABLE quint32 GetActiveTime() const;

    Q_SCRIPTABLE void SimulateUserActivity();

Q_SIGNALS:
    void ActiveChanged(bool active);
};

class DBusScreensaverWrapper: public UnityDBusObject
{
    Q_OBJECT
    Q_CLASSINFO("D-Bus Interface", "org.freedesktop.ScreenSaver")

public:
    DBusScreensaverWrapper();
    ~DBusScreensaverWrapper() = default;

public Q_SLOTS:
    /**
     * @return whether the session is currently locked (screensaver is on)
     */
    Q_SCRIPTABLE bool GetActive() const;

    /**
     * Locks the session immediately if @p lock is true
     */
    Q_SCRIPTABLE bool SetActive(bool lock);

    /**
     * Locks the session immediately
     */
    Q_SCRIPTABLE void Lock();

    /**
     * @return the number of seconds elapsed since the screensaver had been active
     */
    Q_SCRIPTABLE quint32 GetActiveTime() const;

    /**
     * @return the number of seconds that this session has been idle
     */
    Q_SCRIPTABLE quint32 GetSessionIdleTime() const;

    Q_SCRIPTABLE void SimulateUserActivity();

Q_SIGNALS:
    void ActiveChanged(bool active);
};

#endif // DBUSUNITYSESSIONSERVICE_H<|MERGE_RESOLUTION|>--- conflicted
+++ resolved
@@ -154,11 +154,7 @@
     /**
      * Issue a logout request.
      *
-<<<<<<< HEAD
      * This method emits the LogoutRequested signal to the shell with a boolean
-=======
-     * This method emits the logoutRequested signal to the shell with a boolean
->>>>>>> 38210156
      * which indicates if there's any inhibitors. The shell should receive
      * this signal and display a dialog to ask the user to confirm the logout
      * action. If confirmed, shell can call Logout() method to logout.
@@ -168,11 +164,7 @@
     /**
      * Issue a reboot request.
      *
-<<<<<<< HEAD
      * This method emits the RebootRequested signal to the shell with a boolean
-=======
-     * This method emits the rebootRequested signal to the shell with a boolean
->>>>>>> 38210156
      * which indicates if there's any inhibitors. The shell should receive
      * this signal and display a dialog to ask the user to confirm the reboot
      * action. If confirmed, shell can call Reboot() method to reboot.
@@ -182,11 +174,7 @@
     /**
      * Issue a shutdown request.
      *
-<<<<<<< HEAD
      * This method emits the ShutdownRequested signal to the shell with a
-=======
-     * This method emits the shutdownRequested signal to the shell with a
->>>>>>> 38210156
      * boolean which indicates if there's any inhibitors.
      * The shell should receive
      * this signal and display a dialog to ask the user to confirm the reboot

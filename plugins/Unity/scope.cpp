--- conflicted
+++ resolved
@@ -175,22 +175,19 @@
              const QVariant &comment, const QVariant &dnd_uri, const QVariant &metadata)
 {
     auto res = createLocalResult(uri, icon_hint, category, result_type, mimetype, title, comment, dnd_uri, metadata);
-<<<<<<< HEAD
     m_previewCancellable.Renew();
-    m_unityScope->Preview(res, nullptr, m_previewCancellable);
-}
-    
-void Scope::cancelActivation()
-{
-    m_previewCancellable.Cancel();
-=======
+
     // canned queries don't have previews, must be activated
     if (uri.toString().startsWith("x-unity-no-preview-scopes-query://")) {
         m_unityScope->Activate(res);
     } else {
         m_unityScope->Preview(res);
     }
->>>>>>> c0075cb5
+}
+    
+void Scope::cancelActivation()
+{
+    m_previewCancellable.Cancel();
 }
 
 void Scope::onActivated(unity::dash::LocalResult const& result, unity::dash::ScopeHandledType type, unity::glib::HintsMap const& hints)

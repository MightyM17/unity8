/*
 * Copyright (C) 2011 Canonical, Ltd.
 *
 * Authors:
 *  Florian Boucault <florian.boucault@canonical.com>
 *
 * This program is free software; you can redistribute it and/or modify
 * it under the terms of the GNU General Public License as published by
 * the Free Software Foundation; version 3.
 *
 * This program is distributed in the hope that it will be useful,
 * but WITHOUT ANY WARRANTY; without even the implied warranty of
 * MERCHANTABILITY or FITNESS FOR A PARTICULAR PURPOSE.  See the
 * GNU General Public License for more details.
 *
 * You should have received a copy of the GNU General Public License
 * along with this program.  If not, see <http://www.gnu.org/licenses/>.
 */

// Self
#include "scope.h"

// local
#include "categories.h"
#include "preview.h"
#include "variantutils.h"

// Qt
#include <QUrl>
#include <QDebug>
#include <QtGui/QDesktopServices>
#include <QQmlEngine>

#include <UnityCore/Variant.h>

#include <libintl.h>

Scope::Scope(QObject *parent) :
    QObject(parent)
{
    m_categories.reset(new Categories(this));
}

QString Scope::id() const
{
    return QString::fromStdString(m_unityScope->id());
}

QString Scope::name() const
{
    return QString::fromStdString(m_unityScope->name());
}

QString Scope::iconHint() const
{
    return QString::fromStdString(m_unityScope->icon_hint());
}

QString Scope::description() const
{
    return QString::fromStdString(m_unityScope->description());
}

QString Scope::searchHint() const
{
    return QString::fromStdString(m_unityScope->search_hint());
}

bool Scope::visible() const
{
    return m_unityScope->visible();
}

QString Scope::shortcut() const
{
    return QString::fromStdString(m_unityScope->shortcut());
}

bool Scope::connected() const
{
    return m_unityScope->connected();
}

Categories* Scope::categories() const
{
    return m_categories.get();
}

QString Scope::searchQuery() const
{
    return m_searchQuery;
}

QString Scope::noResultsHint() const
{
    return m_noResultsHint;
}

QString Scope::formFactor() const
{
    return m_formFactor;
}

void Scope::setSearchQuery(const QString& search_query)
{
    /* Checking for m_searchQuery.isNull() which returns true only when the string
       has never been set is necessary because when search_query is the empty
       string ("") and m_searchQuery is the null string,
       search_query != m_searchQuery is still true.
    */
    if (m_searchQuery.isNull() || search_query != m_searchQuery) {
        m_searchQuery = search_query;
        m_unityScope->Search(search_query.toStdString(), sigc::mem_fun(this, &Scope::searchFinished));
        Q_EMIT searchQueryChanged();
    }
}

void Scope::setNoResultsHint(const QString& hint) {
    if (hint != m_noResultsHint) {
        m_noResultsHint = hint;
        Q_EMIT noResultsHintChanged();
    }
}

<<<<<<< HEAD
void Scope::setFormFactor(const QString& form_factor) {
    if (form_factor != m_formFactor) {
        m_formFactor = form_factor;
        if (m_unityScope) {
            m_unityScope->form_factor = m_formFactor.toStdString();
        }
        Q_EMIT formFactorChanged();
    }
}

void Scope::activate(const QString& /*uri*/)
=======

unity::dash::LocalResult Scope::createLocalResult(const QVariant &uri, const QVariant &icon_hint,
                                                  const QVariant &category, const QVariant &result_type,
                                                  const QVariant &mimetype, const QVariant &title,
                                                  const QVariant &comment, const QVariant &dnd_uri,
                                                  const QVariant &metadata)
{
    unity::dash::LocalResult res;
    res.uri = uri.toString().toStdString();
    res.icon_hint = icon_hint.toString().toStdString();
    res.category_index = category.toUInt();
    res.result_type = result_type.toUInt();
    res.mimetype = mimetype.toString().toStdString();
    res.name = title.toString().toStdString();
    res.comment = comment.toString().toStdString();
    res.dnd_uri = dnd_uri.toString().toStdString();
    res.hints = convertToHintsMap(metadata);

    return res;
}

// FIXME: Change to use row index.
void Scope::activate(const QVariant &uri, const QVariant &icon_hint, const QVariant &category,
                     const QVariant &result_type, const QVariant &mimetype, const QVariant &title,
                     const QVariant &comment, const QVariant &dnd_uri, const QVariant &metadata)
{
    auto res = createLocalResult(uri, icon_hint, category, result_type, mimetype, title, comment, dnd_uri, metadata);
    m_unityScope->Activate(res);
}

// FIXME: Change to use row index.
void Scope::preview(const QVariant &uri, const QVariant &icon_hint, const QVariant &category,
             const QVariant &result_type, const QVariant &mimetype, const QVariant &title,
             const QVariant &comment, const QVariant &dnd_uri, const QVariant &metadata)
>>>>>>> 5e8d7e4c
{
    auto res = createLocalResult(uri, icon_hint, category, result_type, mimetype, title, comment, dnd_uri, metadata);
    m_unityScope->Preview(res);
}

void Scope::onActivated(unity::dash::LocalResult const& result, unity::dash::ScopeHandledType type, unity::glib::HintsMap const& hints)
{
    // note: we will not get called on SHOW_PREVIEW, instead UnityCore will signal preview_ready.
    switch (type)
    {
        case unity::dash::NOT_HANDLED:
            fallbackActivate(QString::fromStdString(result.uri));
            break;
        case unity::dash::SHOW_DASH:
            Q_EMIT showDash();
            break;
        case unity::dash::HIDE_DASH:
            Q_EMIT hideDash();
            break;
        case unity::dash::GOTO_DASH_URI:
            if (hints.find("goto-uri") != hints.end()) {
                Q_EMIT gotoUri(QString::fromStdString(g_variant_get_string(hints.at("goto-uri"), nullptr)));
            } else {
                qWarning() << "Missing goto-uri hint for GOTO_DASH_URI activation reply";
            }
            break;
        default:
            qWarning() << "Unhandled activation response:" << type;
    }
}

void Scope::onPreviewReady(unity::dash::LocalResult const& /* result */, unity::dash::Preview::Ptr const& preview)
{
    auto prv = Preview::newFromUnityPreview(preview);
    // is this the best solution? QML may need to keep more than one preview instance around, so we can't own it.
    // passing it by value is not possible.
    QQmlEngine::setObjectOwnership(prv, QQmlEngine::JavaScriptOwnership);
    Q_EMIT previewReady(prv);
}

void Scope::fallbackActivate(const QString& uri)
{
    /* FIXME: stripping all content before the first column because for some
              reason the scopes give uri with junk content at their beginning.
    */
    QString tweakedUri = uri;
    int firstColumnAt = tweakedUri.indexOf(":");
    tweakedUri.remove(0, firstColumnAt+1);

    /* Tries various methods to trigger a sensible action for the given 'uri'.
       If it has no understanding of the given scheme it falls back on asking
       Qt to open the uri.
    */
    QUrl url(tweakedUri);
    if (url.scheme() == "file") {
        /* Override the files place's default URI handler: we want the file
           manager to handle opening folders, not the dash.

           Ref: https://bugs.launchpad.net/upicek/+bug/689667
        */
        QDesktopServices::openUrl(url);
        return;
    }
    if (url.scheme() == "application") {
        // TODO: implement application handling
        return;
    }

    qDebug() << "Trying to open" << uri;

    /* Try our luck */
    QDesktopServices::openUrl(uri); //url?
}

void Scope::setUnityScope(const unity::dash::Scope::Ptr& scope)
{
    m_unityScope = scope;

    m_categories->setUnityScope(m_unityScope);

    m_unityScope->form_factor = m_formFactor.toStdString();
    /* Property change signals */
    m_unityScope->id.changed.connect(sigc::mem_fun(this, &Scope::idChanged));
    m_unityScope->name.changed.connect(sigc::mem_fun(this, &Scope::nameChanged));
    m_unityScope->icon_hint.changed.connect(sigc::mem_fun(this, &Scope::iconHintChanged));
    m_unityScope->description.changed.connect(sigc::mem_fun(this, &Scope::descriptionChanged));
    m_unityScope->search_hint.changed.connect(sigc::mem_fun(this, &Scope::searchHintChanged));
    m_unityScope->visible.changed.connect(sigc::mem_fun(this, &Scope::visibleChanged));
    m_unityScope->shortcut.changed.connect(sigc::mem_fun(this, &Scope::shortcutChanged));
    m_unityScope->connected.changed.connect(sigc::mem_fun(this, &Scope::connectedChanged));
    /* Signals forwarding */
    connect(this, SIGNAL(searchFinished(const std::string &, unity::glib::HintsMap const &, unity::glib::Error const &)), SLOT(onSearchFinished(const std::string &, unity::glib::HintsMap const &)));

    /* FIXME: signal should be forwarded instead of calling the handler directly */
    m_unityScope->activated.connect(sigc::mem_fun(this, &Scope::onActivated));

    m_unityScope->preview_ready.connect(sigc::mem_fun(this, &Scope::onPreviewReady));

    /* Synchronize local states with m_unityScope right now and whenever
       m_unityScope becomes connected */
    /* FIXME: should emit change notification signals for all properties */
    connect(this, SIGNAL(connectedChanged(bool)), SLOT(synchronizeStates()));
    synchronizeStates();
}

unity::dash::Scope::Ptr Scope::unityScope() const
{
    return m_unityScope;
}

void Scope::synchronizeStates()
{
    if (connected()) {
        /* Forward local states to m_unityScope */
        if (!m_searchQuery.isNull()) {
            m_unityScope->Search(m_searchQuery.toStdString());
        }
    }
}

void Scope::onSearchFinished(const std::string& /* query */, unity::glib::HintsMap const &hints)
{
    QString hint;

    if (!m_unityScope->results()->count()) {
        unity::glib::HintsMap::const_iterator it = hints.find("no-results-hint");
        if (it != hints.end()) {
            hint = QString::fromStdString(it->second.GetString());
        } else {
            hint = QString::fromUtf8(dgettext("unity", "Sorry, there is nothing that matches your search."));
        }
    }

    setNoResultsHint(hint);
}<|MERGE_RESOLUTION|>--- conflicted
+++ resolved
@@ -122,7 +122,6 @@
     }
 }
 
-<<<<<<< HEAD
 void Scope::setFormFactor(const QString& form_factor) {
     if (form_factor != m_formFactor) {
         m_formFactor = form_factor;
@@ -132,9 +131,6 @@
         Q_EMIT formFactorChanged();
     }
 }
-
-void Scope::activate(const QString& /*uri*/)
-=======
 
 unity::dash::LocalResult Scope::createLocalResult(const QVariant &uri, const QVariant &icon_hint,
                                                   const QVariant &category, const QVariant &result_type,
@@ -169,7 +165,6 @@
 void Scope::preview(const QVariant &uri, const QVariant &icon_hint, const QVariant &category,
              const QVariant &result_type, const QVariant &mimetype, const QVariant &title,
              const QVariant &comment, const QVariant &dnd_uri, const QVariant &metadata)
->>>>>>> 5e8d7e4c
 {
     auto res = createLocalResult(uri, icon_hint, category, result_type, mimetype, title, comment, dnd_uri, metadata);
     m_unityScope->Preview(res);

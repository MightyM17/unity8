--- conflicted
+++ resolved
@@ -20,22 +20,15 @@
 // Self
 #include "ratingsfilter.h"
 
-<<<<<<< HEAD
 // local
 #include "genericlistmodel.h"
 #include "ratingfilteroption.h"
 
 // Qt
 #include <QDebug>
-=======
-RatingsFilter::RatingsFilter(QObject *parent) :
-    Filter(parent), m_unityRatingsFilter(nullptr)
-{
-}
->>>>>>> c3f467b2
 
 RatingsFilter::RatingsFilter(QObject *parent) :
-    Filter(parent), m_unityRatingsFilter(NULL), m_options(nullptr)
+    Filter(parent), m_unityRatingsFilter(nullptr), m_options(nullptr)
 {
 }
 

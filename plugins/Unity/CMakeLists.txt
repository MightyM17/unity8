# Dependencies
include(FindPkgConfig)
pkg_check_modules(QTDEE REQUIRED libdee-qt5)
pkg_check_modules(UNITYCORE REQUIRED unity-core-6.0)

include_directories(
    ${CMAKE_CURRENT_SOURCE_DIR}
    ${CMAKE_CURRENT_BINARY_DIR}
    ${QTDEE_INCLUDE_DIRS}
    ${UNITYCORE_INCLUDE_DIRS}
    ${Qt5DBus_INCLUDE_DIRS}
)

set(QMLPLUGIN_SRC
    ../Utils/qsortfilterproxymodelqml.cpp # FIXME evaluate a more generic approach for using other plugins
    scope.cpp
    scopes.cpp
    categories.cpp
    categoryfilter.cpp
    plugin.cpp
    bottombarvisibilitycommunicatorshell.cpp
<<<<<<< HEAD
=======
    launchermodel.cpp
    applicationpreview.cpp
    genericpreview.cpp
    moviepreview.cpp
    musicpreview.cpp
    preview.cpp
    previewaction.cpp
    previewinfohint.cpp
    variantutils.cpp
>>>>>>> c7eed8ae
    )

add_library(Unity-qml MODULE
    ${QMLPLUGIN_SRC}
    )

target_link_libraries(Unity-qml
    ${QTDEE_LDFLAGS}
    ${UNITYCORE_LDFLAGS}
    ${Qt5DBus_LIBRARIES}
    ${Qt5Gui_LIBRARIES}
    )

qt5_use_modules(Unity-qml Qml)

# copy qmldir file into build directory for shadow builds
file(COPY "${CMAKE_CURRENT_SOURCE_DIR}/qmldir"
    DESTINATION ${CMAKE_CURRENT_BINARY_DIR}
    )

install(TARGETS Unity-qml
    DESTINATION ${SHELL_PRIVATE_LIBDIR}/qml/Unity
    )

install(FILES qmldir
<<<<<<< HEAD
    DESTINATION ${SHELL_APP_DIR}/plugins/Unity
    )


add_subdirectory(Launcher)
=======
    DESTINATION ${SHELL_PRIVATE_LIBDIR}/qml/Unity
    )
>>>>>>> c7eed8ae
<|MERGE_RESOLUTION|>--- conflicted
+++ resolved
@@ -19,9 +19,6 @@
     categoryfilter.cpp
     plugin.cpp
     bottombarvisibilitycommunicatorshell.cpp
-<<<<<<< HEAD
-=======
-    launchermodel.cpp
     applicationpreview.cpp
     genericpreview.cpp
     moviepreview.cpp
@@ -30,7 +27,6 @@
     previewaction.cpp
     previewinfohint.cpp
     variantutils.cpp
->>>>>>> c7eed8ae
     )
 
 add_library(Unity-qml MODULE
@@ -56,13 +52,8 @@
     )
 
 install(FILES qmldir
-<<<<<<< HEAD
-    DESTINATION ${SHELL_APP_DIR}/plugins/Unity
+    DESTINATION ${SHELL_PRIVATE_LIBDIR}/qml/Unity
     )
 
 
-add_subdirectory(Launcher)
-=======
-    DESTINATION ${SHELL_PRIVATE_LIBDIR}/qml/Unity
-    )
->>>>>>> c7eed8ae
+add_subdirectory(Launcher)
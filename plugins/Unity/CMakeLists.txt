--- conflicted
+++ resolved
@@ -46,20 +46,5 @@
 
 qt5_use_modules(Unity-qml Qml)
 
-<<<<<<< HEAD
 # export the qmldir and qmltypes files
-export_qmlplugin(Unity 0.1 plugins Unity TARGETS Unity-qml)
-=======
-# copy qmldir file into build directory for shadow builds
-file(COPY "${CMAKE_CURRENT_SOURCE_DIR}/qmldir"
-    DESTINATION ${CMAKE_CURRENT_BINARY_DIR}
-    )
-
-install(TARGETS Unity-qml
-    DESTINATION ${SHELL_PRIVATE_LIBDIR}/qml/Unity
-    )
-
-install(FILES qmldir
-    DESTINATION ${SHELL_PRIVATE_LIBDIR}/qml/Unity
-    )
->>>>>>> b86111f3
+export_qmlplugin(Unity 0.1 Unity TARGETS Unity-qml)
/*
 * Copyright (C) 2011 Canonical, Ltd.
 *
 * Authors:
 *  Florian Boucault <florian.boucault@canonical.com>
 *
 * This program is free software; you can redistribute it and/or modify
 * it under the terms of the GNU General Public License as published by
 * the Free Software Foundation; version 3.
 *
 * This program is distributed in the hope that it will be useful,
 * but WITHOUT ANY WARRANTY; without even the implied warranty of
 * MERCHANTABILITY or FITNESS FOR A PARTICULAR PURPOSE.  See the
 * GNU General Public License for more details.
 *
 * You should have received a copy of the GNU General Public License
 * along with this program.  If not, see <http://www.gnu.org/licenses/>.
 */

#ifndef SCOPE_H
#define SCOPE_H

// Qt
#include <QObject>
#include <QString>
#include <QMetaType>

// libunity-core
#include <UnityCore/Scope.h>
#include <UnityCore/Results.h>

// dee-qt
#include "deelistmodel.h"

<<<<<<< HEAD
#include "categories.h"
=======
class Categories;
class Preview;
>>>>>>> 5e8d7e4c

class Scope : public QObject
{
    Q_OBJECT

    Q_PROPERTY(QString id READ id NOTIFY idChanged)
    Q_PROPERTY(QString name READ name NOTIFY nameChanged)
    Q_PROPERTY(QString iconHint READ iconHint NOTIFY iconHintChanged)
    Q_PROPERTY(QString description READ description NOTIFY descriptionChanged)
    Q_PROPERTY(QString searchHint READ searchHint NOTIFY searchHintChanged)
    Q_PROPERTY(bool visible READ visible NOTIFY visibleChanged)
    Q_PROPERTY(QString shortcut READ shortcut NOTIFY shortcutChanged)
    Q_PROPERTY(bool connected READ connected NOTIFY connectedChanged)
    Q_PROPERTY(Categories* categories READ categories NOTIFY categoriesChanged)

    Q_PROPERTY(QString searchQuery READ searchQuery WRITE setSearchQuery NOTIFY searchQueryChanged)
    Q_PROPERTY(QString noResultsHint READ noResultsHint WRITE setNoResultsHint NOTIFY noResultsHintChanged)
    Q_PROPERTY(QString formFactor READ formFactor WRITE setFormFactor NOTIFY formFactorChanged)

public:
    explicit Scope(QObject *parent = 0);

    /* getters */
    QString id() const;
    QString name() const;
    QString iconHint() const;
    QString description() const;
    QString searchHint() const;
    bool visible() const;
    QString shortcut() const;
    bool connected() const;
    Categories* categories() const;
    QString searchQuery() const;
    QString noResultsHint() const;
    QString formFactor() const;

    /* setters */
    void setSearchQuery(const QString& search_query);
    void setNoResultsHint(const QString& hint);
    void setFormFactor(const QString& form_factor);

    Q_INVOKABLE void activate(const QVariant &uri, const QVariant &icon_hint, const QVariant &category,
                              const QVariant &result_type, const QVariant &mimetype, const QVariant &title,
                              const QVariant &comment, const QVariant &dnd_uri, const QVariant &metadata);
    Q_INVOKABLE void preview(const QVariant &uri, const QVariant &icon_hint, const QVariant &category,
                              const QVariant &result_type, const QVariant &mimetype, const QVariant &title,
                              const QVariant &comment, const QVariant &dnd_uri, const QVariant &metadata);
    void setUnityScope(const unity::dash::Scope::Ptr& scope);
    unity::dash::Scope::Ptr unityScope() const;

Q_SIGNALS:
    void idChanged(const std::string&);
    void dbusNameChanged(const std::string&);
    void dbusPathChanged(const std::string&);
    void nameChanged(const std::string&);
    void iconHintChanged(const std::string&);
    void descriptionChanged(const std::string&);
    void searchHintChanged(const std::string&);
    void visibleChanged(bool);
    void shortcutChanged(const std::string&);
    void connectedChanged(bool);
    void categoriesChanged();
    void searchFinished(const std::string&, unity::glib::HintsMap const&, unity::glib::Error const&);
    void searchQueryChanged();
    void noResultsHintChanged();
    void formFactorChanged();

    // signals triggered by activate(..) or preview(..) requests.
    void previewReady(Preview *preview);
    void showDash();
    void hideDash();
    void gotoUri(const QString &uri);

private Q_SLOTS:
    void synchronizeStates();
    void onSearchFinished(const std::string &, unity::glib::HintsMap const &);

private:
<<<<<<< HEAD
    void onActivated(unity::dash::LocalResult const& result, unity::dash::ScopeHandledType type, unity::glib::HintsMap const&);
=======
    void onResultsSwarmNameChanged(const std::string&);
    void onResultsChanged(const unity::dash::Results::Ptr&);
    void onResultsModelChanged(unity::glib::Object<DeeModel>);
    void onCategoriesSwarmNameChanged(const std::string&);
    void onCategoriesModelChanged(unity::glib::Object<DeeModel>);
    void onCategoriesChanged(const unity::dash::Categories::Ptr&);
    unity::dash::LocalResult createLocalResult(const QVariant &uri, const QVariant &icon_hint,
                                               const QVariant &category, const QVariant &result_type,
                                               const QVariant &mimetype, const QVariant &title,
                                               const QVariant &comment, const QVariant &dnd_uri,
                                               const QVariant &metadata);
    void onActivated(unity::dash::LocalResult const& result, unity::dash::ScopeHandledType type, unity::glib::HintsMap const& hints);
    void onPreviewReady(unity::dash::LocalResult const& result, unity::dash::Preview::Ptr const& preview);
>>>>>>> 5e8d7e4c
    void fallbackActivate(const QString& uri);

    unity::dash::Scope::Ptr m_unityScope;
    std::unique_ptr<Categories> m_categories;
    QString m_searchQuery;
    QString m_noResultsHint;
    QString m_formFactor;
};

Q_DECLARE_METATYPE(Scope*)

#endif // SCOPE_H<|MERGE_RESOLUTION|>--- conflicted
+++ resolved
@@ -32,12 +32,9 @@
 // dee-qt
 #include "deelistmodel.h"
 
-<<<<<<< HEAD
 #include "categories.h"
-=======
-class Categories;
+
 class Preview;
->>>>>>> 5e8d7e4c
 
 class Scope : public QObject
 {
@@ -116,15 +113,6 @@
     void onSearchFinished(const std::string &, unity::glib::HintsMap const &);
 
 private:
-<<<<<<< HEAD
-    void onActivated(unity::dash::LocalResult const& result, unity::dash::ScopeHandledType type, unity::glib::HintsMap const&);
-=======
-    void onResultsSwarmNameChanged(const std::string&);
-    void onResultsChanged(const unity::dash::Results::Ptr&);
-    void onResultsModelChanged(unity::glib::Object<DeeModel>);
-    void onCategoriesSwarmNameChanged(const std::string&);
-    void onCategoriesModelChanged(unity::glib::Object<DeeModel>);
-    void onCategoriesChanged(const unity::dash::Categories::Ptr&);
     unity::dash::LocalResult createLocalResult(const QVariant &uri, const QVariant &icon_hint,
                                                const QVariant &category, const QVariant &result_type,
                                                const QVariant &mimetype, const QVariant &title,
@@ -132,7 +120,6 @@
                                                const QVariant &metadata);
     void onActivated(unity::dash::LocalResult const& result, unity::dash::ScopeHandledType type, unity::glib::HintsMap const& hints);
     void onPreviewReady(unity::dash::LocalResult const& result, unity::dash::Preview::Ptr const& preview);
->>>>>>> 5e8d7e4c
     void fallbackActivate(const QString& uri);
 
     unity::dash::Scope::Ptr m_unityScope;

/*
 * Copyright (C) 2011 Canonical, Ltd.
 *
 * Authors:
 *  Florian Boucault <florian.boucault@canonical.com>
 *
 * This program is free software; you can redistribute it and/or modify
 * it under the terms of the GNU General Public License as published by
 * the Free Software Foundation; version 3.
 *
 * This program is distributed in the hope that it will be useful,
 * but WITHOUT ANY WARRANTY; without even the implied warranty of
 * MERCHANTABILITY or FITNESS FOR A PARTICULAR PURPOSE.  See the
 * GNU General Public License for more details.
 *
 * You should have received a copy of the GNU General Public License
 * along with this program.  If not, see <http://www.gnu.org/licenses/>.
 */

#ifndef SCOPE_H
#define SCOPE_H

// Qt
#include <QObject>
#include <QString>
#include <QMetaType>

// libunity-core
#include <UnityCore/Scope.h>
#include <UnityCore/Results.h>
#include <UnityCore/GLibWrapper.h>

#include "categories.h"
#include "filters.h"

class Preview;

class Scope : public QObject
{
    Q_OBJECT

    Q_PROPERTY(QString id READ id NOTIFY idChanged)
    Q_PROPERTY(QString name READ name NOTIFY nameChanged)
    Q_PROPERTY(QString iconHint READ iconHint NOTIFY iconHintChanged)
    Q_PROPERTY(QString description READ description NOTIFY descriptionChanged)
    Q_PROPERTY(QString searchHint READ searchHint NOTIFY searchHintChanged)
    Q_PROPERTY(bool searchInProgress READ searchInProgress NOTIFY searchInProgressChanged)
    Q_PROPERTY(bool visible READ visible NOTIFY visibleChanged)
    Q_PROPERTY(QString shortcut READ shortcut NOTIFY shortcutChanged)
    Q_PROPERTY(bool connected READ connected NOTIFY connectedChanged)
    Q_PROPERTY(Categories* categories READ categories NOTIFY categoriesChanged)
    Q_PROPERTY(Filters* filters READ filters NOTIFY filtersChanged)

    Q_PROPERTY(QString searchQuery READ searchQuery WRITE setSearchQuery NOTIFY searchQueryChanged)
    Q_PROPERTY(QString noResultsHint READ noResultsHint WRITE setNoResultsHint NOTIFY noResultsHintChanged)
    Q_PROPERTY(QString formFactor READ formFactor WRITE setFormFactor NOTIFY formFactorChanged)

public:
    explicit Scope(QObject *parent = 0);

    /* getters */
    QString id() const;
    QString name() const;
    QString iconHint() const;
    QString description() const;
    QString searchHint() const;
    bool visible() const;
    QString shortcut() const;
    bool connected() const;
    bool searchInProgress() const;
    Categories* categories() const;
    Filters* filters() const;
    QString searchQuery() const;
    QString noResultsHint() const;
    QString formFactor() const;

    /* setters */
    void setSearchQuery(const QString& search_query);
    void setNoResultsHint(const QString& hint);
    void setFormFactor(const QString& form_factor);

    Q_INVOKABLE void activate(const QVariant &uri, const QVariant &icon_hint, const QVariant &category,
                              const QVariant &result_type, const QVariant &mimetype, const QVariant &title,
                              const QVariant &comment, const QVariant &dnd_uri, const QVariant &metadata);
    Q_INVOKABLE void preview(const QVariant &uri, const QVariant &icon_hint, const QVariant &category,
                              const QVariant &result_type, const QVariant &mimetype, const QVariant &title,
                              const QVariant &comment, const QVariant &dnd_uri, const QVariant &metadata);
    Q_INVOKABLE void cancelActivation();

    void setUnityScope(const unity::dash::Scope::Ptr& scope);
    unity::dash::Scope::Ptr unityScope() const;

Q_SIGNALS:
    void idChanged(const std::string&);
    void dbusNameChanged(const std::string&);
    void dbusPathChanged(const std::string&);
    void nameChanged(const std::string&);
    void iconHintChanged(const std::string&);
    void descriptionChanged(const std::string&);
    void searchHintChanged(const std::string&);
    void searchInProgressChanged();
    void visibleChanged(bool);
    void shortcutChanged(const std::string&);
    void connectedChanged(bool);
    void categoriesChanged();
    void searchQueryChanged();
    void noResultsHintChanged();
    void formFactorChanged();
    void filtersChanged();

    // signals triggered by activate(..) or preview(..) requests.
    void previewReady(Preview *preview);
    void showDash();
    void hideDash();
    void gotoUri(const QString &uri);

    void activateApplication(const QString &desktop);

private Q_SLOTS:
    void synchronizeStates();
    void onSearchFinished(std::string const &, unity::glib::HintsMap const &, unity::glib::Error const&);

private:
    unity::dash::LocalResult createLocalResult(const QVariant &uri, const QVariant &icon_hint,
                                               const QVariant &category, const QVariant &result_type,
                                               const QVariant &mimetype, const QVariant &title,
                                               const QVariant &comment, const QVariant &dnd_uri,
                                               const QVariant &metadata);
    void onActivated(unity::dash::LocalResult const& result, unity::dash::ScopeHandledType type, unity::glib::HintsMap const& hints);
    void onPreviewReady(unity::dash::LocalResult const& result, unity::dash::Preview::Ptr const& preview);
    void fallbackActivate(const QString& uri);

    unity::dash::Scope::Ptr m_unityScope;
    std::unique_ptr<Categories> m_categories;
    std::unique_ptr<Filters> m_filters;
    QString m_searchQuery;
    QString m_noResultsHint;
    QString m_formFactor;
<<<<<<< HEAD
    bool m_searchInProgress;
    unity::glib::Cancellable m_cancellable;
=======
    unity::glib::Cancellable m_previewCancellable;
>>>>>>> a5a966b7
};

Q_DECLARE_METATYPE(Scope*)

#endif // SCOPE_H<|MERGE_RESOLUTION|>--- conflicted
+++ resolved
@@ -136,12 +136,9 @@
     QString m_searchQuery;
     QString m_noResultsHint;
     QString m_formFactor;
-<<<<<<< HEAD
     bool m_searchInProgress;
     unity::glib::Cancellable m_cancellable;
-=======
     unity::glib::Cancellable m_previewCancellable;
->>>>>>> a5a966b7
 };
 
 Q_DECLARE_METATYPE(Scope*)

--- conflicted
+++ resolved
@@ -299,14 +299,8 @@
                     return QVariant::fromValue(m_overriddenCategories[id]->rowCount());
                 }
             }
-<<<<<<< HEAD
             qDebug() << "Get count of cat" << DeeListModel::data(realIndex, CategoryColumn::ID).toString() << realRow << "at pos" << index.row() << "Count=" << getResults(realIndex.row())->rowCount();
             return QVariant::fromValue(getResults(realRow)->rowCount());
-        case RoleCategoryIndex:
-            return QVariant::fromValue(index.row()); // no remapping to realIndex
-=======
-            return QVariant::fromValue(getResults(index.row())->rowCount());
->>>>>>> bfc301c8
         default:
             return QVariant();
     }

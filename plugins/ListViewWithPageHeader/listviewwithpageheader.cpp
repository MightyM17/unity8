/*
 * Copyright (C) 2013 Canonical, Ltd.
 *
 * This program is free software; you can redistribute it and/or modify
 * it under the terms of the GNU General Public License as published by
 * the Free Software Foundation; version 3.
 *
 * This program is distributed in the hope that it will be useful,
 * but WITHOUT ANY WARRANTY; without even the implied warranty of
 * MERCHANTABILITY or FITNESS FOR A PARTICULAR PURPOSE.  See the
 * GNU General Public License for more details.
 *
 * You should have received a copy of the GNU General Public License
 * along with this program.  If not, see <http://www.gnu.org/licenses/>.
 */

/*
 * Some documentation on how this thing works:
 *
 * A flickable has two very important concepts that define the top and
 * height of the flickable area.
 * The top is returned in minYExtent()
 * The height is set using setContentHeight()
 * By changing those two values we can make the list grow up or down
 * as needed. e.g. if we are in the middle of the list
 * and something that is above the viewport grows, since we do not
 * want to change the viewport because of that we just adjust the
 * minYExtent so that the list grows up.
 *
 * The implementation on the list relies on the delegateModel doing
 * most of the instantiation work. You call createItem() when you
 * need to create an item asking for it async or not. If returns null
 * it means the item will be created async and the model will call the
 * itemCreated slot with the item.
 *
 * updatePolish is the central point of dispatch for the work of the
 * class. It is called by the scene graph just before drawing the class.
 * In it we:
 *  * Make sure all items are positioned correctly
 *  * Add/Remove items if needed
 *  * Update the content height if it was dirty
 *
 * m_visibleItems contains all the items we have created at the moment.
 * Actually not all of them are visible since it includes the ones
 * in the cache area we create asynchronously to help performance.
 * The first item in m_visibleItems has the m_firstVisibleIndex in
 * the model. If you actually want to know what is the first
 * item in the viewport you have to find the first non culled element
 * in m_visibleItems
 *
 * All the items (except the header) are childs of m_clipItem which
 * is a child of the contentItem() of the flickable (The contentItem()
 * is what actually 'moves' in a a flickable). This way
 * we can implement the clipping needed so we can have the header
 * shown in the middle of the list over the items without the items
 * leaking under the header in case it is transparent.
 *
 * The first item of m_visibleItems is the one that defines the
 * positions of all the rest of items (see updatePolish()) and
 * this is why sometimes we move it even if it's not the item
 * that has triggered the function (i.e. in itemGeometryChanged())
 *
 * m_visibleItems is a list of ListItem. Each ListItem
 * will contain a item and potentially a sectionItem. The sectionItem
 * is only there when the list is using sectionDelegate+sectionProperty
 * and this is the first item of the section. Each ListItem is vertically
 * layouted with the sectionItem first and then the item.
 *
 * For sectioning we also have a section item alone (m_topSectionItem)
 * that is used for the cases we need to show the sticky section item at
 * the top of the view.
 *
 * Each delegate item has a context property called heightToClip that is
 * used to communicate to the delegate implementation in case it has to
 * clip itself because of overlapping with the top sticky section item.
 * This is an implementation decision since it has been agreed it
 * is easier to implement the clipping in QML with this info than to
 * do it at the C++ level.
 *
 * Note that minYExtent and height are not always totally accurate, since
 * we don't have the items created we can't guess their heights
 * so we can only guarantee the values are correct when the first/last
 * items of the list are visible, otherwise we just live with good enough
 * values that make the list scrollable
 *
 * There are a few things that are not really implemented or tested properly
 * which we don't use at the moment like changing the model, changing
 * the section delegate, having a section delegate that changes its size, etc.
 * The known missing features are marked with TODOs along the code.
 */

#include "listviewwithpageheader.h"

#include <QDebug>
#include <qqmlinfo.h>
#include <qqmlengine.h>
#pragma GCC diagnostic push
#pragma GCC diagnostic ignored "-pedantic"
#if (QT_VERSION < QT_VERSION_CHECK(5, 1, 0))
#include <private/qquickvisualdatamodel_p.h>
#else
#include <private/qqmldelegatemodel_p.h>
#endif
#include <private/qqmlglobal_p.h>
#include <private/qquickitem_p.h>
#include <private/qquickanimation_p.h>
#pragma GCC diagnostic pop
// #include <private/qquickrectangle_p.h>

static const qreal bufferRatio = 0.5;

qreal ListViewWithPageHeader::ListItem::height() const
{
    return m_item->height() + (m_sectionItem ? m_sectionItem->height() : 0);
}

qreal ListViewWithPageHeader::ListItem::y() const
{
    return m_item->y() - (m_sectionItem ? m_sectionItem->height() : 0);
}

void ListViewWithPageHeader::ListItem::setY(qreal newY)
{
    if (m_sectionItem) {
        m_sectionItem->setY(newY);
        m_item->setY(newY + m_sectionItem->height());
    } else {
        m_item->setY(newY);
    }
}

bool ListViewWithPageHeader::ListItem::culled() const
{
    return QQuickItemPrivate::get(m_item)->culled;
}

void ListViewWithPageHeader::ListItem::setCulled(bool culled)
{
    QQuickItemPrivate::get(m_item)->setCulled(culled);
    if (m_sectionItem)
        QQuickItemPrivate::get(m_sectionItem)->setCulled(culled);
}

ListViewWithPageHeader::ListViewWithPageHeader()
 : m_delegateModel(nullptr)
 , m_asyncRequestedIndex(-1)
 , m_delegateValidated(false)
 , m_firstVisibleIndex(-1)
 , m_minYExtent(0)
 , m_contentHeightDirty(false)
 , m_headerItem(nullptr)
 , m_previousContentY(0)
 , m_headerItemShownHeight(0)
 , m_sectionDelegate(nullptr)
 , m_topSectionItem(nullptr)
 , m_forceNoClip(false)
 , m_inLayout(false)
{
    m_clipItem = new QQuickItem(contentItem());
//     m_clipItem = new QQuickRectangle(contentItem());
//     ((QQuickRectangle*)m_clipItem)->setColor(Qt::gray);

    m_contentYAnimation = new QQuickNumberAnimation(this);
    m_contentYAnimation->setEasing(QEasingCurve::OutQuad);
    m_contentYAnimation->setProperty("contentY");
    m_contentYAnimation->setDuration(200);
    m_contentYAnimation->setTargetObject(this);

    connect(this, SIGNAL(contentWidthChanged()), this, SLOT(onContentWidthChanged()));
    connect(this, SIGNAL(contentHeightChanged()), this, SLOT(onContentHeightChanged()));
    connect(this, SIGNAL(heightChanged()), this, SLOT(onHeightChanged()));
    connect(m_contentYAnimation, SIGNAL(stopped()), this, SLOT(onShowHeaderAnimationFinished()));
}

ListViewWithPageHeader::~ListViewWithPageHeader()
{
}

QAbstractItemModel *ListViewWithPageHeader::model() const
{
    return m_delegateModel ? m_delegateModel->model().value<QAbstractItemModel *>() : nullptr;
}

void ListViewWithPageHeader::setModel(QAbstractItemModel *model)
{
    if (model != this->model()) {
        if (!m_delegateModel) {
            createDelegateModel();
        } else {
#if (QT_VERSION < QT_VERSION_CHECK(5, 1, 0))
            disconnect(m_delegateModel, SIGNAL(modelUpdated(QQuickChangeSet,bool)), this, SLOT(onModelUpdated(QQuickChangeSet,bool)));
        }
        m_delegateModel->setModel(QVariant::fromValue<QAbstractItemModel *>(model));
        connect(m_delegateModel, SIGNAL(modelUpdated(QQuickChangeSet,bool)), this, SLOT(onModelUpdated(QQuickChangeSet,bool)));
#else
            disconnect(m_delegateModel, SIGNAL(modelUpdated(QQmlChangeSet,bool)), this, SLOT(onModelUpdated(QQmlChangeSet,bool)));
        }
        m_delegateModel->setModel(QVariant::fromValue<QAbstractItemModel *>(model));
        connect(m_delegateModel, SIGNAL(modelUpdated(QQmlChangeSet,bool)), this, SLOT(onModelUpdated(QQmlChangeSet,bool)));
#endif
        Q_EMIT modelChanged();
        // TODO?
//         Q_EMIT contentHeightChanged();
//         Q_EMIT contentYChanged();
    }
}

QQmlComponent *ListViewWithPageHeader::delegate() const
{
    return m_delegateModel ? m_delegateModel->delegate() : nullptr;
}

void ListViewWithPageHeader::setDelegate(QQmlComponent *delegate)
{
    if (delegate != this->delegate()) {
        if (!m_delegateModel) {
            createDelegateModel();
        }

        // Cleanup the existing items
        Q_FOREACH(ListItem *item, m_visibleItems)
            releaseItem(item);
        m_visibleItems.clear();
        m_firstVisibleIndex = -1;
        adjustMinYExtent();
        setContentY(0);
        m_clipItem->setY(0);
        if (m_topSectionItem) {
            QQuickItemPrivate::get(m_topSectionItem)->setCulled(true);
        }

        m_delegateModel->setDelegate(delegate);

        Q_EMIT delegateChanged();
        m_delegateValidated = false;
        m_contentHeightDirty = true;
        polish();
    }
}

QQuickItem *ListViewWithPageHeader::header() const
{
    return m_headerItem;
}

void ListViewWithPageHeader::setHeader(QQuickItem *headerItem)
{
    if (m_headerItem != headerItem) {
        qreal oldHeaderHeight = 0;
        qreal oldHeaderY = 0;
        if (m_headerItem) {
            oldHeaderHeight = m_headerItem->height();
            oldHeaderY = m_headerItem->y();
            m_headerItem->setParentItem(nullptr);
        }
        m_headerItem = headerItem;
        if (m_headerItem) {
            m_headerItem->setParentItem(contentItem());
            m_headerItem->setZ(1);
        }
        qreal newHeaderHeight = m_headerItem ? m_headerItem->height() : 0;
        if (!m_visibleItems.isEmpty() && newHeaderHeight != oldHeaderHeight) {
            headerHeightChanged(newHeaderHeight, oldHeaderHeight, oldHeaderY);
            polish();
            m_contentHeightDirty = true;
        }
        Q_EMIT headerChanged();
    }
}

QQmlComponent *ListViewWithPageHeader::sectionDelegate() const
{
    return m_sectionDelegate;
}

void ListViewWithPageHeader::setSectionDelegate(QQmlComponent *delegate)
{
    if (delegate != m_sectionDelegate) {
        // TODO clean existing sections

        m_sectionDelegate = delegate;

        m_topSectionItem = getSectionItem(-1, QString());
        m_topSectionItem->setZ(3);
        QQuickItemPrivate::get(m_topSectionItem)->setCulled(true);

        // TODO create sections for existing items

        Q_EMIT sectionDelegateChanged();
    }
}

QString ListViewWithPageHeader::sectionProperty() const
{
    return m_sectionProperty;
}

void ListViewWithPageHeader::setSectionProperty(const QString &property)
{
    if (property != m_sectionProperty) {
        m_sectionProperty = property;

        updateWatchedRoles();

        // TODO recreate sections

        Q_EMIT sectionPropertyChanged();
    }
}

bool ListViewWithPageHeader::forceNoClip() const
{
    return m_forceNoClip;
}

void ListViewWithPageHeader::setForceNoClip(bool noClip)
{
    if (noClip != m_forceNoClip) {
        m_forceNoClip = noClip;
        updateClipItem();
        Q_EMIT forceNoClipChanged();
    }
}

void ListViewWithPageHeader::positionAtBeginning()
{
    qreal headerHeight = (m_headerItem ? m_headerItem->height() : 0);
    if (m_firstVisibleIndex != 0) {
        // TODO This could be optimized by trying to reuse the interesection
        // of items that may end up intersecting between the existing
        // m_visibleItems and the items we are creating in the next loop
        Q_FOREACH(ListItem *item, m_visibleItems)
            releaseItem(item);
        m_visibleItems.clear();
        m_firstVisibleIndex = -1;

        // Create the item 0, it will be already correctly positioned at createItem()
        m_clipItem->setY(0);
        ListItem *item = createItem(0, false);
        // Create the subsequent items
        int modelIndex = 1;
        qreal pos = item->y() + item->height();
        const qreal buffer = height() * bufferRatio;
        const qreal bufferTo = height() + buffer;
        while (modelIndex < m_delegateModel->count() && pos <= bufferTo) {
            if (!(item = createItem(modelIndex, false)))
                break;
            pos += item->height();
            ++modelIndex;
        }

        m_previousContentY = m_visibleItems.first()->y() - headerHeight;
    }
    setContentY(m_visibleItems.first()->y() + m_clipItem->y() - headerHeight);
}

void ListViewWithPageHeader::showHeader()
{
    if (!m_headerItem)
        return;

    auto to = qMax(-minYExtent(), contentY() - m_headerItem->height() + m_headerItemShownHeight);
    if (to != contentY()) {
        const bool headerShownByItsOwn = contentY() < m_headerItem->y() + m_headerItem->height();
        if (headerShownByItsOwn && m_headerItemShownHeight == 0) {
            // We are not clipping since we are just at the top of the viewport
            // but because of the showHeader animation we will need to, so
            // enable the clipping without logically moving the items
            m_headerItemShownHeight = m_headerItem->y() + m_headerItem->height() - contentY();
            if (!m_visibleItems.isEmpty()) {
                updateClipItem();
                ListItem *firstItem = m_visibleItems.first();
                firstItem->setY(firstItem->y() - m_headerItemShownHeight);
                layout();
            }
        }
        m_contentYAnimation->setTo(to);
<<<<<<< HEAD
        contentYAnimationIsShownHeader = true;
=======
        contentYAnimationType = ContentYAnimationShowHeader;
>>>>>>> ba831891
        m_contentYAnimation->start();
    }
}

<<<<<<< HEAD
QQuickItem *ListViewWithPageHeader::item(int modelIndex) const
{
    ListItem *item = itemAtIndex(modelIndex);
    if (item)
        return item->m_item;
    else
        return nullptr;
}

=======
>>>>>>> ba831891
void ListViewWithPageHeader::maximizeVisibleArea(int modelIndex)
{
    ListItem *listItem = itemAtIndex(modelIndex);
    if (listItem)
    {
<<<<<<< HEAD
        // Check if we can scroll the list up to show more stuff
        if (m_clipItem->y() + listItem->y() > contentY() && m_clipItem->y() + listItem->y() + listItem->height() > contentY() + height()) {
            m_contentYAnimation->setTo(m_clipItem->y() + listItem->y());
            contentYAnimationIsShownHeader = false;
=======
        const auto listItemY = m_clipItem->y() + listItem->y();
        if (listItemY > contentY() && listItemY + listItem->height() > contentY() + height()) {
            // we can scroll the list up to show more stuff
            const auto to = qMin(listItemY, listItemY + listItem->height() - height());
            m_contentYAnimation->setTo(to);
            contentYAnimationType = ContentYAnimationMaximizeVisibleArea;
            m_contentYAnimation->start();
        } else if (listItemY < contentY() && listItemY + listItem->height() < contentY() + height()) {
            // we can scroll the list down to show more stuff
            const auto to = qMax(listItemY, listItemY + listItem->height() - height());
            m_contentYAnimation->setTo(to);
            contentYAnimationType = ContentYAnimationMaximizeVisibleArea;
>>>>>>> ba831891
            m_contentYAnimation->start();
        }
    }
}

qreal ListViewWithPageHeader::minYExtent() const
{
//     qDebug() << "ListViewWithPageHeader::minYExtent" << m_minYExtent;
    return m_minYExtent;
}

void ListViewWithPageHeader::componentComplete()
{
    if (m_delegateModel)
        m_delegateModel->componentComplete();

    QQuickFlickable::componentComplete();

    polish();
}

void ListViewWithPageHeader::viewportMoved(Qt::Orientations orient)
{
    QQuickFlickable::viewportMoved(orient);
//     qDebug() << "ListViewWithPageHeader::viewportMoved" << contentY();
    qreal diff = m_previousContentY - contentY();
    const bool showHeaderAnimationRunning = m_contentYAnimation->isRunning() && contentYAnimationType == ContentYAnimationShowHeader;
    if (m_headerItem) {
        auto oldHeaderItemShownHeight = m_headerItemShownHeight;
        if (contentY() < -m_minYExtent) {
            // Stick the header item to the top when dragging down
            m_headerItem->setY(contentY());
            m_headerItem->setHeight(m_headerItem->implicitHeight() + (-m_minYExtent - contentY()));
        } else {
            m_headerItem->setHeight(m_headerItem->implicitHeight());
            // We are going down (but it's not because of the rebound at the end)
            // (but the header was not shown by it's own position)
            // or the header is partially shown and we are not doing a maximizeVisibleArea either
            const bool scrolledUp = m_previousContentY > contentY();
            const bool notRebounding = contentY() + height() < contentHeight();
            const bool notShownByItsOwn = contentY() + diff > m_headerItem->y() + m_headerItem->height();
            const bool maximizeVisibleAreaRunning = m_contentYAnimation->isRunning() && contentYAnimationType == ContentYAnimationMaximizeVisibleArea;

            if (!scrolledUp && contentY() == -m_minYExtent) {
                m_headerItemShownHeight = 0;
                m_headerItem->setY(contentY());
            } else if ((scrolledUp && notRebounding && notShownByItsOwn && !maximizeVisibleAreaRunning) || (m_headerItemShownHeight > 0)) {
                m_headerItemShownHeight += diff;
                if (contentY() == -m_minYExtent) {
                    m_headerItemShownHeight = 0;
                } else {
                    m_headerItemShownHeight = qBound(static_cast<qreal>(0.), m_headerItemShownHeight, m_headerItem->height());
                }
                if (m_headerItemShownHeight > 0) {
                    m_headerItem->setY(contentY() - m_headerItem->height() + m_headerItemShownHeight);
                } else {
                    m_headerItem->setY(-m_minYExtent);
                }
            }
        }
        // We will be changing the clip item, need to accomadate for it
        // otherwise we move the firstItem down/up twice (unless the
        // show header animation is running, where we want to keep the viewport stable)
<<<<<<< HEAD
        if (!(m_contentYAnimation->isRunning() && contentYAnimationIsShownHeader)) {
=======
        if (!showHeaderAnimationRunning) {
>>>>>>> ba831891
            diff += oldHeaderItemShownHeight - m_headerItemShownHeight;
        } else {
            diff = -diff;
        }
    }
    if (!m_visibleItems.isEmpty()) {
        updateClipItem();
        ListItem *firstItem = m_visibleItems.first();
        firstItem->setY(firstItem->y() + diff);
<<<<<<< HEAD
        if (m_contentYAnimation->isRunning() && contentYAnimationIsShownHeader) {
=======
        if (showHeaderAnimationRunning) {
>>>>>>> ba831891
            adjustMinYExtent();
        }
    }

    m_previousContentY = contentY();
    layout();
    polish();
}

void ListViewWithPageHeader::createDelegateModel()
{
#if (QT_VERSION < QT_VERSION_CHECK(5, 1, 0))
    m_delegateModel = new QQuickVisualDataModel(qmlContext(this), this);
    connect(m_delegateModel, SIGNAL(createdItem(int,QQuickItem*)), this, SLOT(itemCreated(int,QQuickItem*)));
#else
    m_delegateModel = new QQmlDelegateModel(qmlContext(this), this);
    connect(m_delegateModel, SIGNAL(createdItem(int,QObject*)), this, SLOT(itemCreated(int,QObject*)));
#endif
    if (isComponentComplete())
        m_delegateModel->componentComplete();
    updateWatchedRoles();
}

void ListViewWithPageHeader::refill()
{
    if (m_inLayout) {
        return;
    }
    if (!isComponentComplete()) {
        return;
    }

    const qreal buffer = height() * bufferRatio;
    const qreal from = contentY();
    const qreal to = from + height();
    const qreal bufferFrom = from - buffer;
    const qreal bufferTo = to + buffer;

    bool added = addVisibleItems(from, to, false);
    bool removed = removeNonVisibleItems(bufferFrom, bufferTo);
    added |= addVisibleItems(bufferFrom, bufferTo, true);

    if (added || removed) {
        m_contentHeightDirty = true;
    }
}

bool ListViewWithPageHeader::addVisibleItems(qreal fillFrom, qreal fillTo, bool asynchronous)
{
    if (!delegate())
        return false;

    if (m_delegateModel->count() == 0)
        return false;

    ListItem *item;
//     qDebug() << "ListViewWithPageHeader::addVisibleItems" << fillFrom << fillTo << asynchronous;

    int modelIndex = 0;
    qreal pos = 0;
    if (!m_visibleItems.isEmpty()) {
        modelIndex = m_firstVisibleIndex + m_visibleItems.count();
        item = m_visibleItems.last();
        pos = item->y() + item->height() + m_clipItem->y();
    }
    bool changed = false;
//     qDebug() << (modelIndex < m_delegateModel->count()) << pos << fillTo;
    while (modelIndex < m_delegateModel->count() && pos <= fillTo) {
//         qDebug() << "refill: append item" << modelIndex << "pos" << pos << "asynchronous" << asynchronous;
        if (!(item = createItem(modelIndex, asynchronous)))
            break;
        pos += item->height();
        ++modelIndex;
        changed = true;
    }

    modelIndex = 0;
    pos = 0;
    if (!m_visibleItems.isEmpty()) {
        modelIndex = m_firstVisibleIndex - 1;
        item = m_visibleItems.first();
        pos = item->y() + m_clipItem->y();
    }
    while (modelIndex >= 0 && pos > fillFrom) {
//         qDebug() << "refill: prepend item" << modelIndex << "pos" << pos << "fillFrom" << fillFrom << "asynchronous" << asynchronous;
        if (!(item = createItem(modelIndex, asynchronous)))
            break;
        pos -= item->height();
        --modelIndex;
        changed = true;
    }

    return changed;
}

void ListViewWithPageHeader::reallyReleaseItem(ListItem *listItem)
{
    QQuickItem *item = listItem->m_item;
#if (QT_VERSION < QT_VERSION_CHECK(5, 1, 0))
    QQuickVisualModel::ReleaseFlags flags = m_delegateModel->release(item);
    if (flags & QQuickVisualModel::Destroyed) {
#else
    QQmlDelegateModel::ReleaseFlags flags = m_delegateModel->release(item);
    if (flags & QQmlDelegateModel::Destroyed) {
#endif
        item->setParentItem(nullptr);
    }
    delete listItem->m_sectionItem;
    delete listItem;
}

void ListViewWithPageHeader::releaseItem(ListItem *listItem)
{
    QQuickItemPrivate *itemPrivate = QQuickItemPrivate::get(listItem->m_item);
    itemPrivate->removeItemChangeListener(this, QQuickItemPrivate::Geometry);
    m_itemsToRelease << listItem;
}

void ListViewWithPageHeader::updateWatchedRoles()
{
    if (m_delegateModel) {
        QList<QByteArray> roles;
        if (!m_sectionProperty.isEmpty())
            roles << m_sectionProperty.toUtf8();
        m_delegateModel->setWatchedRoles(roles);
    }
}

QQuickItem *ListViewWithPageHeader::getSectionItem(int modelIndex, bool alreadyInserted)
{
    if (!m_sectionDelegate)
        return nullptr;

    const QString section = m_delegateModel->stringValue(modelIndex, m_sectionProperty);
    if (modelIndex > 0) {
        const QString prevSection = m_delegateModel->stringValue(modelIndex - 1, m_sectionProperty);
        if (section == prevSection)
            return nullptr;
    }
    if (modelIndex + 1 < model()->rowCount() && !alreadyInserted) {
        // Already inserted items can't steal next section header
        const QString nextSection = m_delegateModel->stringValue(modelIndex + 1, m_sectionProperty);
        if (section == nextSection) {
            // Steal the section header
            ListItem *nextItem = itemAtIndex(modelIndex); // Not +1 since not yet inserted into m_visibleItems
            if (nextItem) {
                QQuickItem *sectionItem = nextItem->m_sectionItem;
                nextItem->m_sectionItem = nullptr;
                return sectionItem;
            }
        }
    }

    return getSectionItem(modelIndex, section);
}

QQuickItem *ListViewWithPageHeader::getSectionItem(int modelIndex, const QString &sectionText)
{
    QQuickItem *sectionItem = nullptr;

    QQmlContext *creationContext = m_sectionDelegate->creationContext();
    QQmlContext *context = new QQmlContext(creationContext ? creationContext : qmlContext(this));
    context->setContextProperty(QLatin1String("section"), sectionText);
    context->setContextProperty(QLatin1String("delegateIndex"), modelIndex);
    QObject *nobj = m_sectionDelegate->beginCreate(context);
    if (nobj) {
        QQml_setParent_noEvent(context, nobj);
        sectionItem = qobject_cast<QQuickItem *>(nobj);
        if (!sectionItem) {
            delete nobj;
        } else {
            sectionItem->setZ(2);
            QQml_setParent_noEvent(sectionItem, m_clipItem);
            sectionItem->setParentItem(m_clipItem);
        }
    } else {
        delete context;
    }
    m_sectionDelegate->completeCreate();

    // TODO attach to sectionItem so we can accomodate to it changing its height

    return sectionItem;
}

bool ListViewWithPageHeader::removeNonVisibleItems(qreal bufferFrom, qreal bufferTo)
{
//     qDebug() << "ListViewWithPageHeader::removeNonVisibleItems" << bufferFrom << bufferTo;
    // Do not remove items if we are overshooting up or down, since we'll come back
    // to the "stable" position and delete/create items without any reason
    if (contentY() < -m_minYExtent) {
        return false;
    } else if (contentY() + height() > contentHeight()) {
        return false;
    }
    bool changed = false;

    bool foundVisible = false;
    int i = 0;
    int removedItems = 0;
    const auto oldFirstVisibleIndex = m_firstVisibleIndex;
    while (i < m_visibleItems.count()) {
        ListItem *item = m_visibleItems[i];
        const qreal pos = item->y() + m_clipItem->y();
//         qDebug() << i << pos << (pos + item->height()) << bufferFrom << bufferTo;
        if (pos + item->height() < bufferFrom || pos > bufferTo) {
//             qDebug() << "Releasing" << i << (pos + item->height() < bufferFrom) << pos + item->height() << bufferFrom << (pos > bufferTo) << pos << bufferTo;
            releaseItem(item);
            m_visibleItems.removeAt(i);
            changed = true;
            ++removedItems;
        } else {
            if (!foundVisible) {
                foundVisible = true;
                const int itemIndex = m_firstVisibleIndex + removedItems + i;
                m_firstVisibleIndex = itemIndex;
            }
            ++i;
        }
    }
    if (m_firstVisibleIndex != oldFirstVisibleIndex) {
        adjustMinYExtent();
    }

    return changed;
}

ListViewWithPageHeader::ListItem *ListViewWithPageHeader::createItem(int modelIndex, bool asynchronous)
{
//     qDebug() << "CREATE ITEM" << modelIndex;
    if (asynchronous && m_asyncRequestedIndex != -1)
        return nullptr;

    m_asyncRequestedIndex = -1;
#if (QT_VERSION < QT_VERSION_CHECK(5, 1, 0))
    QQuickItem *item = m_delegateModel->item(modelIndex, asynchronous);
#else
    QObject* object = m_delegateModel->object(modelIndex, asynchronous);
    QQuickItem *item = qmlobject_cast<QQuickItem*>(object);
#endif
    if (!item) {
#if (QT_VERSION < QT_VERSION_CHECK(5, 1, 0))
        m_asyncRequestedIndex = modelIndex;
#else
        if (object) {
            m_delegateModel->release(object);
            if (!m_delegateValidated) {
                m_delegateValidated = true;
                QObject* delegateObj = delegate();
                qmlInfo(delegateObj ? delegateObj : this) << "Delegate must be of Item type";
            }
        } else {
            m_asyncRequestedIndex = modelIndex;
        }
#endif
        return 0;
    } else {
//         qDebug() << "ListViewWithPageHeader::createItem::We have the item" << modelIndex << item;
        ListItem *listItem = new ListItem;
        listItem->m_item = item;
        listItem->m_sectionItem = getSectionItem(modelIndex, false /*Not yet inserted into m_visibleItems*/);
        QQuickItemPrivate::get(item)->addItemChangeListener(this, QQuickItemPrivate::Geometry);
        ListItem *prevItem = itemAtIndex(modelIndex - 1);
        bool lostItem = false; // Is an item that we requested async but because of model changes
                               // it is no longer attached to any of the existing items (has no prev nor next item)
                               // nor is the first item
        if (prevItem) {
            listItem->setY(prevItem->y() + prevItem->height());
        } else {
            ListItem *currItem = itemAtIndex(modelIndex);
            if (currItem) {
                // There's something already in m_visibleItems at out index, meaning this is an insert, so attach to its top
                listItem->setY(currItem->y() - listItem->height());
            } else {
                ListItem *nextItem = itemAtIndex(modelIndex + 1);
                if (nextItem) {
                    listItem->setY(nextItem->y() - listItem->height());
                } else if (modelIndex == 0 && m_headerItem) {
                    listItem->setY(m_headerItem->height());
                } else if (!m_visibleItems.isEmpty()) {
                    lostItem = true;
                }
            }
        }
        if (lostItem) {
            releaseItem(listItem);
            listItem = nullptr;
        } else {
            listItem->setCulled(listItem->y() + listItem->height() + m_clipItem->y() <= contentY() || listItem->y() + m_clipItem->y() >= contentY() + height());
            if (m_visibleItems.isEmpty()) {
                m_visibleItems << listItem;
            } else {
                m_visibleItems.insert(modelIndex - m_firstVisibleIndex, listItem);
            }
            if (m_firstVisibleIndex < 0 || modelIndex < m_firstVisibleIndex) {
                m_firstVisibleIndex = modelIndex;
                polish();
            }
            adjustMinYExtent();
            m_contentHeightDirty = true;
        }
        return listItem;
    }
}

#if (QT_VERSION < QT_VERSION_CHECK(5, 1, 0))
void ListViewWithPageHeader::itemCreated(int modelIndex, QQuickItem *item)
{
#else
void ListViewWithPageHeader::itemCreated(int modelIndex, QObject *object)
{
    QQuickItem *item = qmlobject_cast<QQuickItem*>(object);
    if (!item) {
        qWarning() << "ListViewWithPageHeader::itemCreated got a non item for index" << modelIndex;
        return;
    }
#endif
//     qDebug() << "ListViewWithPageHeader::itemCreated" << modelIndex << item;

    item->setParentItem(m_clipItem);
    QQmlContext *context = QQmlEngine::contextForObject(item)->parentContext();
    context->setContextProperty(QLatin1String("ListViewWithPageHeader"), this);
    context->setContextProperty(QLatin1String("heightToClip"), QVariant::fromValue<int>(0));
    if (modelIndex == m_asyncRequestedIndex) {
        createItem(modelIndex, false);
        refill();
    }
}

void ListViewWithPageHeader::updateClipItem()
{
    m_clipItem->setHeight(height() - m_headerItemShownHeight);
    m_clipItem->setY(contentY() + m_headerItemShownHeight);
    m_clipItem->setClip(!m_forceNoClip && m_headerItemShownHeight > 0);
}

void ListViewWithPageHeader::onContentHeightChanged()
{
    updateClipItem();
}

void ListViewWithPageHeader::onContentWidthChanged()
{
    m_clipItem->setWidth(contentItem()->width());
}

void ListViewWithPageHeader::onHeightChanged()
{
    polish();
}


#if (QT_VERSION < QT_VERSION_CHECK(5, 1, 0))
void ListViewWithPageHeader::onModelUpdated(const QQuickChangeSet &changeSet, bool /*reset*/)
#else
void ListViewWithPageHeader::onModelUpdated(const QQmlChangeSet &changeSet, bool /*reset*/)
#endif
{
    // TODO Do something with reset
//     qDebug() << "ListViewWithPageHeader::onModelUpdated" << changeSet << reset;
    const auto oldFirstVisibleIndex = m_firstVisibleIndex;

#if (QT_VERSION < QT_VERSION_CHECK(5, 1, 0))
    Q_FOREACH(const QQuickChangeSet::Remove &remove, changeSet.removes()) {
#else
    Q_FOREACH(const QQmlChangeSet::Remove &remove, changeSet.removes()) {
#endif
//         qDebug() << "ListViewWithPageHeader::onModelUpdated Remove" << remove.index << remove.count;
        if (remove.index + remove.count > m_firstVisibleIndex && remove.index < m_firstVisibleIndex + m_visibleItems.count()) {
            const qreal oldFirstValidIndexPos = m_visibleItems.first()->y();
            // If all the items we are removing are either not created or culled
            // we have to grow down to avoid viewport changing
            bool growDown = true;
            for (int i = 0; growDown && i < remove.count; ++i) {
                const int modelIndex = remove.index + i;
                ListItem *item = itemAtIndex(modelIndex);
                if (item && !item->culled()) {
                    growDown = false;
                }
            }
            for (int i = remove.count - 1; i >= 0; --i) {
                const int visibleIndex = remove.index + i - m_firstVisibleIndex;
                if (visibleIndex >= 0 && visibleIndex < m_visibleItems.count()) {
                    ListItem *item = m_visibleItems[visibleIndex];
                    // Pass the section item down if needed
                    if (item->m_sectionItem && visibleIndex + 1 < m_visibleItems.count()) {
                        ListItem *nextItem = m_visibleItems[visibleIndex + 1];
                        if (!nextItem->m_sectionItem) {
                            nextItem->m_sectionItem = item->m_sectionItem;
                            item->m_sectionItem = nullptr;
                        }
                    }
                    releaseItem(item);
                    m_visibleItems.removeAt(visibleIndex);
                }
            }
            if (growDown) {
                adjustMinYExtent();
            } else if (remove.index <= m_firstVisibleIndex) {
                if (!m_visibleItems.isEmpty()) {
                    // We removed the first item that is the one that positions the rest
                    // position the new first item correctly
                    m_visibleItems.first()->setY(oldFirstValidIndexPos);
                } else {
                    m_firstVisibleIndex = -1;
                }
            }
        } else if (remove.index + remove.count <= m_firstVisibleIndex) {
            m_firstVisibleIndex -= remove.count;
        }
        for (int i = remove.count - 1; i >= 0; --i) {
            const int modelIndex = remove.index + i;
            if (modelIndex == m_asyncRequestedIndex) {
                m_asyncRequestedIndex = -1;
            } else if (modelIndex < m_asyncRequestedIndex) {
                m_asyncRequestedIndex--;
            }
        }
    }

#if (QT_VERSION < QT_VERSION_CHECK(5, 1, 0))
    Q_FOREACH(const QQuickChangeSet::Insert &insert, changeSet.inserts()) {
#else
    Q_FOREACH(const QQmlChangeSet::Insert &insert, changeSet.inserts()) {
#endif
//         qDebug() << "ListViewWithPageHeader::onModelUpdated Insert" << insert.index << insert.count;
        const bool insertingInValidIndexes = insert.index > m_firstVisibleIndex && insert.index < m_firstVisibleIndex + m_visibleItems.count();
        const bool firstItemWithViewOnTop = insert.index == 0 && m_firstVisibleIndex == 0 && m_visibleItems.first()->y() + m_clipItem->y() > contentY();
        if (insertingInValidIndexes || firstItemWithViewOnTop)
        {
            // If the items we are adding won't be really visible
            // we grow up instead of down to not change the viewport
            bool growUp = false;
            if (!firstItemWithViewOnTop) {
                for (int i = 0; i < m_visibleItems.count(); ++i) {
                    if (!m_visibleItems[i]->culled()) {
                        if (insert.index <= m_firstVisibleIndex + i) {
                            growUp = true;
                        }
                        break;
                    }
                }
            }

            const qreal oldFirstValidIndexPos = m_visibleItems.first()->y();
            for (int i = insert.count - 1; i >= 0; --i) {
                const int modelIndex = insert.index + i;
                ListItem *item = createItem(modelIndex, false);
                if (growUp) {
                    ListItem *firstItem = m_visibleItems.first();
                    firstItem->setY(firstItem->y() - item->height());
                    adjustMinYExtent();
                }
                // Adding an item may break a "same section" chain, so check
                // if we need adding a new section item
                if (m_sectionDelegate) {
                    ListItem *nextItem = itemAtIndex(modelIndex + 1);
                    if (nextItem && !nextItem->m_sectionItem) {
                        nextItem->m_sectionItem = getSectionItem(modelIndex + 1, true /* alredy inserted into m_visibleItems*/);
                        if (growUp && nextItem->m_sectionItem) {
                            ListItem *firstItem = m_visibleItems.first();
                            firstItem->setY(firstItem->y() - nextItem->m_sectionItem->height());
                            adjustMinYExtent();
                        }
                    }
                }
            }
            if (firstItemWithViewOnTop) {
                ListItem *firstItem = m_visibleItems.first();
                firstItem->setY(oldFirstValidIndexPos);
            }
        } else if (insert.index <= m_firstVisibleIndex) {
            m_firstVisibleIndex += insert.count;
        }

        for (int i = insert.count - 1; i >= 0; --i) {
            const int modelIndex = insert.index + i;
            if (modelIndex <= m_asyncRequestedIndex) {
                m_asyncRequestedIndex++;
            }
        }
    }

    if (m_firstVisibleIndex != oldFirstVisibleIndex) {
        adjustMinYExtent();
    }

    for (int i = 0; i < m_visibleItems.count(); ++i) {
        ListItem *item = m_visibleItems[i];
        if (item->m_sectionItem) {
            QQmlContext *context = QQmlEngine::contextForObject(item->m_sectionItem)->parentContext();
            context->setContextProperty(QLatin1String("delegateIndex"), m_firstVisibleIndex + i);
        }
    }

    layout();
    polish();
    m_contentHeightDirty = true;
}

void ListViewWithPageHeader::onShowHeaderAnimationFinished()
{
    m_contentHeightDirty = true;
    polish();
}

void ListViewWithPageHeader::itemGeometryChanged(QQuickItem * /*item*/, const QRectF &newGeometry, const QRectF &oldGeometry)
{
    const qreal heightDiff = newGeometry.height() - oldGeometry.height();
    if (heightDiff != 0) {
        if (oldGeometry.y() + oldGeometry.height() + m_clipItem->y() < contentY() && !m_visibleItems.isEmpty()) {
            ListItem *firstItem = m_visibleItems.first();
            firstItem->setY(firstItem->y() - heightDiff);
            adjustMinYExtent();
            layout();
        }
        refill();
        adjustMinYExtent();
        polish();
        m_contentHeightDirty = true;
    }
}

void ListViewWithPageHeader::headerHeightChanged(qreal newHeaderHeight, qreal oldHeaderHeight, qreal oldHeaderY)
{
    const qreal heightDiff = newHeaderHeight - oldHeaderHeight;
    if (m_headerItemShownHeight > 0) {
        // If the header is shown because of the clip
        // Change its size
        m_headerItemShownHeight += heightDiff;
        m_headerItemShownHeight = qBound(static_cast<qreal>(0.), m_headerItemShownHeight, newHeaderHeight);
        updateClipItem();
        adjustMinYExtent();
    } else {
        if (oldHeaderY + oldHeaderHeight > contentY()) {
            // If the header is shown because its position
            // Change its size
            ListItem *firstItem = m_visibleItems.first();
            firstItem->setY(firstItem->y() + heightDiff);
            layout();
        } else {
            // If the header is not on screen, just change the start of the list
            // so the viewport is not changed
            adjustMinYExtent();
        }
    }
}


void ListViewWithPageHeader::adjustMinYExtent()
{
    if (m_visibleItems.isEmpty()) {
        m_minYExtent = 0;
    } else {
        qreal nonCreatedHeight = 0;
        if (m_firstVisibleIndex != 0) {
            // Calculate the average height of items to estimate the position of the list start
            const int visibleItems = m_visibleItems.count();
            qreal visibleItemsHeight = 0;
            Q_FOREACH(ListItem *item, m_visibleItems) {
                visibleItemsHeight += item->height();
            }
            nonCreatedHeight = m_firstVisibleIndex * visibleItemsHeight / visibleItems;
//             qDebug() << m_firstVisibleIndex << visibleItemsHeight << visibleItems << nonCreatedHeight;
        }
        m_minYExtent = nonCreatedHeight - m_visibleItems.first()->y() - m_clipItem->y() + (m_headerItem ? m_headerItem->implicitHeight() : 0);
    }
}

ListViewWithPageHeader::ListItem *ListViewWithPageHeader::itemAtIndex(int modelIndex) const
{
    const int visibleIndexedModelIndex = modelIndex - m_firstVisibleIndex;
    if (visibleIndexedModelIndex >= 0 && visibleIndexedModelIndex < m_visibleItems.count())
        return m_visibleItems[visibleIndexedModelIndex];

    return nullptr;
}

void ListViewWithPageHeader::layout()
{
    if (m_inLayout)
        return;

    m_inLayout = true;
    if (!m_visibleItems.isEmpty()) {
        const qreal visibleFrom = contentY() - m_clipItem->y() + m_headerItemShownHeight;
        const qreal visibleTo = contentY() + height() - m_clipItem->y();

        qreal pos = m_visibleItems.first()->y();

//         qDebug() << "ListViewWithPageHeader::layout Updating positions and heights. contentY" << contentY() << "minYExtent" << minYExtent();
        int firstReallyVisibleItem = -1;
        int modelIndex = m_firstVisibleIndex;
        Q_FOREACH(ListItem *item, m_visibleItems) {
            const bool cull = pos + item->height() <= visibleFrom || pos >= visibleTo;
            item->setCulled(cull);
            item->setY(pos);
            if (!cull && firstReallyVisibleItem == -1) {
                firstReallyVisibleItem = modelIndex;
                if (m_topSectionItem) {
                    // Positing the top section sticky item is a two step process
                    // First we set it either we cull it (because it doesn't need to be sticked to the top)
                    // or stick it to the top
                    // Then after the loop we'll make sure that if there's another section just below it
                    // pushed the sticky section up to make it disappear
                    const qreal topSectionStickPos = m_headerItemShownHeight + contentY() - m_clipItem->y();
                    if (topSectionStickPos <= pos) {
                        QQuickItemPrivate::get(m_topSectionItem)->setCulled(true);
                        if (item->m_sectionItem) {
                            // This seems it should happen since why would we cull the top section
                            // if the first visible item has no section header? This only happens briefly
                            // when increasing the height of a list that is at the bottom, the m_topSectionItem
                            // gets shown shortly in the next polish call
                            QQuickItemPrivate::get(item->m_sectionItem)->setCulled(false);
                        }
                    } else {
                        // Update the top sticky section header
                        const QString section = m_delegateModel->stringValue(modelIndex, m_sectionProperty);
                        QQmlContext *context = QQmlEngine::contextForObject(m_topSectionItem)->parentContext();
                        context->setContextProperty(QLatin1String("section"), section);

                        QQuickItemPrivate::get(m_topSectionItem)->setCulled(false);
                        m_topSectionItem->setY(topSectionStickPos);
                        int delegateIndex = modelIndex;
                        // Look for the first index with this section text
                        while (delegateIndex > 0) {
                            const QString prevSection = m_delegateModel->stringValue(delegateIndex - 1, m_sectionProperty);
                            if (prevSection != section)
                                break;
                            delegateIndex--;
                        }
                        context->setContextProperty(QLatin1String("delegateIndex"), delegateIndex);
                        if (item->m_sectionItem) {
                            QQuickItemPrivate::get(item->m_sectionItem)->setCulled(true);
                        }
                    }
                }
            }
            QQmlContext *context = QQmlEngine::contextForObject(item->m_item)->parentContext();
            const qreal clipFrom = visibleFrom + (!item->m_sectionItem && m_topSectionItem && !QQuickItemPrivate::get(m_topSectionItem)->culled ? m_topSectionItem->height() : 0);
            if (!cull && pos < clipFrom) {
                context->setContextProperty(QLatin1String("heightToClip"), clipFrom - pos);
            } else {
                context->setContextProperty(QLatin1String("heightToClip"), QVariant::fromValue<int>(0));
            }
//             qDebug() << "ListViewWithPageHeader::layout" << item->m_item;
            pos += item->height();
            ++modelIndex;
        }

        // Second step of section sticky item positioning
        // Look at the next section header, check if it's pushing up the sticky one
        if (m_topSectionItem) {
            if (firstReallyVisibleItem >= 0) {
                for (int i = firstReallyVisibleItem - m_firstVisibleIndex + 1; i < m_visibleItems.count(); ++i) {
                    ListItem *item = m_visibleItems[i];
                    if (item->m_sectionItem) {
                        if (m_topSectionItem->y() + m_topSectionItem->height() > item->y()) {
                            m_topSectionItem->setY(item->y() - m_topSectionItem->height());
                        }
                        break;
                    }
                }
            }
        }
    }
    m_inLayout = false;
}

void ListViewWithPageHeader::updatePolish()
{
    Q_FOREACH(ListItem *item, m_itemsToRelease)
        reallyReleaseItem(item);
    m_itemsToRelease.clear();

    if (!model())
        return;

    layout();

    refill();

    if (m_contentHeightDirty) {
        qreal contentHeight;
        if (m_visibleItems.isEmpty()) {
            contentHeight = m_headerItem ? m_headerItem->height() : 0;
        } else {
            const int modelCount = model()->rowCount();
            const int visibleItems = m_visibleItems.count();
            const int lastValidIndex = m_firstVisibleIndex + visibleItems - 1;
            qreal nonCreatedHeight = 0;
            if (lastValidIndex != modelCount - 1) {
                const int visibleItems = m_visibleItems.count();
                qreal visibleItemsHeight = 0;
                Q_FOREACH(ListItem *item, m_visibleItems) {
                    visibleItemsHeight += item->height();
                }
                const int unknownSizes = modelCount - (m_firstVisibleIndex + visibleItems);
                nonCreatedHeight = unknownSizes * visibleItemsHeight / visibleItems;
            }
            ListItem *item = m_visibleItems.last();
            contentHeight = nonCreatedHeight + item->y() + item->height() + m_clipItem->y();
            if (m_firstVisibleIndex != 0) {
                // Make sure that if we are shrinking we tell the view we still fit
                m_minYExtent = qMax(m_minYExtent, -(contentHeight - height()));
            }
        }

        m_contentHeightDirty = false;
        setContentHeight(contentHeight);
    }
}

#include "moc_listviewwithpageheader.cpp"<|MERGE_RESOLUTION|>--- conflicted
+++ resolved
@@ -375,16 +375,11 @@
             }
         }
         m_contentYAnimation->setTo(to);
-<<<<<<< HEAD
-        contentYAnimationIsShownHeader = true;
-=======
         contentYAnimationType = ContentYAnimationShowHeader;
->>>>>>> ba831891
         m_contentYAnimation->start();
     }
 }
 
-<<<<<<< HEAD
 QQuickItem *ListViewWithPageHeader::item(int modelIndex) const
 {
     ListItem *item = itemAtIndex(modelIndex);
@@ -394,19 +389,11 @@
         return nullptr;
 }
 
-=======
->>>>>>> ba831891
 void ListViewWithPageHeader::maximizeVisibleArea(int modelIndex)
 {
     ListItem *listItem = itemAtIndex(modelIndex);
     if (listItem)
     {
-<<<<<<< HEAD
-        // Check if we can scroll the list up to show more stuff
-        if (m_clipItem->y() + listItem->y() > contentY() && m_clipItem->y() + listItem->y() + listItem->height() > contentY() + height()) {
-            m_contentYAnimation->setTo(m_clipItem->y() + listItem->y());
-            contentYAnimationIsShownHeader = false;
-=======
         const auto listItemY = m_clipItem->y() + listItem->y();
         if (listItemY > contentY() && listItemY + listItem->height() > contentY() + height()) {
             // we can scroll the list up to show more stuff
@@ -419,7 +406,6 @@
             const auto to = qMax(listItemY, listItemY + listItem->height() - height());
             m_contentYAnimation->setTo(to);
             contentYAnimationType = ContentYAnimationMaximizeVisibleArea;
->>>>>>> ba831891
             m_contentYAnimation->start();
         }
     }
@@ -483,11 +469,7 @@
         // We will be changing the clip item, need to accomadate for it
         // otherwise we move the firstItem down/up twice (unless the
         // show header animation is running, where we want to keep the viewport stable)
-<<<<<<< HEAD
-        if (!(m_contentYAnimation->isRunning() && contentYAnimationIsShownHeader)) {
-=======
         if (!showHeaderAnimationRunning) {
->>>>>>> ba831891
             diff += oldHeaderItemShownHeight - m_headerItemShownHeight;
         } else {
             diff = -diff;
@@ -497,11 +479,7 @@
         updateClipItem();
         ListItem *firstItem = m_visibleItems.first();
         firstItem->setY(firstItem->y() + diff);
-<<<<<<< HEAD
-        if (m_contentYAnimation->isRunning() && contentYAnimationIsShownHeader) {
-=======
         if (showHeaderAnimationRunning) {
->>>>>>> ba831891
             adjustMinYExtent();
         }
     }

/*
 * Copyright (C) 2013 Canonical, Ltd.
 *
 * This program is free software; you can redistribute it and/or modify
 * it under the terms of the GNU General Public License as published by
 * the Free Software Foundation; version 3.
 *
 * This program is distributed in the hope that it will be useful,
 * but WITHOUT ANY WARRANTY; without even the implied warranty of
 * MERCHANTABILITY or FITNESS FOR A PARTICULAR PURPOSE.  See the
 * GNU General Public License for more details.
 *
 * You should have received a copy of the GNU General Public License
 * along with this program.  If not, see <http://www.gnu.org/licenses/>.
 */

#ifndef LISTVIEWWITHPAGEHEADER_H
#define LISTVIEWWITHPAGEHEADER_H

#pragma GCC diagnostic push
#pragma GCC diagnostic ignored "-pedantic"
#include <private/qquickitemchangelistener_p.h>
#include <private/qquickflickable_p.h>
#pragma GCC diagnostic pop

class QAbstractItemModel;
class QQuickNumberAnimation;
#if (QT_VERSION < QT_VERSION_CHECK(5, 1, 0))
class QQuickChangeSet;
class QQuickVisualDataModel;
#else
class QQmlChangeSet;
class QQmlDelegateModel;
#endif


/**
    Note for users of this class

    ListViewWithPageHeader already loads delegates async when appropiate so if
    your delegate uses a Loader you should not enable the asynchronous feature since
    that will need to introduce sizing problems

    With the double async it may happen what while we are scrolling down
    we reach to a point where given the size of the just created delegate with loader not yet loaded (which will be very close to 0)
    we are already "at the end" of the list, but then a few milliseconds later the loader finishes loading and we could
    have kept scrolling. This is specially visible at the end of the list where you realize
    that scrolling ended a bit before the end of the list but the speed of the flicking was good
    to reach the end

    By not having the second async we get a better sizing when the delegate is created and things work better
*/

class ListViewWithPageHeader : public QQuickFlickable, public QQuickItemChangeListener
{
    Q_OBJECT
    Q_PROPERTY(QAbstractItemModel *model READ model WRITE setModel NOTIFY modelChanged)
    Q_PROPERTY(QQmlComponent *delegate READ delegate WRITE setDelegate NOTIFY delegateChanged)
    Q_PROPERTY(QQuickItem *pageHeader READ header WRITE setHeader NOTIFY headerChanged)
    Q_PROPERTY(QQmlComponent *sectionDelegate READ sectionDelegate WRITE setSectionDelegate NOTIFY sectionDelegateChanged)
    Q_PROPERTY(QString sectionProperty READ sectionProperty WRITE setSectionProperty NOTIFY sectionPropertyChanged)
    Q_PROPERTY(bool forceNoClip READ forceNoClip WRITE setForceNoClip NOTIFY forceNoClipChanged)

    friend class ListViewWithPageHeaderTest;
    friend class ListViewWithPageHeaderTestSection;

public:
    ListViewWithPageHeader();
    ~ListViewWithPageHeader();

    QAbstractItemModel *model() const;
    void setModel(QAbstractItemModel *model);

    QQmlComponent *delegate() const;
    void setDelegate(QQmlComponent *delegate);

    QQuickItem *header() const;
    void setHeader(QQuickItem *header);

    QQmlComponent *sectionDelegate() const;
    void setSectionDelegate(QQmlComponent *delegate);

    QString sectionProperty() const;
    void setSectionProperty(const QString &property);

    bool forceNoClip() const;
    void setForceNoClip(bool noClip);

    Q_INVOKABLE void positionAtBeginning();
    Q_INVOKABLE void showHeader();
    Q_INVOKABLE QQuickItem *item(int modelIndex) const;
    Q_INVOKABLE void maximizeVisibleArea(int modelIndex);

    // The index has to be visible for this to try to do something
    Q_INVOKABLE void maximizeVisibleArea(int modelIndex);

Q_SIGNALS:
    void modelChanged();
    void delegateChanged();
    void headerChanged();
    void sectionDelegateChanged();
    void sectionPropertyChanged();
    void forceNoClipChanged();

protected:
    void componentComplete();
    void viewportMoved(Qt::Orientations orient);
    qreal minYExtent() const;
    void itemGeometryChanged(QQuickItem *item, const QRectF &newGeometry, const QRectF &oldGeometry);
    void updatePolish();

private Q_SLOTS:
#if (QT_VERSION < QT_VERSION_CHECK(5, 1, 0))
    void itemCreated(int modelIndex, QQuickItem *item);
#else
    void itemCreated(int modelIndex, QObject *object);
#endif
    void onContentHeightChanged();
    void onContentWidthChanged();
    void onHeightChanged();
#if (QT_VERSION < QT_VERSION_CHECK(5, 1, 0))
    void onModelUpdated(const QQuickChangeSet &changeSet, bool reset);
#else
    void onModelUpdated(const QQmlChangeSet &changeSet, bool reset);
#endif
    void onShowHeaderAnimationFinished();

private:
    class ListItem
    {
        public:
            qreal height() const;

            qreal y() const;
            void setY(qreal newY);

            bool culled() const;
            void setCulled(bool culled);

            QQuickItem *m_item;
            QQuickItem *m_sectionItem;
    };

    void createDelegateModel();

    void layout();
    void refill();
    bool addVisibleItems(qreal fillFrom, qreal fillTo, bool asynchronous);
    bool removeNonVisibleItems(qreal bufferFrom, qreal bufferTo);
    ListItem *createItem(int modelIndex, bool asynchronous);

    void adjustMinYExtent();
    void updateClipItem();
    void headerHeightChanged(qreal newHeaderHeight, qreal oldHeaderHeight, qreal oldHeaderY);
    ListItem *itemAtIndex(int modelIndex) const; // Returns the item at modelIndex if has been created
    void releaseItem(ListItem *item);
    void reallyReleaseItem(ListItem *item);
    void updateWatchedRoles();
    QQuickItem *getSectionItem(int modelIndex, bool alreadyInserted);
    QQuickItem *getSectionItem(int modelIndex, const QString &sectionText);

#if (QT_VERSION < QT_VERSION_CHECK(5, 1, 0))
    QQuickVisualDataModel *m_delegateModel;
#else
    QQmlDelegateModel *m_delegateModel;
#endif

    // Index we are waiting because we requested it asynchronously
    int m_asyncRequestedIndex;

    // Used to only give a warning once if the delegate does not return objects
    bool m_delegateValidated;

    // Visible indexes, [0] is m_firstValidIndex, [0+1] is m_firstValidIndex +1, ...
    QList<ListItem *> m_visibleItems;
    int m_firstVisibleIndex;

    qreal m_minYExtent;

    QQuickItem *m_clipItem;

    // If any of the heights has changed
    // or new items have been added/removed
    bool m_contentHeightDirty;

    QQuickItem *m_headerItem;
    qreal m_previousContentY;
    qreal m_headerItemShownHeight; // The height of header shown when the header is shown outside its topmost position
                                   // i.e. it's being shown after dragging down in the middle of the list
<<<<<<< HEAD
    bool contentYAnimationIsShownHeader;
=======
    enum ContentYAnimationType { ContentYAnimationShowHeader, ContentYAnimationMaximizeVisibleArea };
    ContentYAnimationType contentYAnimationType;
>>>>>>> ba831891
    QQuickNumberAnimation *m_contentYAnimation;

    QQmlComponent *m_sectionDelegate;
    QString m_sectionProperty;
    QQuickItem *m_topSectionItem;

    bool m_forceNoClip;
    bool m_inLayout;

    // Qt 5.0 doesn't like releasing the items just after itemCreated
    // so we delay the releasing until the next updatePolish
    QList<ListItem *> m_itemsToRelease;
};


#endif<|MERGE_RESOLUTION|>--- conflicted
+++ resolved
@@ -187,12 +187,8 @@
     qreal m_previousContentY;
     qreal m_headerItemShownHeight; // The height of header shown when the header is shown outside its topmost position
                                    // i.e. it's being shown after dragging down in the middle of the list
-<<<<<<< HEAD
-    bool contentYAnimationIsShownHeader;
-=======
     enum ContentYAnimationType { ContentYAnimationShowHeader, ContentYAnimationMaximizeVisibleArea };
     ContentYAnimationType contentYAnimationType;
->>>>>>> ba831891
     QQuickNumberAnimation *m_contentYAnimation;
 
     QQmlComponent *m_sectionDelegate;

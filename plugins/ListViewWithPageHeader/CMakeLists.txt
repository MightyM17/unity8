# export_qmlplugin macro
include(Plugins)

# There's no cmake var for v8 include path :-/
# so create one
LIST(GET Qt5Core_INCLUDE_DIRS 0 QtCoreDir0)
SET(Qt5V8_PRIVATE_INCLUDE_DIR ${QtCoreDir0}/../QtV8/${Qt5Core_VERSION_STRING}/QtV8)

include_directories(
    ${CMAKE_CURRENT_SOURCE_DIR}
    ${CMAKE_CURRENT_BINARY_DIR}
    ${Qt5Qml_PRIVATE_INCLUDE_DIRS}
    ${Qt5Quick_INCLUDE_DIRS}
    ${Qt5Quick_PRIVATE_INCLUDE_DIRS}
    ${Qt5V8_PRIVATE_INCLUDE_DIR}
)

remove_definitions(-DQT_NO_KEYWORDS)

set(QMLPLUGIN_SRC
    plugin.cpp
    listviewwithpageheader.cpp
    )

add_library(ListViewWithPageHeader-qml MODULE
    ${QMLPLUGIN_SRC}
    )

target_link_libraries(ListViewWithPageHeader-qml
    ${Qt5Gui_LIBRARIES}
    ${Qt5Quick_LIBRARIES}
    )

qt5_use_modules(ListViewWithPageHeader-qml Qml Quick)

<<<<<<< HEAD
# export the qmldir and qmltypes files
export_qmlplugin(ListViewWithPageHeader 0.1 plugins ListViewWithPageHeader TARGETS ListViewWithPageHeader-qml)
=======
# copy qmldir file into build directory for shadow builds
file(COPY "${CMAKE_CURRENT_SOURCE_DIR}/qmldir"
    DESTINATION ${CMAKE_CURRENT_BINARY_DIR}
    )

install(TARGETS ListViewWithPageHeader-qml
    DESTINATION ${SHELL_PRIVATE_LIBDIR}/qml/ListViewWithPageHeader
    )

install(FILES qmldir
    DESTINATION ${SHELL_PRIVATE_LIBDIR}/qml/ListViewWithPageHeader
    )
>>>>>>> b86111f3
<|MERGE_RESOLUTION|>--- conflicted
+++ resolved
@@ -33,20 +33,5 @@
 
 qt5_use_modules(ListViewWithPageHeader-qml Qml Quick)
 
-<<<<<<< HEAD
 # export the qmldir and qmltypes files
-export_qmlplugin(ListViewWithPageHeader 0.1 plugins ListViewWithPageHeader TARGETS ListViewWithPageHeader-qml)
-=======
-# copy qmldir file into build directory for shadow builds
-file(COPY "${CMAKE_CURRENT_SOURCE_DIR}/qmldir"
-    DESTINATION ${CMAKE_CURRENT_BINARY_DIR}
-    )
-
-install(TARGETS ListViewWithPageHeader-qml
-    DESTINATION ${SHELL_PRIVATE_LIBDIR}/qml/ListViewWithPageHeader
-    )
-
-install(FILES qmldir
-    DESTINATION ${SHELL_PRIVATE_LIBDIR}/qml/ListViewWithPageHeader
-    )
->>>>>>> b86111f3
+export_qmlplugin(ListViewWithPageHeader 0.1 ListViewWithPageHeader TARGETS ListViewWithPageHeader-qml)
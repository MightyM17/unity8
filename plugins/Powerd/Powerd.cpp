/*
 * Copyright (C) 2013 Canonical, Ltd.
 *
 * This program is free software; you can redistribute it and/or modify
 * it under the terms of the GNU General Public License as published by
 * the Free Software Foundation; version 3.
 *
 * This program is distributed in the hope that it will be useful,
 * but WITHOUT ANY WARRANTY; without even the implied warranty of
 * MERCHANTABILITY or FITNESS FOR A PARTICULAR PURPOSE.  See the
 * GNU General Public License for more details.
 *
 * You should have received a copy of the GNU General Public License
 * along with this program.  If not, see <http://www.gnu.org/licenses/>.
 *
 * Author: Michael Terry <michael.terry@canonical.com>
 */

#include "Powerd.h"
#include <QDBusPendingCall>

void autoBrightnessChanged(GSettings *settings, const gchar *key, QDBusInterface *unityScreen)
{
    bool value = g_settings_get_boolean(settings, key);
    unityScreen->asyncCall("userAutobrightnessEnable", QVariant(value));
}

void activityTimeoutChanged(GSettings *settings, const gchar *key, QDBusInterface *unityScreen)
{
    int value = g_settings_get_uint(settings, key);
    unityScreen->asyncCall("setInactivityTimeouts", QVariant(value), QVariant(-1));
}

void dimTimeoutChanged(GSettings *settings, const gchar *key, QDBusInterface *unityScreen)
{
    int value = g_settings_get_uint(settings, key);
    unityScreen->asyncCall("setInactivityTimeouts", QVariant(-1), QVariant(value));
}

Powerd::Powerd(QObject* parent)
  : QObject(parent),
<<<<<<< HEAD
    unityScreen(NULL),
    cachedStatus(Status::On)
=======
    unityScreen(nullptr)
>>>>>>> 1fbc843b
{
    unityScreen = new QDBusInterface("com.canonical.Unity.Screen",
                                     "/com/canonical/Unity/Screen",
                                     "com.canonical.Unity.Screen",
                                     QDBusConnection::SM_BUSNAME(), this);

    unityScreen->connection().connect("com.canonical.Unity.Screen",
                                      "/com/canonical/Unity/Screen",
                                      "com.canonical.Unity.Screen",
                                      "DisplayPowerStateChange",
                                      this,
                                      SLOT(handleDisplayPowerStateChange(int, int)));

    systemSettings = g_settings_new("com.ubuntu.touch.system");
    g_signal_connect(systemSettings, "changed::auto-brightness", G_CALLBACK(autoBrightnessChanged), unityScreen);
    g_signal_connect(systemSettings, "changed::activity-timeout", G_CALLBACK(activityTimeoutChanged), unityScreen);
    g_signal_connect(systemSettings, "changed::dim-timeout", G_CALLBACK(dimTimeoutChanged), unityScreen);
    autoBrightnessChanged(systemSettings, "auto-brightness", unityScreen);
    activityTimeoutChanged(systemSettings, "activity-timeout", unityScreen);
    dimTimeoutChanged(systemSettings, "dim-timeout", unityScreen);
}

Powerd::~Powerd()
{
    g_signal_handlers_disconnect_by_data(systemSettings, unityScreen);
    g_object_unref(systemSettings);
}

Powerd::Status Powerd::status() const
{
    return cachedStatus;
}

void Powerd::handleDisplayPowerStateChange(int status, int reason)
{
    if (cachedStatus != (Status)status) {
        cachedStatus = (Status)status;
        Q_EMIT statusChanged((DisplayStateChangeReason)reason);
    }
}<|MERGE_RESOLUTION|>--- conflicted
+++ resolved
@@ -39,12 +39,8 @@
 
 Powerd::Powerd(QObject* parent)
   : QObject(parent),
-<<<<<<< HEAD
-    unityScreen(NULL),
+    unityScreen(nullptr),
     cachedStatus(Status::On)
-=======
-    unityScreen(nullptr)
->>>>>>> 1fbc843b
 {
     unityScreen = new QDBusInterface("com.canonical.Unity.Screen",
                                      "/com/canonical/Unity/Screen",

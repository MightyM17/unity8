/*
 * Copyright (C) 2014 Canonical Ltd.
 *
 * This program is free software: you can redistribute it and/or modify it
 * under the terms of the GNU General Public License version 3, as published
 * by the Free Software Foundation.
 *
 * This program is distributed in the hope that it will be useful, but
 * WITHOUT ANY WARRANTY; without even the implied warranties of
 * MERCHANTABILITY, SATISFACTORY QUALITY, or FITNESS FOR A PARTICULAR
 * PURPOSE.  See the GNU General Public License for more details.
 *
 * You should have received a copy of the GNU General Public License along
 * with this program.  If not, see <http://www.gnu.org/licenses/>.
 */

#include "System.h"

#include <QDBusPendingCall>
#include <QDBusMessage>
#include <QDBusConnection>
#include <QDBusMetaType>
#include <QDir>
#include <QFile>
#include <QLocale>
#include <QMap>
#include <QProcess>

System::System()
    : QObject(),
      m_fsWatcher()
{
    // Register the argument needed for UpdateActivationEnvironment below
    qDBusRegisterMetaType<QMap<QString,QString>>();

<<<<<<< HEAD
    if(!wizardEnabled()) {
        m_fsWatcher.addPath(wizardEnabledPath());
    }
    connect(&m_fsWatcher, SIGNAL(fileChanged(const QString &)),
            this, SLOT(watcherFileChanged()));
=======
    m_fsWatcher.addPath(wizardEnabledPath());
    connect(&m_fsWatcher, &QFileSystemWatcher::fileChanged, this, &System::wizardEnabledChanged);
>>>>>>> e0112a40
}

QString System::wizardEnabledPath()
{
    // Uses ubuntu-system-settings namespace for historic compatibility reasons
    return QDir::home().filePath(".config/ubuntu-system-settings/wizard-has-run");
}

bool System::wizardEnabled() const
{
    return !QFile::exists(wizardEnabledPath());
}

void System::setWizardEnabled(bool enabled)
{
    if (wizardEnabled() == enabled)
        return;

    if (enabled) {
        QFile::remove(wizardEnabledPath());
    } else {
        QDir(wizardEnabledPath()).mkpath("..");
        QFile(wizardEnabledPath()).open(QIODevice::WriteOnly);
        m_fsWatcher.addPath(wizardEnabledPath());
        Q_EMIT wizardEnabledChanged();
    }
}

void System::watcherFileChanged()
{
    Q_EMIT wizardEnabledChanged();
    m_fsWatcher.removePath(wizardEnabledPath());
}

void System::setSessionVariable(const QString &variable, const QString &value)
{
    // We need to update both upstart's and DBus's environment
    QProcess::startDetached(QStringLiteral("initctl set-env --global %1=%2").arg(variable, value));

    QMap<QString,QString> valueMap;
    valueMap.insert(variable, value);

    QDBusMessage msg = QDBusMessage::createMethodCall("org.freedesktop.DBus",
                                                      "/org/freedesktop/DBus",
                                                      "org.freedesktop.DBus",
                                                      "UpdateActivationEnvironment");

    msg << QVariant::fromValue(valueMap);
    QDBusConnection::sessionBus().asyncCall(msg);
}

void System::updateSessionLanguage(const QString &locale)
{
    const QString language = locale.split(".")[0];

    setSessionVariable("LANGUAGE", language);
    setSessionVariable("LANG", locale);
    setSessionVariable("LC_ALL", locale);

    // QLocale caches the default locale on startup, and Qt uses that cached
    // copy when formatting dates.  So manually update it here.
    QLocale::setDefault(QLocale(locale));

    // Restart bits of the session to pick up new language.
    QProcess::startDetached("sh -c \"initctl emit indicator-services-end; \
                                     initctl stop scope-registry; \
                                     initctl stop smart-scopes-proxy; \
                                     initctl emit --no-wait indicator-services-start; \
                                     initctl restart --no-wait maliit-server; \
                                     initctl restart --no-wait unity8-dash\"");
}<|MERGE_RESOLUTION|>--- conflicted
+++ resolved
@@ -33,16 +33,10 @@
     // Register the argument needed for UpdateActivationEnvironment below
     qDBusRegisterMetaType<QMap<QString,QString>>();
 
-<<<<<<< HEAD
     if(!wizardEnabled()) {
         m_fsWatcher.addPath(wizardEnabledPath());
     }
-    connect(&m_fsWatcher, SIGNAL(fileChanged(const QString &)),
-            this, SLOT(watcherFileChanged()));
-=======
-    m_fsWatcher.addPath(wizardEnabledPath());
     connect(&m_fsWatcher, &QFileSystemWatcher::fileChanged, this, &System::wizardEnabledChanged);
->>>>>>> e0112a40
 }
 
 QString System::wizardEnabledPath()

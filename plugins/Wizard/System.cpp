--- conflicted
+++ resolved
@@ -101,19 +101,10 @@
     QLocale::setDefault(QLocale(locale));
 
     // Restart bits of the session to pick up new language.
-<<<<<<< HEAD
-//    QProcess::startDetached("sh -c \"initctl emit indicator-services-end; \
+//    QProcess::startDetached(QStringLiteral("sh -c \"initctl emit indicator-services-end; \
 //                                     initctl stop scope-registry; \
 //                                     initctl stop smart-scopes-proxy; \
 //                                     initctl emit --no-wait indicator-services-start; \
 //                                     initctl restart --no-wait maliit-server; \
-//                                     initctl restart --no-wait unity8-dash\"");
-=======
-    QProcess::startDetached(QStringLiteral("sh -c \"initctl emit indicator-services-end; \
-                                     initctl stop scope-registry; \
-                                     initctl stop smart-scopes-proxy; \
-                                     initctl emit --no-wait indicator-services-start; \
-                                     initctl restart --no-wait maliit-server; \
-                                     initctl restart --no-wait unity8-dash\""));
->>>>>>> 8081657d
+//                                     initctl restart --no-wait unity8-dash\""));
 }
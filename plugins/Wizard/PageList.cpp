/*
 * Copyright (C) 2014 Canonical Ltd.
 *
 * This program is free software: you can redistribute it and/or modify it
 * under the terms of the GNU General Public License version 3, as published
 * by the Free Software Foundation.
 *
 * This program is distributed in the hope that it will be useful, but
 * WITHOUT ANY WARRANTY; without even the implied warranties of
 * MERCHANTABILITY, SATISFACTORY QUALITY, or FITNESS FOR A PARTICULAR
 * PURPOSE.  See the GNU General Public License for more details.
 *
 * You should have received a copy of the GNU General Public License along
 * with this program.  If not, see <http://www.gnu.org/licenses/>.
 */

/**
 * This class lets the list of wizard pages be dynamic.
 * - To add new ones, drop them into
 *   $XDG_DATA_DIRS/Wizard/Pages with a numbered prefix,
 *   like "21-custom-page.qml".  The number determines the order in the page
 *   sequence that your page will appear.
 * - To disable an existing page, add a file like "21-custom-page.qml.disabled"
 * - To go to the next page, use pageStack.next()
 * - To go back to the previous page, use pageStack.prev()
 * - To load a page outside of the normal flow (so that it doesn't affect the
 *   back button), use pageStack.push(Qt.resolvedUrl("custom-page.qml")) in
 *   your page.
 * - See default pages for plenty of examples.
 */

#include "PageList.h"
#include <paths.h>
#include <QDir>
#include <QSet>
#include <QStandardPaths>

PageList::PageList(QObject *parent)
    : QObject(parent),
      m_index(-1),
      m_pages()
{
    const QString qmlSuffix = ".qml";
    const QString disabledSuffix = ".disabled";
    QSet<QString> disabledPages;
    QStringList dataDirs;

<<<<<<< HEAD
    if (!isRunningInstalled() && getenv("UNITY_TEST_ENV") == nullptr) {
        dataDirs << qmlDirectory();
=======
    if (!isRunningInstalled() && getenv("WIZARD_TESTING") == nullptr) {
        dataDirs = QStringList() << qmlDirectory();
>>>>>>> b03a9da9
    } else {
        dataDirs = shellDataDirs();
    }

    Q_FOREACH(const QString &dataDir, dataDirs) {
        QDir dir(dataDir + "/Wizard/Pages");
        const QStringList entries = dir.entryList(QStringList("[0-9]*"), QDir::Files | QDir::Readable);
        Q_FOREACH(const QString &entry, entries) {
            if (!m_pages.contains(entry) && entry.endsWith(qmlSuffix))
                m_pages.insert(entry, dir.absoluteFilePath(entry));
            else if (entry.endsWith(qmlSuffix + disabledSuffix))
                disabledPages.insert(entry.left(entry.size() - disabledSuffix.size()));
        }
    }

    // Now remove any explicitly disabled entries
    Q_FOREACH(const QString &page, disabledPages) {
        m_pages.remove(page);
    }
}

QStringList PageList::entries() const
{
    return m_pages.keys();
}

QStringList PageList::paths() const
{
    return m_pages.values();
}

int PageList::index() const
{
    return m_index;
}

int PageList::numPages() const
{
    return m_pages.size();
}

QString PageList::prev()
{
    if (m_index > 0)
        return m_pages.values()[setIndex(m_index - 1)];
    else
        return QString();
}

QString PageList::next()
{
    if (m_index < m_pages.count() - 1)
        return m_pages.values()[setIndex(m_index + 1)];
    else
        return QString();
}

int PageList::setIndex(int index)
{
    m_index = index;
    Q_EMIT indexChanged();
    return m_index;
}<|MERGE_RESOLUTION|>--- conflicted
+++ resolved
@@ -45,13 +45,8 @@
     QSet<QString> disabledPages;
     QStringList dataDirs;
 
-<<<<<<< HEAD
-    if (!isRunningInstalled() && getenv("UNITY_TEST_ENV") == nullptr) {
+    if (!isRunningInstalled() && getenv("WIZARD_TESTING") == nullptr) {
         dataDirs << qmlDirectory();
-=======
-    if (!isRunningInstalled() && getenv("WIZARD_TESTING") == nullptr) {
-        dataDirs = QStringList() << qmlDirectory();
->>>>>>> b03a9da9
     } else {
         dataDirs = shellDataDirs();
     }

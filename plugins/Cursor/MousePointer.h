--- conflicted
+++ resolved
@@ -27,13 +27,8 @@
 
 class MousePointer : public MirMousePointerInterface {
     Q_OBJECT
-<<<<<<< HEAD
+    Q_PROPERTY(QQuickItem* confiningItem READ confiningItem WRITE setConfiningItem NOTIFY confiningItemChanged)
     Q_PROPERTY(int topBoundaryOffset READ topBoundaryOffset WRITE setTopBoundaryOffset NOTIFY topBoundaryOffsetChanged)
-=======
-
-    Q_PROPERTY(QQuickItem* confiningItem READ confiningItem WRITE setConfiningItem NOTIFY confiningItemChanged)
->>>>>>> 2daaabd8
-
 public:
     MousePointer(QQuickItem *parent = nullptr);
 
@@ -45,13 +40,11 @@
 
     void setCustomCursor(const QCursor &) override;
 
-<<<<<<< HEAD
+    QQuickItem* confiningItem() const;
+    void setConfiningItem(QQuickItem*);
+
     int topBoundaryOffset() const;
     void setTopBoundaryOffset(int topBoundaryOffset);
-=======
-    QQuickItem* confiningItem() const;
-    void setConfiningItem(QQuickItem*);
->>>>>>> 2daaabd8
 
 public Q_SLOTS:
     void handleMouseEvent(ulong timestamp, QPointF movement, Qt::MouseButtons buttons,
@@ -90,12 +83,10 @@
     // Accumulated, unapplied, mouse movement.
     QPointF m_accumulatedMovement;
 
-<<<<<<< HEAD
+    QPointer<QQuickItem> m_confiningItem;
+
     int m_topBoundaryOffset{0};
     bool m_pushing{false};
-=======
-    QPointer<QQuickItem> m_confiningItem;
->>>>>>> 2daaabd8
 };
 
 #endif // MOUSEPOINTER_H
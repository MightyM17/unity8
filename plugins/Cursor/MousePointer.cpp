/*
<<<<<<< HEAD
 * Copyright (C) 2015, 2016 Canonical, Ltd.
=======
 * Copyright (C) 2015-2016 Canonical, Ltd.
>>>>>>> e9a27e47
 *
 * This program is free software: you can redistribute it and/or modify it under
 * the terms of the GNU Lesser General Public License version 3, as published by
 * the Free Software Foundation.
 *
 * This program is distributed in the hope that it will be useful, but WITHOUT
 * ANY WARRANTY; without even the implied warranties of MERCHANTABILITY,
 * SATISFACTORY QUALITY, or FITNESS FOR A PARTICULAR PURPOSE.  See the GNU
 * Lesser General Public License for more details.
 *
 * You should have received a copy of the GNU Lesser General Public License
 * along with this program.  If not, see <http://www.gnu.org/licenses/>.
 */

#include "MousePointer.h"
#include "CursorImageProvider.h"

// Unity API
#include <unity/shell/application/MirPlatformCursor.h>

#include <QQuickWindow>
#include <QGuiApplication>

#include <qpa/qwindowsysteminterface.h>

MousePointer::MousePointer(QQuickItem *parent)
    : MirMousePointerInterface(parent)
    , m_cursorName(QStringLiteral("left_ptr"))
    , m_themeName(QStringLiteral("default"))
{
}

void MousePointer::handleMouseEvent(ulong timestamp, QPointF movement, Qt::MouseButtons buttons,
        Qt::KeyboardModifiers modifiers)
{
    if (!parentItem()) {
        return;
    }

    if (!movement.isNull()) {
        Q_EMIT mouseMoved();
    }

    m_accumulatedMovement += movement;
    // don't apply the fractional part
    QPointF appliedMovement(int(m_accumulatedMovement.x()), int(m_accumulatedMovement.y()));
    m_accumulatedMovement -= appliedMovement;

    qreal newX = x() + appliedMovement.x();
    if (newX < 0) {
        Q_EMIT pushedLeftBoundary(qAbs(newX), buttons);
        newX = 0;
    } else if (newX >= parentItem()->width()) {
        Q_EMIT pushedRightBoundary(newX - (parentItem()->width() - 1), buttons);
        newX = parentItem()->width() - 1;
    }
    setX(newX);

    qreal newY = y() + appliedMovement.y();
    if (newY < 0) {
        newY = 0;
    } else if (newY >= parentItem()->height()) {
        newY = parentItem()->height() - 1;
    }
    setY(newY);

    QPointF scenePosition = mapToItem(nullptr, QPointF(0, 0));
    QWindowSystemInterface::handleMouseEvent(window(), timestamp, scenePosition /*local*/, scenePosition /*global*/,
        buttons, modifiers);
}

void MousePointer::handleWheelEvent(ulong timestamp, QPoint angleDelta, Qt::KeyboardModifiers modifiers)
{
    if (!parentItem()) {
        return;
    }

    QPointF scenePosition = mapToItem(nullptr, QPointF(0, 0));
    QWindowSystemInterface::handleWheelEvent(window(), timestamp, scenePosition /* local */, scenePosition /* global */,
            QPoint() /* pixelDelta */, angleDelta, modifiers, Qt::ScrollUpdate);
}

void MousePointer::itemChange(ItemChange change, const ItemChangeData &value)
{
    if (change == ItemSceneChange) {
        registerWindow(value.window);
    }
}

void MousePointer::registerWindow(QWindow *window)
{
    if (window == m_registeredWindow) {
        return;
    }

    if (m_registeredWindow) {
        m_registeredWindow->disconnect(this);
    }

    m_registeredWindow = window;

    if (m_registeredWindow) {
        connect(window, &QWindow::screenChanged, this, &MousePointer::registerScreen);
        registerScreen(window->screen());
    } else {
        registerScreen(nullptr);
    }
}

void MousePointer::registerScreen(QScreen *screen)
{
    if (m_registeredScreen == screen) {
        return;
    }

    if (m_registeredScreen) {
        auto previousCursor = dynamic_cast<MirPlatformCursor*>(m_registeredScreen->handle()->cursor());
        if (previousCursor) {
            previousCursor->setMousePointer(nullptr);
        } else {
            qCritical("QPlatformCursor is not a MirPlatformCursor! Cursor module only works in a Mir server.");
        }
    }

    m_registeredScreen = screen;

    if (m_registeredScreen) {
        auto cursor = dynamic_cast<MirPlatformCursor*>(m_registeredScreen->handle()->cursor());
        if (cursor) {
            cursor->setMousePointer(this);
        } else {
            qCritical("QPlaformCursor is not a MirPlatformCursor! Cursor module only works in Mir.");
        }
    }
}

void MousePointer::setCursorName(const QString &cursorName)
{
    if (cursorName != m_cursorName) {
        m_cursorName = cursorName;
        Q_EMIT cursorNameChanged(m_cursorName);
    }
}

void MousePointer::setThemeName(const QString &themeName)
{
    if (m_themeName != themeName) {
        m_themeName = themeName;
        Q_EMIT themeNameChanged(m_themeName);
    }
}

void MousePointer::setCustomCursor(const QCursor &customCursor)
{
    CursorImageProvider::instance()->setCustomCursor(customCursor);
}<|MERGE_RESOLUTION|>--- conflicted
+++ resolved
@@ -1,9 +1,5 @@
 /*
-<<<<<<< HEAD
- * Copyright (C) 2015, 2016 Canonical, Ltd.
-=======
  * Copyright (C) 2015-2016 Canonical, Ltd.
->>>>>>> e9a27e47
  *
  * This program is free software: you can redistribute it and/or modify it under
  * the terms of the GNU Lesser General Public License version 3, as published by

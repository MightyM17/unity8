--- conflicted
+++ resolved
@@ -49,8 +49,8 @@
     QPointF appliedMovement(int(m_accumulatedMovement.x()), int(m_accumulatedMovement.y()));
     m_accumulatedMovement -= appliedMovement;
 
-    const qreal newX = x() + appliedMovement.x();
-    const qreal newY = y() + appliedMovement.y();
+    qreal newX = x() + appliedMovement.x();
+    qreal newY = y() + appliedMovement.y();
     const qreal sceneWidth = parentItem()->width();
     const qreal sceneHeight = parentItem()->height();
 
@@ -86,22 +86,10 @@
         }
     }
 
-<<<<<<< HEAD
+    applyItemConfinement(newX, newY);
+
     setX(qBound(0.0, newX, sceneWidth - 1));
     setY(qBound(0.0, newY, sceneHeight - 1));
-=======
-    qreal newY = y() + appliedMovement.y();
-    if (newY < 0) {
-        newY = 0;
-    } else if (newY >= parentItem()->height()) {
-        newY = parentItem()->height() - 1;
-    }
-
-    applyItemConfinement(newX, newY);
-
-    setX(newX);
-    setY(newY);
->>>>>>> 2daaabd8
 
     QPointF scenePosition = mapToItem(nullptr, QPointF(0, 0));
     QWindowSystemInterface::handleMouseEvent(window(), timestamp, scenePosition /*local*/, scenePosition /*global*/,

/*
 * Copyright (C) 2013, 2015 Canonical, Ltd.
 *
 * This program is free software; you can redistribute it and/or modify
 * it under the terms of the GNU General Public License as published by
 * the Free Software Foundation; version 3.
 *
 * This program is distributed in the hope that it will be useful,
 * but WITHOUT ANY WARRANTY; without even the implied warranty of
 * MERCHANTABILITY or FITNESS FOR A PARTICULAR PURPOSE.  See the
 * GNU General Public License for more details.
 *
 * You should have received a copy of the GNU General Public License
 * along with this program.  If not, see <http://www.gnu.org/licenses/>.
 */

#ifndef UNITY_ACCOUNTSSERVICE_H
#define UNITY_ACCOUNTSSERVICE_H

#include <QHash>
#include <QObject>
#include <QString>
#include <QVariant>

class AccountsServiceDBusAdaptor;
class QDBusInterface;

class AccountsService: public QObject
{
    Q_OBJECT
    Q_ENUMS(PasswordDisplayHint)
    Q_PROPERTY (QString user
                READ user
                WRITE setUser
                NOTIFY userChanged)
    Q_PROPERTY (bool demoEdges
                READ demoEdges
                WRITE setDemoEdges
                NOTIFY demoEdgesChanged)
    Q_PROPERTY (bool enableLauncherWhileLocked
                READ enableLauncherWhileLocked
                NOTIFY enableLauncherWhileLockedChanged)
    Q_PROPERTY (bool enableIndicatorsWhileLocked
                READ enableIndicatorsWhileLocked
                NOTIFY enableIndicatorsWhileLockedChanged)
    Q_PROPERTY (QString backgroundFile
                READ backgroundFile
                NOTIFY backgroundFileChanged)
    Q_PROPERTY (bool statsWelcomeScreen
                READ statsWelcomeScreen
                NOTIFY statsWelcomeScreenChanged)
    Q_PROPERTY (PasswordDisplayHint passwordDisplayHint
                READ passwordDisplayHint
                NOTIFY passwordDisplayHintChanged)
    Q_PROPERTY (uint failedLogins
                READ failedLogins
                WRITE setFailedLogins
                NOTIFY failedLoginsChanged)
    Q_PROPERTY(bool hereEnabled
               READ hereEnabled
               WRITE setHereEnabled
               NOTIFY hereEnabledChanged)
    Q_PROPERTY(QString hereLicensePath
               READ hereLicensePath
               NOTIFY hereLicensePathChanged)
    Q_PROPERTY(bool hereLicensePathValid // qml sees a null string as "", so we use proxy setting for that
               READ hereLicensePathValid
               NOTIFY hereLicensePathChanged)
    Q_PROPERTY(QString realName READ realName WRITE setRealName NOTIFY realNameChanged)
    Q_PROPERTY(QString email READ email WRITE setEmail NOTIFY emailChanged)

public:
    enum PasswordDisplayHint {
        Keyboard,
        Numeric,
    };

    explicit AccountsService(QObject *parent = 0, const QString & user = QString());
    ~AccountsService() = default;

    QString user() const;
    void setUser(const QString &user);
    bool demoEdges() const;
    void setDemoEdges(bool demoEdges);
    bool enableLauncherWhileLocked() const;
    bool enableIndicatorsWhileLocked() const;
    QString backgroundFile() const;
    bool statsWelcomeScreen() const;
    PasswordDisplayHint passwordDisplayHint() const;
    uint failedLogins() const;
    void setFailedLogins(uint failedLogins);
    bool hereEnabled() const;
    void setHereEnabled(bool enabled);
    QString hereLicensePath() const;
    bool hereLicensePathValid() const;
    QString realName() const;
    void setRealName(const QString &realName);
    QString email() const;
    void setEmail(const QString &email);

Q_SIGNALS:
    void userChanged();
    void demoEdgesChanged();
    void enableLauncherWhileLockedChanged();
    void enableIndicatorsWhileLockedChanged();
    void backgroundFileChanged();
    void statsWelcomeScreenChanged();
    void passwordDisplayHintChanged();
    void failedLoginsChanged();
    void hereEnabledChanged();
    void hereLicensePathChanged();
    void realNameChanged();
    void emailChanged();

private Q_SLOTS:
    void onPropertiesChanged(const QString &user, const QString &interface, const QStringList &changed);
    void onMaybeChanged(const QString &user);

private:
<<<<<<< HEAD
    void updateDemoEdges(bool async = true);
    void updateEnableLauncherWhileLocked(bool async = true);
    void updateEnableIndicatorsWhileLocked(bool async = true);
    void updateBackgroundFile(bool async = true);
    void updateMouseCursorSpeed();
    void updateTouchpadCursorSpeed();
    void updateStatsWelcomeScreen(bool async = true);
    void updatePasswordDisplayHint(bool async = true);
    void updateFailedLogins(bool async = true);
    void updateHereEnabled(bool async = true);
    void updateHereLicensePath(bool async = true);
    void updateRealName(bool async = true);
    void updateEmail(bool async = true);
=======
    typedef QVariant (*ProxyConverter)(const QVariant &);
>>>>>>> 8855d4bc

    void refresh(bool async);
    void registerProperty(const QString &interface, const QString &property, const QString &signal);
    void registerProxy(const QString &interface, const QString &property, QDBusInterface *iface, const QString &method, ProxyConverter converter = nullptr);

    void updateAllProperties(const QString &interface, bool async);
    void updateProperty(const QString &interface, const QString &property);
    void updateCache(const QString &interface, const QString &property, const QVariant &value);

    void setProperty(const QString &interface, const QString &property, const QVariant &value);
    QVariant getProperty(const QString &interface, const QString &property) const;

    void emitChangedForProperty(const QString &interface, const QString &property);

    struct PropertyInfo {
        QVariant value{};
        QString signal{};
        QDBusInterface *proxyInterface{};
        QString proxyMethod{};
        ProxyConverter proxyConverter{};
    };
    typedef QHash< QString, QHash<QString, PropertyInfo> > PropertyHash;
    PropertyHash m_properties;
    AccountsServiceDBusAdaptor *m_service;
    QDBusInterface *m_unityInput;
    QString m_user;
<<<<<<< HEAD
    bool m_demoEdges;
    bool m_enableLauncherWhileLocked;
    bool m_enableIndicatorsWhileLocked;
    QString m_backgroundFile;
    bool m_statsWelcomeScreen;
    PasswordDisplayHint m_passwordDisplayHint;
    uint m_failedLogins;
    bool m_hereEnabled;
    QString m_hereLicensePath;
    QString m_realName;
    QString m_email;
=======
>>>>>>> 8855d4bc
};

#endif<|MERGE_RESOLUTION|>--- conflicted
+++ resolved
@@ -117,23 +117,7 @@
     void onMaybeChanged(const QString &user);
 
 private:
-<<<<<<< HEAD
-    void updateDemoEdges(bool async = true);
-    void updateEnableLauncherWhileLocked(bool async = true);
-    void updateEnableIndicatorsWhileLocked(bool async = true);
-    void updateBackgroundFile(bool async = true);
-    void updateMouseCursorSpeed();
-    void updateTouchpadCursorSpeed();
-    void updateStatsWelcomeScreen(bool async = true);
-    void updatePasswordDisplayHint(bool async = true);
-    void updateFailedLogins(bool async = true);
-    void updateHereEnabled(bool async = true);
-    void updateHereLicensePath(bool async = true);
-    void updateRealName(bool async = true);
-    void updateEmail(bool async = true);
-=======
     typedef QVariant (*ProxyConverter)(const QVariant &);
->>>>>>> 8855d4bc
 
     void refresh(bool async);
     void registerProperty(const QString &interface, const QString &property, const QString &signal);
@@ -160,20 +144,6 @@
     AccountsServiceDBusAdaptor *m_service;
     QDBusInterface *m_unityInput;
     QString m_user;
-<<<<<<< HEAD
-    bool m_demoEdges;
-    bool m_enableLauncherWhileLocked;
-    bool m_enableIndicatorsWhileLocked;
-    QString m_backgroundFile;
-    bool m_statsWelcomeScreen;
-    PasswordDisplayHint m_passwordDisplayHint;
-    uint m_failedLogins;
-    bool m_hereEnabled;
-    QString m_hereLicensePath;
-    QString m_realName;
-    QString m_email;
-=======
->>>>>>> 8855d4bc
 };
 
 #endif
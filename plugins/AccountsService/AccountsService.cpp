--- conflicted
+++ resolved
@@ -85,12 +85,9 @@
     connect(m_service, &AccountsServiceDBusAdaptor::maybeChanged, this, &AccountsService::onMaybeChanged);
 
     registerProperty(IFACE_ACCOUNTS_USER, PROP_BACKGROUND_FILE, QStringLiteral("backgroundFileChanged"));
-<<<<<<< HEAD
-    registerProperty(IFACE_ACCOUNTS_USER, PROP_INPUT_SOURCES, QStringLiteral("keymapsChanged"));
-=======
     registerProperty(IFACE_ACCOUNTS_USER, PROP_EMAIL, QStringLiteral("emailChanged"));
     registerProperty(IFACE_ACCOUNTS_USER, PROP_REAL_NAME, QStringLiteral("realNameChanged"));
->>>>>>> b7a86e71
+    registerProperty(IFACE_ACCOUNTS_USER, PROP_INPUT_SOURCES, QStringLiteral("keymapsChanged"));
     registerProperty(IFACE_LOCATION_HERE, PROP_LICENSE_ACCEPTED, QStringLiteral("hereEnabledChanged"));
     registerProperty(IFACE_LOCATION_HERE, PROP_LICENSE_BASE_PATH, QStringLiteral("hereLicensePathChanged"));
     registerProperty(IFACE_UBUNTU_SECURITY, PROP_ENABLE_LAUNCHER_WHILE_LOCKED, QStringLiteral("enableLauncherWhileLockedChanged"));
@@ -217,7 +214,28 @@
     return !value.toString().isNull();
 }
 
-<<<<<<< HEAD
+QString AccountsService::realName() const
+{
+    auto value = getProperty(IFACE_ACCOUNTS_USER, PROP_REAL_NAME);
+    return value.toString();
+}
+
+void AccountsService::setRealName(const QString &realName)
+{
+    setProperty(IFACE_ACCOUNTS_USER, PROP_REAL_NAME, realName);
+}
+
+QString AccountsService::email() const
+{
+    auto value = getProperty(IFACE_ACCOUNTS_USER, PROP_EMAIL);
+    return value.toString();
+}
+
+void AccountsService::setEmail(const QString &email)
+{
+    setProperty(IFACE_ACCOUNTS_USER, PROP_EMAIL, email);
+}
+
 QStringList AccountsService::keymaps() const
 {
     auto value = getProperty(IFACE_ACCOUNTS_USER, PROP_INPUT_SOURCES);
@@ -236,28 +254,6 @@
     }
 
     return {QStringLiteral("us")};
-=======
-QString AccountsService::realName() const
-{
-    auto value = getProperty(IFACE_ACCOUNTS_USER, PROP_REAL_NAME);
-    return value.toString();
-}
-
-void AccountsService::setRealName(const QString &realName)
-{
-    setProperty(IFACE_ACCOUNTS_USER, PROP_REAL_NAME, realName);
-}
-
-QString AccountsService::email() const
-{
-    auto value = getProperty(IFACE_ACCOUNTS_USER, PROP_EMAIL);
-    return value.toString();
-}
-
-void AccountsService::setEmail(const QString &email)
-{
-    setProperty(IFACE_ACCOUNTS_USER, PROP_EMAIL, email);
->>>>>>> b7a86e71
 }
 
 uint AccountsService::failedLogins() const

/*
 * Copyright (C) 2013 Canonical, Ltd.
 *
 * This program is free software; you can redistribute it and/or modify
 * it under the terms of the GNU General Public License as published by
 * the Free Software Foundation; version 3.
 *
 * This program is distributed in the hope that it will be useful,
 * but WITHOUT ANY WARRANTY; without even the implied warranty of
 * MERCHANTABILITY or FITNESS FOR A PARTICULAR PURPOSE.  See the
 * GNU General Public License for more details.
 *
 * You should have received a copy of the GNU General Public License
 * along with this program.  If not, see <http://www.gnu.org/licenses/>.
 *
 * Author: Michael Terry <michael.terry@canonical.com>
 */

#include "AccountsService.h"
#include "AccountsServiceDBusAdaptor.h"

#include <QFile>
#include <QStringList>
#include <QDebug>

AccountsService::AccountsService(QObject* parent, const QString &user)
    : QObject(parent),
    m_service(new AccountsServiceDBusAdaptor(this)),
    m_demoEdges(false),
    m_demoEdgesCompleted(),
    m_enableLauncherWhileLocked(false),
    m_enableIndicatorsWhileLocked(false),
    m_statsWelcomeScreen(false),
    m_passwordDisplayHint(Keyboard),
    m_failedLogins(0),
    m_hereEnabled(false),
    m_hereLicensePath() // null means not set yet
{
    connect(m_service, &AccountsServiceDBusAdaptor::propertiesChanged, this, &AccountsService::onPropertiesChanged);
    connect(m_service, &AccountsServiceDBusAdaptor::maybeChanged, this, &AccountsService::onMaybeChanged);

    setUser(!user.isEmpty() ? user : QString::fromUtf8(qgetenv("USER")));
}

QString AccountsService::user() const
{
    return m_user;
}

void AccountsService::setUser(const QString &user)
{
    if (user.isEmpty() || m_user == user)
        return;

    m_user = user;
    Q_EMIT userChanged();

    updateDemoEdgesCompleted(false);
    updateDemoEdges(false);
    updateEnableLauncherWhileLocked(false);
    updateEnableIndicatorsWhileLocked(false);
    updateBackgroundFile(false);
    updateStatsWelcomeScreen(false);
    updatePasswordDisplayHint(false);
    updateFailedLogins(false);
    updateHereEnabled(false);
    updateHereLicensePath(false);
}

bool AccountsService::demoEdges() const
{
    return m_demoEdges;
}

void AccountsService::setDemoEdges(bool demoEdges)
{
    if (m_demoEdges != demoEdges) {
        m_demoEdges = demoEdges;
        m_service->setUserProperty(m_user, QStringLiteral("com.canonical.unity.AccountsService"), QStringLiteral("demo-edges"), demoEdges);

        Q_EMIT demoEdgesChanged();
    }
}

QStringList AccountsService::demoEdgesCompleted() const
{
    return m_demoEdgesCompleted;
}

void AccountsService::markDemoEdgeCompleted(const QString &edge)
{
    if (!m_demoEdgesCompleted.contains(edge)) {
        m_demoEdgesCompleted << edge;
        m_service->setUserProperty(m_user, "com.canonical.unity.AccountsService", "DemoEdgesCompleted", m_demoEdgesCompleted);

        Q_EMIT demoEdgesCompletedChanged();
    }
}

bool AccountsService::enableLauncherWhileLocked() const
{
    return m_enableLauncherWhileLocked;
}

bool AccountsService::enableIndicatorsWhileLocked() const
{
    return m_enableIndicatorsWhileLocked;
}

QString AccountsService::backgroundFile() const
{
    return m_backgroundFile;
}

bool AccountsService::statsWelcomeScreen() const
{
    return m_statsWelcomeScreen;
}

AccountsService::PasswordDisplayHint AccountsService::passwordDisplayHint() const
{
    return m_passwordDisplayHint;
}

bool AccountsService::hereEnabled() const
{
    return m_hereEnabled;
}

void AccountsService::setHereEnabled(bool enabled)
{
    if (m_hereEnabled != enabled) {
        m_hereEnabled = enabled;
        m_service->setUserProperty(m_user, QStringLiteral("com.ubuntu.location.providers.here.AccountsService"), QStringLiteral("LicenseAccepted"), enabled);

        Q_EMIT hereEnabledChanged();
    }
}

QString AccountsService::hereLicensePath() const
{
    return m_hereLicensePath;
}

bool AccountsService::hereLicensePathValid() const
{
    return !m_hereLicensePath.isNull();
}

void AccountsService::updateDemoEdges(bool async)
{
    QDBusPendingCall pendingReply = m_service->getUserPropertyAsync(m_user,
                                                                    QStringLiteral("com.canonical.unity.AccountsService"),
                                                                    QStringLiteral("demo-edges"));
    QDBusPendingCallWatcher *watcher = new QDBusPendingCallWatcher(pendingReply, this);

    connect(watcher, &QDBusPendingCallWatcher::finished,
            this, [this](QDBusPendingCallWatcher* watcher) {

        QDBusPendingReply<QDBusVariant> reply = *watcher;
        watcher->deleteLater();
        if (reply.isError()) {
            qWarning() << "Failed to get 'demo-edges' property - " << reply.error().message();
            return;
        }

        auto demoEdges = reply.value().variant().toBool();
        if (m_demoEdges != demoEdges) {
            m_demoEdges = demoEdges;
            Q_EMIT demoEdgesChanged();
        }
    });
    if (!async) {
        watcher->waitForFinished();
        delete watcher;
    }
}

void AccountsService::updateDemoEdgesCompleted(bool async)
{
    QDBusPendingCall pendingReply = m_service->getUserPropertyAsync(m_user,
                                                                    "com.canonical.unity.AccountsService",
                                                                    "DemoEdgesCompleted");
    QDBusPendingCallWatcher *watcher = new QDBusPendingCallWatcher(pendingReply, this);

    connect(watcher, &QDBusPendingCallWatcher::finished,
            this, [this](QDBusPendingCallWatcher* watcher) {

        QDBusPendingReply<QDBusVariant> reply = *watcher;
        watcher->deleteLater();
        if (reply.isError()) {
            qWarning() << "Failed to get 'DemoEdgesCompleted' property - " << reply.error().message();
            return;
        }

        auto demoEdgesCompleted = reply.value().variant().toStringList();
        if (m_demoEdgesCompleted != demoEdgesCompleted) {
            m_demoEdgesCompleted = demoEdgesCompleted;
            Q_EMIT demoEdgesCompletedChanged();
        }
    });
    if (!async) {
        watcher->waitForFinished();
        delete watcher;
    }
}

void AccountsService::updateEnableLauncherWhileLocked(bool async)
{
    QDBusPendingCall pendingReply = m_service->getUserPropertyAsync(m_user,
                                                                    QStringLiteral("com.ubuntu.AccountsService.SecurityPrivacy"),
                                                                    QStringLiteral("EnableLauncherWhileLocked"));
    QDBusPendingCallWatcher *watcher = new QDBusPendingCallWatcher(pendingReply, this);

    connect(watcher, &QDBusPendingCallWatcher::finished,
            this, [this](QDBusPendingCallWatcher* watcher) {

        QDBusPendingReply<QVariant> reply = *watcher;
        watcher->deleteLater();
        if (reply.isError()) {
            qWarning() << "Failed to get 'EnableLauncherWhileLocked' property - " << reply.error().message();
            return;
        }

        const bool enableLauncherWhileLocked = reply.value().toBool();
        if (m_enableLauncherWhileLocked != enableLauncherWhileLocked) {
            m_enableLauncherWhileLocked = enableLauncherWhileLocked;
            Q_EMIT enableLauncherWhileLockedChanged();
        }
    });
    if (!async) {
        watcher->waitForFinished();
        delete watcher;
    }
}

void AccountsService::updateEnableIndicatorsWhileLocked(bool async)
{
    QDBusPendingCall pendingReply = m_service->getUserPropertyAsync(m_user,
                                                                    QStringLiteral("com.ubuntu.AccountsService.SecurityPrivacy"),
                                                                    QStringLiteral("EnableIndicatorsWhileLocked"));
    QDBusPendingCallWatcher *watcher = new QDBusPendingCallWatcher(pendingReply, this);

    connect(watcher, &QDBusPendingCallWatcher::finished,
            this, [this](QDBusPendingCallWatcher* watcher) {

        QDBusPendingReply<QVariant> reply = *watcher;
        watcher->deleteLater();
        if (reply.isError()) {
            qWarning() << "Failed to get 'EnableIndicatorsWhileLocked' property - " << reply.error().message();
            return;
        }

        const bool enableIndicatorsWhileLocked = reply.value().toBool();
        if (m_enableIndicatorsWhileLocked != enableIndicatorsWhileLocked) {
            m_enableIndicatorsWhileLocked = enableIndicatorsWhileLocked;
            Q_EMIT enableIndicatorsWhileLockedChanged();
        }
    });
    if (!async) {
        watcher->waitForFinished();
        delete watcher;
    }
}

void AccountsService::updateBackgroundFile(bool async)
{
    QDBusPendingCall pendingReply = m_service->getUserPropertyAsync(m_user,
                                                                    QStringLiteral("org.freedesktop.Accounts.User"),
                                                                    QStringLiteral("BackgroundFile"));
    QDBusPendingCallWatcher *watcher = new QDBusPendingCallWatcher(pendingReply, this);

    connect(watcher, &QDBusPendingCallWatcher::finished,
            this, [this](QDBusPendingCallWatcher* watcher) {

        QDBusPendingReply<QVariant> reply = *watcher;
        watcher->deleteLater();
        if (reply.isError()) {
            qWarning() << "Failed to get 'BackgroundFile' property - " << reply.error().message();
            return;
        }

        const QString backgroundFile = reply.value().toString();
        if (m_backgroundFile != backgroundFile) {
            m_backgroundFile = backgroundFile;
            Q_EMIT backgroundFileChanged();
        }
    });
    if (!async) {
        watcher->waitForFinished();
        delete watcher;
    }
}

void AccountsService::updateStatsWelcomeScreen(bool async)
{
    QDBusPendingCall pendingReply = m_service->getUserPropertyAsync(m_user,
                                                                    QStringLiteral("com.ubuntu.touch.AccountsService.SecurityPrivacy"),
                                                                    QStringLiteral("StatsWelcomeScreen"));
    QDBusPendingCallWatcher *watcher = new QDBusPendingCallWatcher(pendingReply, this);

    connect(watcher, &QDBusPendingCallWatcher::finished,
            this, [this](QDBusPendingCallWatcher* watcher) {

        QDBusPendingReply<QVariant> reply = *watcher;
        watcher->deleteLater();
        if (reply.isError()) {
            qWarning() << "Failed to get 'StatsWelcomeScreen' property - " << reply.error().message();
            return;
        }

        const bool statsWelcomeScreen = reply.value().toBool();
        if (m_statsWelcomeScreen != statsWelcomeScreen) {
            m_statsWelcomeScreen = statsWelcomeScreen;
            Q_EMIT statsWelcomeScreenChanged();
        }
    });
    if (!async) {
        watcher->waitForFinished();
        delete watcher;
    }
}

void AccountsService::updatePasswordDisplayHint(bool async)
{
    QDBusPendingCall pendingReply = m_service->getUserPropertyAsync(m_user,
                                                                    QStringLiteral("com.ubuntu.AccountsService.SecurityPrivacy"),
                                                                    QStringLiteral("PasswordDisplayHint"));
    QDBusPendingCallWatcher *watcher = new QDBusPendingCallWatcher(pendingReply, this);

    connect(watcher, &QDBusPendingCallWatcher::finished,
            this, [this](QDBusPendingCallWatcher* watcher) {

        QDBusPendingReply<QVariant> reply = *watcher;
        watcher->deleteLater();
        if (reply.isError()) {
            qWarning() << "Failed to get 'PasswordDisplayHint' property - " << reply.error().message();
            return;
        }

        const PasswordDisplayHint passwordDisplayHint = (PasswordDisplayHint)reply.value().toInt();
        if (m_passwordDisplayHint != passwordDisplayHint) {
            m_passwordDisplayHint = passwordDisplayHint;
            Q_EMIT passwordDisplayHintChanged();
        }
    });
    if (!async) {
        watcher->waitForFinished();
        delete watcher;
    }
}

void AccountsService::updateFailedLogins(bool async)
{
    QDBusPendingCall pendingReply = m_service->getUserPropertyAsync(m_user,
                                                                    QStringLiteral("com.canonical.unity.AccountsService.Private"),
                                                                    QStringLiteral("FailedLogins"));
    QDBusPendingCallWatcher *watcher = new QDBusPendingCallWatcher(pendingReply, this);

    connect(watcher, &QDBusPendingCallWatcher::finished,
            this, [this](QDBusPendingCallWatcher* watcher) {

        QDBusPendingReply<QVariant> reply = *watcher;
        watcher->deleteLater();
        if (reply.isError()) {
            qWarning() << "Failed to get 'FailedLogins' property - " << reply.error().message();
            return;
        }

        const uint failedLogins = reply.value().toUInt();
        if (m_failedLogins != failedLogins) {
            m_failedLogins = failedLogins;
            Q_EMIT failedLoginsChanged();
        }
    });
    if (!async) {
        watcher->waitForFinished();
        delete watcher;
    }
}

void AccountsService::updateHereEnabled(bool async)
{
    QDBusPendingCall pendingReply = m_service->getUserPropertyAsync(m_user,
                                                                    QStringLiteral("com.ubuntu.location.providers.here.AccountsService"),
                                                                    QStringLiteral("LicenseAccepted"));
    QDBusPendingCallWatcher *watcher = new QDBusPendingCallWatcher(pendingReply, this);

    connect(watcher, &QDBusPendingCallWatcher::finished,
            this, [this](QDBusPendingCallWatcher* watcher) {

        QDBusPendingReply<QVariant> reply = *watcher;
        watcher->deleteLater();
        if (reply.isError()) {
            qWarning() << "Failed to get 'LicenseAccepted' property - " << reply.error().message();
            return;
        }

        const bool hereEnabled = reply.value().toBool();
        if (m_hereEnabled != hereEnabled) {
            m_hereEnabled = hereEnabled;
            Q_EMIT hereEnabledChanged();
        }
    });
    if (!async) {
        watcher->waitForFinished();
        delete watcher;
    }
}

void AccountsService::updateHereLicensePath(bool async)
{
    QDBusPendingCall pendingReply = m_service->getUserPropertyAsync(m_user,
                                                                    QStringLiteral("com.ubuntu.location.providers.here.AccountsService"),
                                                                    QStringLiteral("LicenseBasePath"));
    QDBusPendingCallWatcher *watcher = new QDBusPendingCallWatcher(pendingReply, this);

    connect(watcher, &QDBusPendingCallWatcher::finished,
            this, [this](QDBusPendingCallWatcher* watcher) {

        QDBusPendingReply<QVariant> reply = *watcher;
        watcher->deleteLater();
        if (reply.isError()) {
            qWarning() << "Failed to get 'LicenseBasePath' property - " << reply.error().message();
            return;
        }

        QString hereLicensePath = reply.value().toString();
        if (hereLicensePath.isEmpty() || !QFile::exists(hereLicensePath))
            hereLicensePath = QLatin1String("");

        if (m_hereLicensePath.isNull() || m_hereLicensePath != hereLicensePath) {
            m_hereLicensePath = hereLicensePath;
            Q_EMIT hereLicensePathChanged();
        }
    });
    if (!async) {
        watcher->waitForFinished();
        delete watcher;
    }
}

uint AccountsService::failedLogins() const
{
    return m_failedLogins;
}

void AccountsService::setFailedLogins(uint failedLogins)
{
    if (m_failedLogins != failedLogins) {
        m_failedLogins = failedLogins;
        m_service->setUserProperty(m_user, QStringLiteral("com.canonical.unity.AccountsService.Private"), QStringLiteral("FailedLogins"), failedLogins);

        Q_EMIT failedLoginsChanged();
    }
}

void AccountsService::onPropertiesChanged(const QString &user, const QString &interface, const QStringList &changed)
{
    if (m_user != user) {
        return;
    }

    if (interface == QLatin1String("com.canonical.unity.AccountsService")) {
        if (changed.contains(QStringLiteral("demo-edges"))) {
            updateDemoEdges();
        }
<<<<<<< HEAD
        if (changed.contains(QStringLiteral("DemoEdgesCompleted"))) {
            updateDemoEdgesCompleted();
        }
    } else if (interface == "com.canonical.unity.AccountsService.Private") {
        if (changed.contains("FailedLogins")) {
=======
    } else if (interface == QLatin1String("com.canonical.unity.AccountsService.Private")) {
        if (changed.contains(QStringLiteral("FailedLogins"))) {
>>>>>>> 10540ad1
            updateFailedLogins();
        }
    } else if (interface == QLatin1String("com.ubuntu.touch.AccountsService.SecurityPrivacy")) {
        if (changed.contains(QStringLiteral("StatsWelcomeScreen"))) {
            updateStatsWelcomeScreen();
        }
    } else if (interface == QLatin1String("com.ubuntu.AccountsService.SecurityPrivacy")) {
        if (changed.contains(QStringLiteral("PasswordDisplayHint"))) {
            updatePasswordDisplayHint();
        }
        if (changed.contains(QStringLiteral("EnableLauncherWhileLocked"))) {
            updateEnableLauncherWhileLocked();
        }
        if (changed.contains(QStringLiteral("EnableIndicatorsWhileLocked"))) {
            updateEnableIndicatorsWhileLocked();
        }
    } else if (interface == QLatin1String("com.ubuntu.location.providers.here.AccountsService")) {
        if (changed.contains(QStringLiteral("LicenseAccepted"))) {
            updateHereEnabled();
        }
        if (changed.contains(QStringLiteral("LicenseBasePath"))) {
            updateHereLicensePath();
        }
    }
}

void AccountsService::onMaybeChanged(const QString &user)
{
    if (m_user != user) {
        return;
    }

    // Standard properties might have changed
    updateBackgroundFile();
}<|MERGE_RESOLUTION|>--- conflicted
+++ resolved
@@ -465,16 +465,11 @@
         if (changed.contains(QStringLiteral("demo-edges"))) {
             updateDemoEdges();
         }
-<<<<<<< HEAD
         if (changed.contains(QStringLiteral("DemoEdgesCompleted"))) {
             updateDemoEdgesCompleted();
         }
-    } else if (interface == "com.canonical.unity.AccountsService.Private") {
-        if (changed.contains("FailedLogins")) {
-=======
     } else if (interface == QLatin1String("com.canonical.unity.AccountsService.Private")) {
         if (changed.contains(QStringLiteral("FailedLogins"))) {
->>>>>>> 10540ad1
             updateFailedLogins();
         }
     } else if (interface == QLatin1String("com.ubuntu.touch.AccountsService.SecurityPrivacy")) {

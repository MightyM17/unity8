/*
 * Copyright (C) 2013 Canonical, Ltd.
 *
 * This program is free software; you can redistribute it and/or modify
 * it under the terms of the GNU General Public License as published by
 * the Free Software Foundation; version 3.
 *
 * This program is distributed in the hope that it will be useful,
 * but WITHOUT ANY WARRANTY; without even the implied warranty of
 * MERCHANTABILITY or FITNESS FOR A PARTICULAR PURPOSE.  See the
 * GNU General Public License for more details.
 *
 * You should have received a copy of the GNU General Public License
 * along with this program.  If not, see <http://www.gnu.org/licenses/>.
 *
 * Author: Michael Terry <michael.terry@canonical.com>
 */

#include "AccountsService.h"
#include "AccountsServiceDBusAdaptor.h"

#include <QStringList>

AccountsService::AccountsService(QObject* parent)
  : QObject(parent),
<<<<<<< HEAD
    m_service(new AccountsServiceDBusAdaptor(this))
=======
    m_service(new AccountsServiceDBusAdaptor(this)),
    m_user(qgetenv("USER")),
    m_demoEdges(false),
    m_statsWelcomeScreen(false)
>>>>>>> b6b64c93
{
    connect(m_service, SIGNAL(propertiesChanged(const QString &, const QString &, const QStringList &)),
            this, SLOT(propertiesChanged(const QString &, const QString &, const QStringList &)));
    connect(m_service, SIGNAL(maybeChanged(const QString &)),
            this, SLOT(maybeChanged(const QString &)));

    setUser(qgetenv("USER"));
    updateDemoEdgesForCurrentUser();
}

QString AccountsService::user() const
{
    return m_user;
}

void AccountsService::setUser(const QString &user)
{
    m_user = user;
    Q_EMIT userChanged();

    updateDemoEdges();
    updateBackgroundFile();
    updateStatsWelcomeScreen();
}

bool AccountsService::demoEdges() const
{
    return m_demoEdges;
}

void AccountsService::setDemoEdges(bool demoEdges)
{
    m_demoEdges = demoEdges;
    m_service->setUserProperty(m_user, "com.canonical.unity.AccountsService", "demo-edges", demoEdges);
}

bool AccountsService::demoEdgesForCurrentUser() const
{
    return m_demoEdgesForCurrentUser;
}

void AccountsService::setDemoEdgesForCurrentUser(bool demoEdgesForCurrentUser)
{
    m_demoEdgesForCurrentUser = demoEdgesForCurrentUser;
    m_service->setUserProperty(qgetenv("USER"), "com.canonical.unity.AccountsService", "demo-edges", demoEdgesForCurrentUser);
}

QString AccountsService::backgroundFile() const
{
    return m_backgroundFile;
}

bool AccountsService::statsWelcomeScreen() const
{
    return m_statsWelcomeScreen;
}

void AccountsService::updateDemoEdges()
{
    auto demoEdges = m_service->getUserProperty(m_user, "com.canonical.unity.AccountsService", "demo-edges").toBool();
    if (m_demoEdges != demoEdges) {
        m_demoEdges = demoEdges;
        Q_EMIT demoEdgesChanged();
    }
}

void AccountsService::updateDemoEdgesForCurrentUser()
{
    auto demoEdgesForCurrentUser = m_service->getUserProperty(qgetenv("USER"), "com.canonical.unity.AccountsService", "demo-edges").toBool();
    if (m_demoEdgesForCurrentUser != demoEdgesForCurrentUser) {
        m_demoEdgesForCurrentUser = demoEdgesForCurrentUser;
        Q_EMIT demoEdgesForCurrentUserChanged();
    }
}

void AccountsService::updateBackgroundFile()
{
    auto backgroundFile = m_service->getUserProperty(m_user, "org.freedesktop.Accounts.User", "BackgroundFile").toString();
    if (m_backgroundFile != backgroundFile) {
        m_backgroundFile = backgroundFile;
        Q_EMIT backgroundFileChanged();
    }
}

void AccountsService::updateStatsWelcomeScreen()
{
    bool statsWelcomeScreen = m_service->getUserProperty(m_user, "com.ubuntu.touch.AccountsService.SecurityPrivacy", "StatsWelcomeScreen").toBool();
    if (m_statsWelcomeScreen != statsWelcomeScreen) {
        m_statsWelcomeScreen = statsWelcomeScreen;
        Q_EMIT statsWelcomeScreenChanged();
    }
}

void AccountsService::propertiesChanged(const QString &user, const QString &interface, const QStringList &changed)
{
    if (interface == "com.canonical.unity.AccountsService") {
        if (changed.contains("demo-edges")) {
            if (qgetenv("USER") == user) {
                updateDemoEdgesForCurrentUser();
            }
            if (m_user != user) {
                updateDemoEdges();
            }
        }
    } else if (interface == "com.ubuntu.touch.AccountsService.SecurityPrivacy") {
        if (changed.contains("StatsWelcomeScreen")) {
            updateStatsWelcomeScreen();
        }
    }
}

void AccountsService::maybeChanged(const QString &user)
{
    if (m_user == user) {
        // Standard properties might have changed
        updateBackgroundFile();
    }
}<|MERGE_RESOLUTION|>--- conflicted
+++ resolved
@@ -23,14 +23,10 @@
 
 AccountsService::AccountsService(QObject* parent)
   : QObject(parent),
-<<<<<<< HEAD
-    m_service(new AccountsServiceDBusAdaptor(this))
-=======
     m_service(new AccountsServiceDBusAdaptor(this)),
     m_user(qgetenv("USER")),
     m_demoEdges(false),
     m_statsWelcomeScreen(false)
->>>>>>> b6b64c93
 {
     connect(m_service, SIGNAL(propertiesChanged(const QString &, const QString &, const QStringList &)),
             this, SLOT(propertiesChanged(const QString &, const QString &, const QStringList &)));

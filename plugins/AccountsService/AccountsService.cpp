/*
 * Copyright (C) 2013, 2015 Canonical, Ltd.
 *
 * This program is free software; you can redistribute it and/or modify
 * it under the terms of the GNU General Public License as published by
 * the Free Software Foundation; version 3.
 *
 * This program is distributed in the hope that it will be useful,
 * but WITHOUT ANY WARRANTY; without even the implied warranty of
 * MERCHANTABILITY or FITNESS FOR A PARTICULAR PURPOSE.  See the
 * GNU General Public License for more details.
 *
 * You should have received a copy of the GNU General Public License
 * along with this program.  If not, see <http://www.gnu.org/licenses/>.
 */

#include "AccountsService.h"
#include "AccountsServiceDBusAdaptor.h"

#include <QDBusInterface>
#include <QFile>
#include <QStringList>
#include <QDebug>

#define IFACE_ACCOUNTS_USER          QStringLiteral("org.freedesktop.Accounts.User")
#define IFACE_LOCATION_HERE          QStringLiteral("com.ubuntu.location.providers.here.AccountsService")
#define IFACE_UBUNTU_INPUT           QStringLiteral("com.ubuntu.AccountsService.Input")
#define IFACE_UBUNTU_SECURITY        QStringLiteral("com.ubuntu.AccountsService.SecurityPrivacy")
#define IFACE_UBUNTU_SECURITY_OLD    QStringLiteral("com.ubuntu.touch.AccountsService.SecurityPrivacy")
#define IFACE_UNITY                  QStringLiteral("com.canonical.unity.AccountsService")
#define IFACE_UNITY_PRIVATE          QStringLiteral("com.canonical.unity.AccountsService.Private")

#define PROP_BACKGROUND_FILE                   QStringLiteral("BackgroundFile")
#define PROP_DEMO_EDGES                        QStringLiteral("demo-edges")
#define PROP_ENABLE_INDICATORS_WHILE_LOCKED    QStringLiteral("EnableIndicatorsWhileLocked")
#define PROP_ENABLE_LAUNCHER_WHILE_LOCKED      QStringLiteral("EnableLauncherWhileLocked")
#define PROP_FAILED_LOGINS                     QStringLiteral("FailedLogins")
#define PROP_LICENSE_ACCEPTED                  QStringLiteral("LicenseAccepted")
#define PROP_LICENSE_BASE_PATH                 QStringLiteral("LicenseBasePath")
#define PROP_MOUSE_CURSOR_SPEED                QStringLiteral("MouseCursorSpeed")
#define PROP_MOUSE_DOUBLE_CLICK_SPEED          QStringLiteral("MouseDoubleClickSpeed")
#define PROP_MOUSE_PRIMARY_BUTTON              QStringLiteral("MousePrimaryButton")
#define PROP_MOUSE_SCROLL_SPEED                QStringLiteral("MouseScrollSpeed")
#define PROP_PASSWORD_DISPLAY_HINT             QStringLiteral("PasswordDisplayHint")
#define PROP_STATS_WELCOME_SCREEN              QStringLiteral("StatsWelcomeScreen")
#define PROP_TOUCHPAD_CURSOR_SPEED             QStringLiteral("TouchpadCursorSpeed")
#define PROP_TOUCHPAD_DISABLE_WHILE_TYPING     QStringLiteral("TouchpadDisableWhileTyping")
#define PROP_TOUCHPAD_DISABLE_WITH_MOUSE       QStringLiteral("TouchpadDisableWithMouse")
#define PROP_TOUCHPAD_DOUBLE_CLICK_SPEED       QStringLiteral("TouchpadDoubleClickSpeed")
#define PROP_TOUCHPAD_PRIMARY_BUTTON           QStringLiteral("TouchpadPrimaryButton")
#define PROP_TOUCHPAD_SCROLL_SPEED             QStringLiteral("TouchpadScrollSpeed")
#define PROP_TOUCHPAD_TAP_TO_CLICK             QStringLiteral("TouchpadTapToClick")
#define PROP_TOUCHPAD_TWO_FINGER_SCROLL        QStringLiteral("TouchpadTwoFingerScroll")


QVariant primaryButtonConverter(const QVariant &value)
{
    QString stringValue = value.toString();
    if (stringValue == "left") {
        return QVariant::fromValue(0);
    } else if (stringValue == "right") {
        return QVariant::fromValue(1); // Mir is less clear on this -- any non-zero value is the same
    } else {
        return QVariant::fromValue(0); // default to left
    }
}

AccountsService::AccountsService(QObject* parent, const QString &user)
    : QObject(parent)
    , m_service(new AccountsServiceDBusAdaptor(this))
{
    m_unityInput = new QDBusInterface(QStringLiteral("com.canonical.Unity.Input"),
                                      QStringLiteral("/com/canonical/Unity/Input"),
                                      QStringLiteral("com.canonical.Unity.Input"),
                                      QDBusConnection::SM_BUSNAME(), this);

    connect(m_service, &AccountsServiceDBusAdaptor::propertiesChanged, this, &AccountsService::onPropertiesChanged);
    connect(m_service, &AccountsServiceDBusAdaptor::maybeChanged, this, &AccountsService::onMaybeChanged);

    registerProperty(IFACE_ACCOUNTS_USER, PROP_BACKGROUND_FILE, QStringLiteral("backgroundFileChanged"));
    registerProperty(IFACE_LOCATION_HERE, PROP_LICENSE_ACCEPTED, QStringLiteral("hereEnabledChanged"));
    registerProperty(IFACE_LOCATION_HERE, PROP_LICENSE_BASE_PATH, QStringLiteral("hereLicensePathChanged"));
    registerProperty(IFACE_UBUNTU_SECURITY, PROP_ENABLE_LAUNCHER_WHILE_LOCKED, QStringLiteral("enableLauncherWhileLockedChanged"));
    registerProperty(IFACE_UBUNTU_SECURITY, PROP_ENABLE_INDICATORS_WHILE_LOCKED, QStringLiteral("enableIndicatorsWhileLockedChanged"));
    registerProperty(IFACE_UBUNTU_SECURITY, PROP_PASSWORD_DISPLAY_HINT, QStringLiteral("passwordDisplayHintChanged"));
    registerProperty(IFACE_UBUNTU_SECURITY_OLD, PROP_STATS_WELCOME_SCREEN, QStringLiteral("statsWelcomeScreenChanged"));
    registerProperty(IFACE_UNITY, PROP_DEMO_EDGES, QStringLiteral("demoEdgesChanged"));
    registerProperty(IFACE_UNITY_PRIVATE, PROP_FAILED_LOGINS, QStringLiteral("failedLoginsChanged"));

    registerProxy(IFACE_UBUNTU_INPUT, PROP_MOUSE_CURSOR_SPEED,
                  m_unityInput, QStringLiteral("setMouseCursorSpeed"));
    registerProxy(IFACE_UBUNTU_INPUT, PROP_MOUSE_DOUBLE_CLICK_SPEED,
                  m_unityInput, QStringLiteral("setMouseDoubleClickSpeed"));
    registerProxy(IFACE_UBUNTU_INPUT, PROP_MOUSE_PRIMARY_BUTTON,
                  m_unityInput, QStringLiteral("setMousePrimaryButton"),
                  primaryButtonConverter);
    registerProxy(IFACE_UBUNTU_INPUT, PROP_MOUSE_SCROLL_SPEED,
                  m_unityInput, QStringLiteral("setMouseScrollSpeed"));
    registerProxy(IFACE_UBUNTU_INPUT, PROP_TOUCHPAD_CURSOR_SPEED,
                  m_unityInput, QStringLiteral("setTouchpadCursorSpeed"));
    registerProxy(IFACE_UBUNTU_INPUT, PROP_TOUCHPAD_SCROLL_SPEED,
                  m_unityInput, QStringLiteral("setTouchpadScrollSpeed"));
    registerProxy(IFACE_UBUNTU_INPUT, PROP_TOUCHPAD_DISABLE_WHILE_TYPING,
                  m_unityInput, QStringLiteral("setTouchpadDisableWhileTyping"));
    registerProxy(IFACE_UBUNTU_INPUT, PROP_TOUCHPAD_DISABLE_WITH_MOUSE,
                  m_unityInput, QStringLiteral("setTouchpadDisableWithMouse"));
    registerProxy(IFACE_UBUNTU_INPUT, PROP_TOUCHPAD_DOUBLE_CLICK_SPEED,
                  m_unityInput, QStringLiteral("setTouchpadDoubleClickSpeed"));
    registerProxy(IFACE_UBUNTU_INPUT, PROP_TOUCHPAD_PRIMARY_BUTTON,
                  m_unityInput, QStringLiteral("setTouchpadPrimaryButton"),
                  primaryButtonConverter);
    registerProxy(IFACE_UBUNTU_INPUT, PROP_TOUCHPAD_TAP_TO_CLICK,
                  m_unityInput, QStringLiteral("setTouchpadTapToClick"));
    registerProxy(IFACE_UBUNTU_INPUT, PROP_TOUCHPAD_TWO_FINGER_SCROLL,
                  m_unityInput, QStringLiteral("setTouchpadTwoFingerScroll"));

    setUser(!user.isEmpty() ? user : QString::fromUtf8(qgetenv("USER")));
}

QString AccountsService::user() const
{
    return m_user;
}

void AccountsService::setUser(const QString &user)
{
    if (user.isEmpty() || m_user == user)
        return;

    bool wasEmpty = m_user.isEmpty();

    m_user = user;
    Q_EMIT userChanged();

    // Do the first update synchronously, as a cheap way to block rendering
    // until we have the right values on bootup.
    refresh(!wasEmpty);
}

bool AccountsService::demoEdges() const
{
    auto value = getProperty(IFACE_UNITY, PROP_DEMO_EDGES);
    return value.toBool();
}

void AccountsService::setDemoEdges(bool demoEdges)
{
    setProperty(IFACE_UNITY, PROP_DEMO_EDGES, demoEdges);
}

bool AccountsService::enableLauncherWhileLocked() const
{
    auto value = getProperty(IFACE_UBUNTU_SECURITY, PROP_ENABLE_LAUNCHER_WHILE_LOCKED);
    return value.toBool();
}

bool AccountsService::enableIndicatorsWhileLocked() const
{
    auto value = getProperty(IFACE_UBUNTU_SECURITY, PROP_ENABLE_INDICATORS_WHILE_LOCKED);
    return value.toBool();
}

QString AccountsService::backgroundFile() const
{
    auto value = getProperty(IFACE_ACCOUNTS_USER, PROP_BACKGROUND_FILE);
    return value.toString();
}

bool AccountsService::statsWelcomeScreen() const
{
    auto value = getProperty(IFACE_UBUNTU_SECURITY_OLD, PROP_STATS_WELCOME_SCREEN);
    return value.toBool();
}

AccountsService::PasswordDisplayHint AccountsService::passwordDisplayHint() const
{
    auto value = getProperty(IFACE_UBUNTU_SECURITY, PROP_PASSWORD_DISPLAY_HINT);
    return (PasswordDisplayHint)value.toInt();
}

bool AccountsService::hereEnabled() const
{
    auto value = getProperty(IFACE_LOCATION_HERE, PROP_LICENSE_ACCEPTED);
    return value.toBool();
}

void AccountsService::setHereEnabled(bool enabled)
{
    setProperty(IFACE_LOCATION_HERE, PROP_LICENSE_ACCEPTED, enabled);
}

QString AccountsService::hereLicensePath() const
{
    auto value = getProperty(IFACE_LOCATION_HERE, PROP_LICENSE_BASE_PATH);
    QString hereLicensePath = value.toString();
    if (hereLicensePath.isEmpty() || !QFile::exists(hereLicensePath))
        hereLicensePath = QStringLiteral("");
    return hereLicensePath;
}

bool AccountsService::hereLicensePathValid() const
{
<<<<<<< HEAD
    return !m_hereLicensePath.isNull();
}

QString AccountsService::realName() const
{
    return m_realName;
}

void AccountsService::setRealName(const QString &realName)
{
    if (realName != m_realName) {
        m_realName = realName;
        m_service->setUserPropertyAsync(m_user, "org.freedesktop.Accounts.User", "RealName", m_realName);
        Q_EMIT realNameChanged();
    }
}

QString AccountsService::email() const
{
    return m_email;
}

void AccountsService::setEmail(const QString &email)
{
    if (email != m_email) {
        m_email = email;
        m_service->setUserPropertyAsync(m_user, "org.freedesktop.Accounts.User", "Email", m_email);
        Q_EMIT emailChanged();
    }
}

void AccountsService::updateDemoEdges(bool async)
{
    QDBusPendingCall pendingReply = m_service->getUserPropertyAsync(m_user,
                                                                    QStringLiteral("com.canonical.unity.AccountsService"),
                                                                    QStringLiteral("demo-edges"));
    QDBusPendingCallWatcher *watcher = new QDBusPendingCallWatcher(pendingReply, this);

    connect(watcher, &QDBusPendingCallWatcher::finished,
            this, [this](QDBusPendingCallWatcher* watcher) {

        QDBusPendingReply<QVariant> reply = *watcher;
        watcher->deleteLater();
        if (reply.isError()) {
            qWarning() << "Failed to get 'demo-edges' property - " << reply.error().message();
            return;
        }

        const bool demoEdges = reply.value().toBool();
        if (m_demoEdges != demoEdges) {
            m_demoEdges = demoEdges;
            Q_EMIT demoEdgesChanged();
        }
    });
    if (!async) {
        watcher->waitForFinished();
        delete watcher;
    }
=======
    auto value = getProperty(IFACE_LOCATION_HERE, PROP_LICENSE_BASE_PATH);
    return !value.toString().isNull();
>>>>>>> 8855d4bc
}

uint AccountsService::failedLogins() const
{
    return getProperty(IFACE_UNITY_PRIVATE, PROP_FAILED_LOGINS).toUInt();
}

void AccountsService::setFailedLogins(uint failedLogins)
{
    setProperty(IFACE_UNITY_PRIVATE, PROP_FAILED_LOGINS, failedLogins);
}

// ====================================================
// Everything below this line is generic helper methods
// ====================================================

void AccountsService::emitChangedForProperty(const QString &interface, const QString &property)
{
    QString signalName = m_properties[interface][property].signal;
    QMetaObject::invokeMethod(this, signalName.toUtf8().data());
}

QVariant AccountsService::getProperty(const QString &interface, const QString &property) const
{
    return m_properties[interface][property].value;
}

void AccountsService::setProperty(const QString &interface, const QString &property, const QVariant &value)
{
    if (m_properties[interface][property].value != value) {
        m_properties[interface][property].value = value;
        m_service->setUserPropertyAsync(m_user, interface, property, value);
        emitChangedForProperty(interface, property);
    }
}

void AccountsService::updateCache(const QString &interface, const QString &property, const QVariant &value)
{
    PropertyInfo &info = m_properties[interface][property];

    if (info.proxyInterface) {
        QVariant finalValue;
        if (info.proxyConverter) {
            finalValue = info.proxyConverter(value);
        } else {
            finalValue = value;
        }
        info.proxyInterface->asyncCall(info.proxyMethod, finalValue);
        return; // don't bother saving a copy
    }

    if (info.value != value) {
        info.value = value;
        emitChangedForProperty(interface, property);
    }
}

void AccountsService::updateProperty(const QString &interface, const QString &property)
{
    QDBusPendingCall pendingReply = m_service->getUserPropertyAsync(m_user,
                                                                    interface,
                                                                    property);
    QDBusPendingCallWatcher *watcher = new QDBusPendingCallWatcher(pendingReply, this);

    connect(watcher, &QDBusPendingCallWatcher::finished,
            this, [this, interface, property](QDBusPendingCallWatcher* watcher) {

        QDBusPendingReply<QVariant> reply = *watcher;
        watcher->deleteLater();
        if (reply.isError()) {
            qWarning() << "Failed to get '" << property << "' property:" << reply.error().message();
            return;
        }

        updateCache(interface, property, reply.value());
    });
}

void AccountsService::updateAllProperties(const QString &interface, bool async)
{
    QDBusPendingCall pendingReply = m_service->getAllPropertiesAsync(m_user,
                                                                     interface);
    QDBusPendingCallWatcher *watcher = new QDBusPendingCallWatcher(pendingReply, this);

    connect(watcher, &QDBusPendingCallWatcher::finished,
            this, [this, interface](QDBusPendingCallWatcher* watcher) {

        QDBusPendingReply< QHash<QString, QVariant> > reply = *watcher;
        watcher->deleteLater();
        if (reply.isError()) {
            qWarning() << "Failed to get all properties for" << interface << ":" << reply.error().message();
            return;
        }

        auto valueHash = reply.value();
        auto i = valueHash.constBegin();
        while (i != valueHash.constEnd()) {
            updateCache(interface, i.key(), i.value());
            ++i;
        }
    });
    if (!async) {
        watcher->waitForFinished();
    }
}

<<<<<<< HEAD
void AccountsService::updateRealName(bool async)
{
    QDBusPendingCall pendingReply = m_service->getUserPropertyAsync(m_user, "org.freedesktop.Accounts.User", "RealName");
    QDBusPendingCallWatcher *watcher = new QDBusPendingCallWatcher(pendingReply, this);

    connect(watcher, &QDBusPendingCallWatcher::finished,
            this, [this](QDBusPendingCallWatcher* watcher) {
        QDBusPendingReply<QVariant> reply = *watcher;
        watcher->deleteLater();
        if (reply.isError()) {
            qWarning() << "Failed to get 'RealName' property - " << reply.error().message();
            return;
        }

        const QString realName = reply.value().toString();
        if (m_realName != realName) {
            m_realName = realName;
            Q_EMIT realNameChanged();
        }
    });
    if (!async) {
        watcher->waitForFinished();
        delete watcher;
    }
}

void AccountsService::updateEmail(bool async)
{
    QDBusPendingCall pendingReply = m_service->getUserPropertyAsync(m_user, "org.freedesktop.Accounts.User", "Email");
    QDBusPendingCallWatcher *watcher = new QDBusPendingCallWatcher(pendingReply, this);

    connect(watcher, &QDBusPendingCallWatcher::finished,
            this, [this](QDBusPendingCallWatcher* watcher) {
        QDBusPendingReply<QVariant> reply = *watcher;
        watcher->deleteLater();
        if (reply.isError()) {
            qWarning() << "Failed to get 'Email' property - " << reply.error().message();
            return;
        }

        const QString email = reply.value().toString();
        if (m_email != email) {
            m_email = email;
            Q_EMIT emailChanged();
        }
    });
    if (!async) {
        watcher->waitForFinished();
        delete watcher;
    }
}

uint AccountsService::failedLogins() const
=======
void AccountsService::registerProxy(const QString &interface, const QString &property, QDBusInterface *iface, const QString &method, ProxyConverter converter)
>>>>>>> 8855d4bc
{
    registerProperty(interface, property, nullptr);

    m_properties[interface][property].proxyInterface = iface;
    m_properties[interface][property].proxyMethod = method;
    m_properties[interface][property].proxyConverter = converter;
}

void AccountsService::registerProperty(const QString &interface, const QString &property, const QString &signal)
{
    m_properties[interface][property] = PropertyInfo();
    m_properties[interface][property].signal = signal;
}

void AccountsService::onPropertiesChanged(const QString &user, const QString &interface, const QStringList &changed)
{
    if (m_user != user) {
        return;
    }

    auto propHash = m_properties.value(interface);
    auto i = propHash.constBegin();
    while (i != propHash.constEnd()) {
        if (changed.contains(i.key())) {
            updateProperty(interface, i.key());
        }
        ++i;
    }
}

void AccountsService::onMaybeChanged(const QString &user)
{
    if (m_user != user) {
        return;
    }

<<<<<<< HEAD
    // Standard properties might have changed
    updateBackgroundFile();
    updateRealName();
    updateEmail();
=======
    // Any of the standard properties might have changed!
    auto propHash = m_properties.value(IFACE_ACCOUNTS_USER);
    auto i = propHash.constBegin();
    while (i != propHash.constEnd()) {
        updateProperty(IFACE_ACCOUNTS_USER, i.key());
        ++i;
    }
}

void AccountsService::refresh(bool async)
{
    auto i = m_properties.constBegin();
    while (i != m_properties.constEnd()) {
        updateAllProperties(i.key(), async);
        ++i;
    }
>>>>>>> 8855d4bc
}<|MERGE_RESOLUTION|>--- conflicted
+++ resolved
@@ -32,6 +32,7 @@
 
 #define PROP_BACKGROUND_FILE                   QStringLiteral("BackgroundFile")
 #define PROP_DEMO_EDGES                        QStringLiteral("demo-edges")
+#define PROP_EMAIL                             QStringLiteral("Email")
 #define PROP_ENABLE_INDICATORS_WHILE_LOCKED    QStringLiteral("EnableIndicatorsWhileLocked")
 #define PROP_ENABLE_LAUNCHER_WHILE_LOCKED      QStringLiteral("EnableLauncherWhileLocked")
 #define PROP_FAILED_LOGINS                     QStringLiteral("FailedLogins")
@@ -42,6 +43,7 @@
 #define PROP_MOUSE_PRIMARY_BUTTON              QStringLiteral("MousePrimaryButton")
 #define PROP_MOUSE_SCROLL_SPEED                QStringLiteral("MouseScrollSpeed")
 #define PROP_PASSWORD_DISPLAY_HINT             QStringLiteral("PasswordDisplayHint")
+#define PROP_REAL_NAME                         QStringLiteral("RealName")
 #define PROP_STATS_WELCOME_SCREEN              QStringLiteral("StatsWelcomeScreen")
 #define PROP_TOUCHPAD_CURSOR_SPEED             QStringLiteral("TouchpadCursorSpeed")
 #define PROP_TOUCHPAD_DISABLE_WHILE_TYPING     QStringLiteral("TouchpadDisableWhileTyping")
@@ -78,6 +80,8 @@
     connect(m_service, &AccountsServiceDBusAdaptor::maybeChanged, this, &AccountsService::onMaybeChanged);
 
     registerProperty(IFACE_ACCOUNTS_USER, PROP_BACKGROUND_FILE, QStringLiteral("backgroundFileChanged"));
+    registerProperty(IFACE_ACCOUNTS_USER, PROP_EMAIL, QStringLiteral("emailChanged"));
+    registerProperty(IFACE_ACCOUNTS_USER, PROP_REAL_NAME, QStringLiteral("realNameChanged"));
     registerProperty(IFACE_LOCATION_HERE, PROP_LICENSE_ACCEPTED, QStringLiteral("hereEnabledChanged"));
     registerProperty(IFACE_LOCATION_HERE, PROP_LICENSE_BASE_PATH, QStringLiteral("hereLicensePathChanged"));
     registerProperty(IFACE_UBUNTU_SECURITY, PROP_ENABLE_LAUNCHER_WHILE_LOCKED, QStringLiteral("enableLauncherWhileLockedChanged"));
@@ -200,69 +204,30 @@
 
 bool AccountsService::hereLicensePathValid() const
 {
-<<<<<<< HEAD
-    return !m_hereLicensePath.isNull();
-}
-
-QString AccountsService::realName() const
-{
-    return m_realName;
-}
-
-void AccountsService::setRealName(const QString &realName)
-{
-    if (realName != m_realName) {
-        m_realName = realName;
-        m_service->setUserPropertyAsync(m_user, "org.freedesktop.Accounts.User", "RealName", m_realName);
-        Q_EMIT realNameChanged();
-    }
-}
-
-QString AccountsService::email() const
-{
-    return m_email;
-}
-
-void AccountsService::setEmail(const QString &email)
-{
-    if (email != m_email) {
-        m_email = email;
-        m_service->setUserPropertyAsync(m_user, "org.freedesktop.Accounts.User", "Email", m_email);
-        Q_EMIT emailChanged();
-    }
-}
-
-void AccountsService::updateDemoEdges(bool async)
-{
-    QDBusPendingCall pendingReply = m_service->getUserPropertyAsync(m_user,
-                                                                    QStringLiteral("com.canonical.unity.AccountsService"),
-                                                                    QStringLiteral("demo-edges"));
-    QDBusPendingCallWatcher *watcher = new QDBusPendingCallWatcher(pendingReply, this);
-
-    connect(watcher, &QDBusPendingCallWatcher::finished,
-            this, [this](QDBusPendingCallWatcher* watcher) {
-
-        QDBusPendingReply<QVariant> reply = *watcher;
-        watcher->deleteLater();
-        if (reply.isError()) {
-            qWarning() << "Failed to get 'demo-edges' property - " << reply.error().message();
-            return;
-        }
-
-        const bool demoEdges = reply.value().toBool();
-        if (m_demoEdges != demoEdges) {
-            m_demoEdges = demoEdges;
-            Q_EMIT demoEdgesChanged();
-        }
-    });
-    if (!async) {
-        watcher->waitForFinished();
-        delete watcher;
-    }
-=======
     auto value = getProperty(IFACE_LOCATION_HERE, PROP_LICENSE_BASE_PATH);
     return !value.toString().isNull();
->>>>>>> 8855d4bc
+}
+
+QString AccountsService::realName() const
+{
+    auto value = getProperty(IFACE_ACCOUNTS_USER, PROP_REAL_NAME);
+    return value.toString();
+}
+
+void AccountsService::setRealName(const QString &realName)
+{
+    setProperty(IFACE_ACCOUNTS_USER, PROP_REAL_NAME, realName);
+}
+
+QString AccountsService::email() const
+{
+    auto value = getProperty(IFACE_ACCOUNTS_USER, PROP_EMAIL);
+    return value.toString();
+}
+
+void AccountsService::setEmail(const QString &email)
+{
+    setProperty(IFACE_ACCOUNTS_USER, PROP_EMAIL, email);
 }
 
 uint AccountsService::failedLogins() const
@@ -369,63 +334,7 @@
     }
 }
 
-<<<<<<< HEAD
-void AccountsService::updateRealName(bool async)
-{
-    QDBusPendingCall pendingReply = m_service->getUserPropertyAsync(m_user, "org.freedesktop.Accounts.User", "RealName");
-    QDBusPendingCallWatcher *watcher = new QDBusPendingCallWatcher(pendingReply, this);
-
-    connect(watcher, &QDBusPendingCallWatcher::finished,
-            this, [this](QDBusPendingCallWatcher* watcher) {
-        QDBusPendingReply<QVariant> reply = *watcher;
-        watcher->deleteLater();
-        if (reply.isError()) {
-            qWarning() << "Failed to get 'RealName' property - " << reply.error().message();
-            return;
-        }
-
-        const QString realName = reply.value().toString();
-        if (m_realName != realName) {
-            m_realName = realName;
-            Q_EMIT realNameChanged();
-        }
-    });
-    if (!async) {
-        watcher->waitForFinished();
-        delete watcher;
-    }
-}
-
-void AccountsService::updateEmail(bool async)
-{
-    QDBusPendingCall pendingReply = m_service->getUserPropertyAsync(m_user, "org.freedesktop.Accounts.User", "Email");
-    QDBusPendingCallWatcher *watcher = new QDBusPendingCallWatcher(pendingReply, this);
-
-    connect(watcher, &QDBusPendingCallWatcher::finished,
-            this, [this](QDBusPendingCallWatcher* watcher) {
-        QDBusPendingReply<QVariant> reply = *watcher;
-        watcher->deleteLater();
-        if (reply.isError()) {
-            qWarning() << "Failed to get 'Email' property - " << reply.error().message();
-            return;
-        }
-
-        const QString email = reply.value().toString();
-        if (m_email != email) {
-            m_email = email;
-            Q_EMIT emailChanged();
-        }
-    });
-    if (!async) {
-        watcher->waitForFinished();
-        delete watcher;
-    }
-}
-
-uint AccountsService::failedLogins() const
-=======
 void AccountsService::registerProxy(const QString &interface, const QString &property, QDBusInterface *iface, const QString &method, ProxyConverter converter)
->>>>>>> 8855d4bc
 {
     registerProperty(interface, property, nullptr);
 
@@ -462,12 +371,6 @@
         return;
     }
 
-<<<<<<< HEAD
-    // Standard properties might have changed
-    updateBackgroundFile();
-    updateRealName();
-    updateEmail();
-=======
     // Any of the standard properties might have changed!
     auto propHash = m_properties.value(IFACE_ACCOUNTS_USER);
     auto i = propHash.constBegin();
@@ -484,5 +387,4 @@
         updateAllProperties(i.key(), async);
         ++i;
     }
->>>>>>> 8855d4bc
 }
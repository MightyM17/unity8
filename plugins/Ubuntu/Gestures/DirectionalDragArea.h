/*
 * Copyright (C) 2013,2014 Canonical, Ltd.
 *
 * This program is free software; you can redistribute it and/or modify
 * it under the terms of the GNU General Public License as published by
 * the Free Software Foundation; version 3.
 *
 * This program is distributed in the hope that it will be useful,
 * but WITHOUT ANY WARRANTY; without even the implied warranty of
 * MERCHANTABILITY or FITNESS FOR A PARTICULAR PURPOSE.  See the
 * GNU General Public License for more details.
 *
 * You should have received a copy of the GNU General Public License
 * along with this program.  If not, see <http://www.gnu.org/licenses/>.
 */

#ifndef DIRECTIONAL_DRAG_AREA_H
#define DIRECTIONAL_DRAG_AREA_H

#include <QtQuick/QQuickItem>
#include "UbuntuGesturesQmlGlobal.h"
#include "Damper.h"
#include "Direction.h"

// lib UbuntuGestures
#include <Pool.h>
#include <Timer.h>

class TouchOwnershipEvent;
class UnownedTouchEvent;
class DirectionalDragAreaPrivate;

/*
 An area that detects axis-aligned single-finger drag gestures

 If a drag deviates too much from the components' direction recognition will
 fail. It will also fail if the drag or flick is too short. E.g. a noisy or
 fidgety click

 See doc/DirectionalDragArea.svg
 */
class UBUNTUGESTURESQML_EXPORT DirectionalDragArea : public QQuickItem {
    Q_OBJECT

    // The direction in which the gesture should move in order to be recognized.
    Q_PROPERTY(Direction::Type direction READ direction WRITE setDirection NOTIFY directionChanged)

    // The distance travelled by the finger along the axis specified by
    // DirectionalDragArea's direction.
    Q_PROPERTY(qreal distance READ distance NOTIFY distanceChanged)

    // The distance travelled by the finger along the axis specified by
    // DirectionalDragArea's direction in scene coordinates
    Q_PROPERTY(qreal sceneDistance READ sceneDistance NOTIFY sceneDistanceChanged)

    // Position of the touch point performing the drag relative to this item.
    Q_PROPERTY(qreal touchX READ touchX NOTIFY touchXChanged)
    Q_PROPERTY(qreal touchY READ touchY NOTIFY touchYChanged)

    // Position of the touch point performing the drag, in scene's coordinate system
    Q_PROPERTY(qreal touchSceneX READ touchSceneX NOTIFY touchSceneXChanged)
    Q_PROPERTY(qreal touchSceneY READ touchSceneY NOTIFY touchSceneYChanged)

    // Whether a drag gesture is taking place
    Q_PROPERTY(bool dragging READ dragging NOTIFY draggingChanged)

<<<<<<< HEAD
=======
    // Whether the drag area is pressed.
    Q_PROPERTY(bool pressed READ pressed NOTIFY pressedChanged)

>>>>>>> 82841c4b
    // Whether a gesture should be Recognized as soon a touch lands on the area.
    // With this property enabled it will work pretty much like a MultiPointTouchArea,
    // just with a different API.
    //
    // It's false by default. In most cases you will not want that enabled.
    Q_PROPERTY(bool immediateRecognition
            READ immediateRecognition
            WRITE setImmediateRecognition
            NOTIFY immediateRecognitionChanged)

    Q_ENUMS(Direction)
public:
    DirectionalDragArea(QQuickItem *parent = 0);

    Direction::Type direction() const;
    void setDirection(Direction::Type);

    qreal distance() const;
    qreal sceneDistance() const;

    qreal touchX() const;
    qreal touchY() const;

    qreal touchSceneX() const;
    qreal touchSceneY() const;

    bool dragging() const;

<<<<<<< HEAD
=======
    bool pressed() const;

>>>>>>> 82841c4b
    bool immediateRecognition() const;
    void setImmediateRecognition(bool enabled);

    bool event(QEvent *e) override;

<<<<<<< HEAD
=======
    /*
      In qmltests, sequences of touch events are sent all at once, unlike in "real life".
      Also qmltests might run really slowly, e.g. when run from inside virtual machines.
      Thus to remove a variable that qmltests cannot really control, namely time, this
      function removes all constraints that are sensible to elapsed time.

      This effectively makes the DirectionalDragArea easier to fool.
     */
    Q_INVOKABLE void removeTimeConstraints();

>>>>>>> 82841c4b
Q_SIGNALS:
    void directionChanged(Direction::Type direction);
    void draggingChanged(bool value);
    void pressedChanged(bool value);
    void distanceChanged(qreal value);
    void sceneDistanceChanged(qreal value);
    void touchXChanged(qreal value);
    void touchYChanged(qreal value);
    void touchSceneXChanged(qreal value);
    void touchSceneYChanged(qreal value);
    void immediateRecognitionChanged(bool value);

protected:
    virtual void touchEvent(QTouchEvent *event);
    virtual void itemChange(ItemChange change, const ItemChangeData &value);

public: // so tests can access it
    DirectionalDragAreaPrivate *d;
};

#endif // DIRECTIONAL_DRAG_AREA_H<|MERGE_RESOLUTION|>--- conflicted
+++ resolved
@@ -64,12 +64,9 @@
     // Whether a drag gesture is taking place
     Q_PROPERTY(bool dragging READ dragging NOTIFY draggingChanged)
 
-<<<<<<< HEAD
-=======
     // Whether the drag area is pressed.
     Q_PROPERTY(bool pressed READ pressed NOTIFY pressedChanged)
 
->>>>>>> 82841c4b
     // Whether a gesture should be Recognized as soon a touch lands on the area.
     // With this property enabled it will work pretty much like a MultiPointTouchArea,
     // just with a different API.
@@ -98,18 +95,13 @@
 
     bool dragging() const;
 
-<<<<<<< HEAD
-=======
     bool pressed() const;
 
->>>>>>> 82841c4b
     bool immediateRecognition() const;
     void setImmediateRecognition(bool enabled);
 
     bool event(QEvent *e) override;
 
-<<<<<<< HEAD
-=======
     /*
       In qmltests, sequences of touch events are sent all at once, unlike in "real life".
       Also qmltests might run really slowly, e.g. when run from inside virtual machines.
@@ -120,7 +112,6 @@
      */
     Q_INVOKABLE void removeTimeConstraints();
 
->>>>>>> 82841c4b
 Q_SIGNALS:
     void directionChanged(Direction::Type direction);
     void draggingChanged(bool value);

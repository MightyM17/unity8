--- conflicted
+++ resolved
@@ -125,12 +125,8 @@
     void immediateRecognitionChanged(bool value);
 
 protected:
-<<<<<<< HEAD
     void touchEvent(QTouchEvent *event) override;
-=======
-    virtual void touchEvent(QTouchEvent *event);
-    virtual void itemChange(ItemChange change, const ItemChangeData &value);
->>>>>>> 82841c4b
+    void itemChange(ItemChange change, const ItemChangeData &value) override;
 
 public: // so tests can access it
     DirectionalDragAreaPrivate *d;

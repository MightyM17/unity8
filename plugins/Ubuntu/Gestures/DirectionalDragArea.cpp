--- conflicted
+++ resolved
@@ -176,14 +176,11 @@
     return d->status == DirectionalDragAreaPrivate::Recognized;
 }
 
-<<<<<<< HEAD
-=======
 bool DirectionalDragArea::pressed() const
 {
     return d->status != DirectionalDragAreaPrivate::WaitingForTouch;
 }
 
->>>>>>> 82841c4b
 bool DirectionalDragArea::immediateRecognition() const
 {
     return d->immediateRecognition;
@@ -195,8 +192,6 @@
         d->immediateRecognition = enabled;
         Q_EMIT immediateRecognitionChanged(enabled);
     }
-<<<<<<< HEAD
-=======
 }
 
 void DirectionalDragArea::removeTimeConstraints()
@@ -204,7 +199,6 @@
     d->setMaxTime(60 * 60 * 1000);
     d->compositionTime = 0;
     ddaDebug("removed time constraints");
->>>>>>> 82841c4b
 }
 
 bool DirectionalDragArea::event(QEvent *event)
@@ -389,10 +383,6 @@
                 allGood = false;
             } else {
                 // that's our candidate
-<<<<<<< HEAD
-                touchId = touchPoint.id();
-=======
->>>>>>> 82841c4b
                 newTouchPoint = &touchPoint;
             }
         }
@@ -609,17 +599,11 @@
             if (oldStatus == Recognized) {
                 Q_EMIT q->draggingChanged(false);
             }
-<<<<<<< HEAD
-            break;
-        case Undecided:
-            recognitionTimer->start();
-=======
             Q_EMIT q->pressedChanged(false);
             break;
         case Undecided:
             recognitionTimer->start();
             Q_EMIT q->pressedChanged(true);
->>>>>>> 82841c4b
             break;
         case Recognized:
             Q_EMIT q->draggingChanged(true);
@@ -634,19 +618,11 @@
 {
     bool xChanged = publicPos.x() != point.x();
     bool yChanged = publicPos.y() != point.y();
-<<<<<<< HEAD
 
     // Public position should not get updated while the gesture is still being recognized
     // (ie, Undecided status).
     Q_ASSERT(status == WaitingForTouch || status == Recognized);
 
-=======
-
-    // Public position should not get updated while the gesture is still being recognized
-    // (ie, Undecided status).
-    Q_ASSERT(status == WaitingForTouch || status == Recognized);
-
->>>>>>> 82841c4b
     if (status == Recognized && !recognitionIsDisabled()) {
         // When the gesture finally gets recognized, the finger will likely be
         // reasonably far from the edge. If we made the contentX immediately

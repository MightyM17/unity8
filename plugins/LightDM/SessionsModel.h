/*
 * Copyright (C) 2015 Canonical, Ltd.
 *
 * This program is free software; you can redistribute it and/or modify
 * it under the terms of the GNU General Public License as published by
 * the Free Software Foundation; version 3.
 *
 * This program is distributed in the hope that it will be useful,
 * but WITHOUT ANY WARRANTY; without even the implied warranty of
 * MERCHANTABILITY or FITNESS FOR A PARTICULAR PURPOSE.  See the
 * GNU General Public License for more details.
 *
 * You should have received a copy of the GNU General Public License
 * along with this program.  If not, see <http://www.gnu.org/licenses/>.
 *
 */

#ifndef UNITY_SESSIONSMODEL_H
#define UNITY_SESSIONSMODEL_H

#include <unitysortfilterproxymodelqml.h>
#include <QLightDM/SessionsModel>
#include <QtCore/QHash>
#include <QtCore/QObject>
#include <QtCore/QUrl>

class SessionsModel : public UnitySortFilterProxyModelQML
{
    Q_OBJECT

    Q_ENUMS(SessionModelRoles)

<<<<<<< HEAD
=======
    Q_PROPERTY(QList<QUrl> iconSearchDirectories READ iconSearchDirectories
            WRITE setIconSearchDirectories NOTIFY iconSearchDirectoriesChanged)
Q_SIGNALS:
    void iconSearchDirectoriesChanged();

>>>>>>> 70724ef1
public:
    enum SessionModelRoles {
        /* This is tricky / ugly. Since we are ultimately chaining 3 enums together,
         * the _first_ value of this enum MUST be the _last_ value of
         * QLightDM::SessionsModel::SessionModelRoles and consquently, this must
         * also match the last value in the corresponding enum of the integrated lib
         */
        TypeRole = QLightDM::SessionsModel::SessionModelRoles::TypeRole,
        IconRole
    };

    explicit SessionsModel(QObject* parent=0);

    QHash<int, QByteArray>  roleNames() const override;
    int rowCount(const QModelIndex& parent) const override;
    QVariant data(const QModelIndex& index, int role) const override;
    QList<QUrl> iconSearchDirectories() const;
    Q_INVOKABLE QUrl iconUrl(QString sessionName) const;

    void setIconSearchDirectories(QList<QUrl> searchDirectories);
private:
    QLightDM::SessionsModel* m_model;
    QHash<int, QByteArray> m_roleNames;
    QList<QUrl> m_iconSearchDirectories{
        QUrl("/usr/share/unity8/Greeter/graphics/session_icons"),
        QUrl("/usr/local/share/unity-greeter"),
        QUrl("/usr/share/unity-greeter/")};

};

#endif // UNITY_SESSIONSMODEL_H<|MERGE_RESOLUTION|>--- conflicted
+++ resolved
@@ -30,14 +30,11 @@
 
     Q_ENUMS(SessionModelRoles)
 
-<<<<<<< HEAD
-=======
     Q_PROPERTY(QList<QUrl> iconSearchDirectories READ iconSearchDirectories
             WRITE setIconSearchDirectories NOTIFY iconSearchDirectoriesChanged)
 Q_SIGNALS:
     void iconSearchDirectoriesChanged();
 
->>>>>>> 70724ef1
 public:
     enum SessionModelRoles {
         /* This is tricky / ugly. Since we are ultimately chaining 3 enums together,

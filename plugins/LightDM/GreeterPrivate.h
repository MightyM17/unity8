--- conflicted
+++ resolved
@@ -16,16 +16,12 @@
 
 #pragma once
 
-<<<<<<< HEAD
 #include "PromptsModel.h"
-#include <QLightDM/Greeter>
-=======
 #include <QObject>
 
 namespace QLightDM {
     class Greeter;
 }
->>>>>>> e3f492e1
 
 class GreeterPrivate
 {
@@ -34,16 +30,11 @@
 
     QLightDM::Greeter *m_greeter;
     bool m_active;
-<<<<<<< HEAD
     PromptsModel prompts;
     PromptsModel leftovers; // prompts to show during next auth for same user
     bool responded;
     bool everResponded;
-=======
-    bool wasPrompted;
-    bool promptless;
     QString cachedAuthUser;
->>>>>>> e3f492e1
 
 protected:
     Greeter * const q_ptr;

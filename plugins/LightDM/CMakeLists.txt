--- conflicted
+++ resolved
@@ -35,20 +35,5 @@
 
 qt5_use_modules(LightDM-qml Gui Qml)
 
-<<<<<<< HEAD
 # export the qmldir and qmltypes files
-export_qmlplugin(LightDM 0.1 plugins LightDM TARGETS LightDM-qml)
-=======
-# copy qmldir file into build directory for shadow builds
-file(COPY "${CMAKE_CURRENT_SOURCE_DIR}/qmldir"
-    DESTINATION ${CMAKE_CURRENT_BINARY_DIR}
-    )
-
-install(TARGETS LightDM-qml
-    DESTINATION ${SHELL_PRIVATE_LIBDIR}/qml/LightDM
-    )
-
-install(FILES qmldir
-    DESTINATION ${SHELL_PRIVATE_LIBDIR}/qml/LightDM
-    )
->>>>>>> b86111f3
+export_qmlplugin(LightDM 0.1 LightDM TARGETS LightDM-qml)
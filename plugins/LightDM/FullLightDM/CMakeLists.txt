pkg_check_modules(LIBLIGHTDM REQUIRED liblightdm-qt5-3)

set(PLUGIN_CLASSNAME "FullLightDM")

add_definitions(-DFULL_LIGHTDM)

include_directories(
<<<<<<< HEAD
    ${LIBLIGHTDM_INCLUDE_DIRS}
    ${CMAKE_CURRENT_BINARY_DIR}
)
=======
    ../
    ${LIBLIGHTDM_INCLUDE_DIRS}
    )
>>>>>>> d1e7f022

foreach(source_file ${QMLPLUGIN_SRC})
    list(APPEND RELATIVE_QMLPLUGIN_SRC ../${source_file})
endforeach()

add_library(FullLightDM-qml MODULE
    ${RELATIVE_QMLPLUGIN_SRC}
    )

target_link_libraries(FullLightDM-qml
    unity8-private
    ${LIBLIGHTDM_LDFLAGS}
    ${LIBUSERMETRICSOUTPUT_LDFLAGS}
    )

qt5_use_modules(FullLightDM-qml DBus Gui Qml)
add_unity8_plugin(FullLightDM 0.1 LightDM/FullLightDM TARGETS FullLightDM-qml)<|MERGE_RESOLUTION|>--- conflicted
+++ resolved
@@ -5,15 +5,9 @@
 add_definitions(-DFULL_LIGHTDM)
 
 include_directories(
-<<<<<<< HEAD
-    ${LIBLIGHTDM_INCLUDE_DIRS}
-    ${CMAKE_CURRENT_BINARY_DIR}
-)
-=======
     ../
     ${LIBLIGHTDM_INCLUDE_DIRS}
     )
->>>>>>> d1e7f022
 
 foreach(source_file ${QMLPLUGIN_SRC})
     list(APPEND RELATIVE_QMLPLUGIN_SRC ../${source_file})

pkg_check_modules(LIBLIGHTDM REQUIRED liblightdm-qt5-3)

set(PLUGIN_CLASSNAME "FullLightDM")

add_definitions(-DFULL_LIGHTDM)

include_directories(
    ../
<<<<<<< HEAD
    ${LIBLIGHTDM_INCLUDE_DIRS}
=======
    ${CMAKE_CURRENT_BINARY_DIR}
>>>>>>> 12d13af9
    )

foreach(source_file ${QMLPLUGIN_SRC})
    list(APPEND RELATIVE_QMLPLUGIN_SRC ../${source_file})
endforeach()

add_library(FullLightDM-qml MODULE
    ${RELATIVE_QMLPLUGIN_SRC}
    )

target_link_libraries(FullLightDM-qml
    unity8-private
    ${LIBLIGHTDM_LDFLAGS}
    ${LIBUSERMETRICSOUTPUT_LDFLAGS}
    )

qt5_use_modules(FullLightDM-qml DBus Gui Qml)
add_unity8_plugin(FullLightDM 0.1 LightDM/FullLightDM TARGETS FullLightDM-qml)<|MERGE_RESOLUTION|>--- conflicted
+++ resolved
@@ -6,11 +6,8 @@
 
 include_directories(
     ../
-<<<<<<< HEAD
     ${LIBLIGHTDM_INCLUDE_DIRS}
-=======
     ${CMAKE_CURRENT_BINARY_DIR}
->>>>>>> 12d13af9
     )
 
 foreach(source_file ${QMLPLUGIN_SRC})

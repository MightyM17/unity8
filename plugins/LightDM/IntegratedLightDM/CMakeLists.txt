--- conflicted
+++ resolved
@@ -7,15 +7,11 @@
 endforeach()
 
 include_directories(
-<<<<<<< HEAD
     . #QLightDM
-    )
-=======
     ${QMLPLUGIN_INCLUDES}
     ${libunity8-private_SOURCE_DIR}
     ${CMAKE_CURRENT_BINARY_DIR}
 )
->>>>>>> 12d13af9
 
 foreach(source_file ${QMLPLUGIN_SRC})
     list(APPEND RELATIVE_QMLPLUGIN_SRC ../${source_file})

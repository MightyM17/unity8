/*
 * Copyright (C) 2013,2015-2016 Canonical, Ltd.
 *
 * This program is free software; you can redistribute it and/or modify
 * it under the terms of the GNU General Public License as published by
 * the Free Software Foundation; version 3.
 *
 * This program is distributed in the hope that it will be useful,
 * but WITHOUT ANY WARRANTY; without even the implied warranty of
 * MERCHANTABILITY or FITNESS FOR A PARTICULAR PURPOSE.  See the
 * GNU General Public License for more details.
 *
 * You should have received a copy of the GNU General Public License
 * along with this program.  If not, see <http://www.gnu.org/licenses/>.
 */

#include "Greeter.h"
#include "UsersModel.h"
#include <QIdentityProxyModel>
#include <QLightDM/UsersModel>

#include <libintl.h>

// First, we define an internal class that wraps LightDM's UsersModel.  This
// class will modify some of the data coming from LightDM.  For example, we
// modify any empty Real Names into just normal Names.  We also add optional
// rows, depending on configuration.
// (We can't modify the data directly in UsersModel below because it won't sort
// using the modified data.)
class MangleModel : public QIdentityProxyModel
{
    Q_OBJECT

public:
    explicit MangleModel(QObject* parent=0);

    QVariant data(const QModelIndex &index, int role = Qt::DisplayRole) const override;
    int rowCount(const QModelIndex &parent = QModelIndex()) const override;
    QModelIndex index(int row, int column, const QModelIndex &parent = QModelIndex()) const override;

private:
    int guestRow() const;
};

MangleModel::MangleModel(QObject* parent)
  : QIdentityProxyModel(parent)
{
    setSourceModel(new QLightDM::UsersModel(this));
}

QVariant MangleModel::data(const QModelIndex &index, int role) const
{
    QVariant variantData;

    if (index.row() == guestRow() && index.column() == 0) {
        switch (role) {
        case QLightDM::UsersModel::NameRole:
            variantData = QStringLiteral("*guest"); break;
        case QLightDM::UsersModel::RealNameRole:
            variantData = gettext("Guest Session"); break;
        case QLightDM::UsersModel::LoggedInRole:
            variantData = false; break;
        case QLightDM::UsersModel::SessionRole:
            variantData = Greeter::instance()->defaultSessionHint(); break;
        }
    } else {
        variantData = QIdentityProxyModel::data(index, role);
    }

    // If user's real name is empty, switch to unix name
    if (role == QLightDM::UsersModel::RealNameRole && variantData.toString().isEmpty()) {
        variantData = QIdentityProxyModel::data(index, QLightDM::UsersModel::NameRole);
    } else if (role == QLightDM::UsersModel::BackgroundPathRole && variantData.toString().startsWith('#')) {
        const QString stringData = "data:image/svg+xml,<svg><rect width='100%' height='100%' fill='" + variantData.toString() + "'/></svg>";
        variantData = stringData;
    }

    return variantData;
}

<<<<<<< HEAD
// **** Now we continue with actual UsersModel class ****

UsersModel::UsersModel(QObject* parent)
  : UnitySortFilterProxyModelQML(parent)
  , m_showManual(false)
{
    if (!Greeter::instance()->hideUsersHint()) {
        setModel(new MangleModel(this));
    }
    setSortCaseSensitivity(Qt::CaseInsensitive);
    setSortLocaleAware(true);
    setSortRole(QLightDM::UsersModel::RealNameRole);
    sort(0);

    connect(this, &UnitySortFilterProxyModelQML::countChanged,
            this, &UsersModel::updateShowManual);
    updateShowManual();
}

void UsersModel::updateShowManual()
{
    // Show manual login if we are asked to OR if no other entry exists
    bool showManual = Greeter::instance()->showManualLoginHint() ||
                      (QSortFilterProxyModel::rowCount() == 0 &&
                       !Greeter::instance()->hasGuestAccount());

    if (m_showManual != showManual) {
        int row = QSortFilterProxyModel::rowCount();
        if (showManual)
            beginInsertRows(QModelIndex(), row, row);
        else
            beginRemoveRows(QModelIndex(), row, row);

        m_showManual = showManual;

        if (showManual)
            endInsertRows();
        else
            endRemoveRows();
    }
}

int UsersModel::manualRow() const
{
    if (!m_showManual)
        return -1;

    return QSortFilterProxyModel::rowCount();
}

int UsersModel::guestRow() const
{
    if (!Greeter::instance()->hasGuestAccount())
        return -1;

    int row = QSortFilterProxyModel::rowCount();
    if (m_showManual)
        row++;

    return row;
=======
int MangleModel::guestRow() const
{
    return Greeter::instance()->hasGuestAccount() ?
           QIdentityProxyModel::rowCount() : -1;
>>>>>>> 57e7dc8f
}

int MangleModel::rowCount(const QModelIndex &parent) const
{
    auto count = QIdentityProxyModel::rowCount(parent);

    if (m_showManual && !parent.isValid())
        count++;
    if (Greeter::instance()->hasGuestAccount() && !parent.isValid())
        count++;

    return count;
}

QModelIndex MangleModel::index(int row, int column, const QModelIndex &parent) const
{
    if ((row == manualRow() || row == guestRow()) && !parent.isValid()) {
        return createIndex(row, column);
    } else {
        return QIdentityProxyModel::index(row, column, parent);
    }
}

// **** Now we continue with actual UsersModel class ****

UsersModel::UsersModel(QObject* parent)
  : UnitySortFilterProxyModelQML(parent)
{
<<<<<<< HEAD
    if (index.row() == manualRow() && index.column() == 0) {
        switch (role) {
        case QLightDM::UsersModel::NameRole:       return QStringLiteral("*other");
        case QLightDM::UsersModel::RealNameRole:   return gettext("Login");
        case QLightDM::UsersModel::LoggedInRole:   return false;
        case QLightDM::UsersModel::SessionRole:    return Greeter::instance()->defaultSessionHint();
        default:                                   return QVariant();
        }
    } else if (index.row() == guestRow() && index.column() == 0) {
        switch (role) {
        case QLightDM::UsersModel::NameRole:       return QStringLiteral("*guest");
        case QLightDM::UsersModel::RealNameRole:   return gettext("Guest Session");
        case QLightDM::UsersModel::LoggedInRole:   return false;
        case QLightDM::UsersModel::SessionRole:    return Greeter::instance()->defaultSessionHint();
        default:                                   return QVariant();
        }
    }
=======
    setModel(new MangleModel(this));
    setSortCaseSensitivity(Qt::CaseInsensitive);
    setSortLocaleAware(true);
    setSortRole(QLightDM::UsersModel::RealNameRole);
    sort(0);
}

bool UsersModel::lessThan(const QModelIndex &source_left, const QModelIndex &source_right) const
{
    auto leftName = source_left.data(QLightDM::UsersModel::NameRole);
    auto rightName = source_right.data(QLightDM::UsersModel::NameRole);

    if (leftName == QStringLiteral("*guest"))
        return false;
    if (rightName == QStringLiteral("*guest"))
        return true;
>>>>>>> 57e7dc8f

    return UnitySortFilterProxyModelQML::lessThan(source_left, source_right);
}

#include "UsersModel.moc"<|MERGE_RESOLUTION|>--- conflicted
+++ resolved
@@ -39,20 +39,45 @@
     QModelIndex index(int row, int column, const QModelIndex &parent = QModelIndex()) const override;
 
 private:
+    int manualRow() const;
     int guestRow() const;
+
+    void updateShowManual();
+
+    bool m_showManual;
 };
 
 MangleModel::MangleModel(QObject* parent)
   : QIdentityProxyModel(parent)
+  , m_showManual(false)
 {
-    setSourceModel(new QLightDM::UsersModel(this));
+    if (!Greeter::instance()->hideUsersHint()) {
+        setSourceModel(new QLightDM::UsersModel(this));
+    }
+
+    updateShowManual();
+
+    connect(this, &QIdentityProxyModel::modelReset,
+            this, &MangleModel::updateShowManual);
+    connect(this, &QIdentityProxyModel::rowsInserted,
+            this, &MangleModel::updateShowManual);
+    connect(this, &QIdentityProxyModel::rowsRemoved,
+            this, &MangleModel::updateShowManual);
 }
 
 QVariant MangleModel::data(const QModelIndex &index, int role) const
 {
     QVariant variantData;
 
-    if (index.row() == guestRow() && index.column() == 0) {
+    if (index.row() == manualRow() && index.column() == 0) {
+        switch (role) {
+        case QLightDM::UsersModel::NameRole:       return QStringLiteral("*other");
+        case QLightDM::UsersModel::RealNameRole:   return gettext("Login");
+        case QLightDM::UsersModel::LoggedInRole:   return false;
+        case QLightDM::UsersModel::SessionRole:    return Greeter::instance()->defaultSessionHint();
+        default:                                   return QVariant();
+        }
+    } else if (index.row() == guestRow() && index.column() == 0) {
         switch (role) {
         case QLightDM::UsersModel::NameRole:
             variantData = QStringLiteral("*guest"); break;
@@ -78,35 +103,15 @@
     return variantData;
 }
 
-<<<<<<< HEAD
-// **** Now we continue with actual UsersModel class ****
-
-UsersModel::UsersModel(QObject* parent)
-  : UnitySortFilterProxyModelQML(parent)
-  , m_showManual(false)
-{
-    if (!Greeter::instance()->hideUsersHint()) {
-        setModel(new MangleModel(this));
-    }
-    setSortCaseSensitivity(Qt::CaseInsensitive);
-    setSortLocaleAware(true);
-    setSortRole(QLightDM::UsersModel::RealNameRole);
-    sort(0);
-
-    connect(this, &UnitySortFilterProxyModelQML::countChanged,
-            this, &UsersModel::updateShowManual);
-    updateShowManual();
-}
-
-void UsersModel::updateShowManual()
+void MangleModel::updateShowManual()
 {
     // Show manual login if we are asked to OR if no other entry exists
     bool showManual = Greeter::instance()->showManualLoginHint() ||
-                      (QSortFilterProxyModel::rowCount() == 0 &&
+                      (QIdentityProxyModel::rowCount() == 0 &&
                        !Greeter::instance()->hasGuestAccount());
 
     if (m_showManual != showManual) {
-        int row = QSortFilterProxyModel::rowCount();
+        int row = QIdentityProxyModel::rowCount();
         if (showManual)
             beginInsertRows(QModelIndex(), row, row);
         else
@@ -121,30 +126,24 @@
     }
 }
 
-int UsersModel::manualRow() const
+int MangleModel::manualRow() const
 {
     if (!m_showManual)
         return -1;
 
-    return QSortFilterProxyModel::rowCount();
+    return QIdentityProxyModel::rowCount();
 }
 
-int UsersModel::guestRow() const
+int MangleModel::guestRow() const
 {
     if (!Greeter::instance()->hasGuestAccount())
         return -1;
 
-    int row = QSortFilterProxyModel::rowCount();
+    int row = QIdentityProxyModel::rowCount();
     if (m_showManual)
         row++;
 
     return row;
-=======
-int MangleModel::guestRow() const
-{
-    return Greeter::instance()->hasGuestAccount() ?
-           QIdentityProxyModel::rowCount() : -1;
->>>>>>> 57e7dc8f
 }
 
 int MangleModel::rowCount(const QModelIndex &parent) const
@@ -173,25 +172,6 @@
 UsersModel::UsersModel(QObject* parent)
   : UnitySortFilterProxyModelQML(parent)
 {
-<<<<<<< HEAD
-    if (index.row() == manualRow() && index.column() == 0) {
-        switch (role) {
-        case QLightDM::UsersModel::NameRole:       return QStringLiteral("*other");
-        case QLightDM::UsersModel::RealNameRole:   return gettext("Login");
-        case QLightDM::UsersModel::LoggedInRole:   return false;
-        case QLightDM::UsersModel::SessionRole:    return Greeter::instance()->defaultSessionHint();
-        default:                                   return QVariant();
-        }
-    } else if (index.row() == guestRow() && index.column() == 0) {
-        switch (role) {
-        case QLightDM::UsersModel::NameRole:       return QStringLiteral("*guest");
-        case QLightDM::UsersModel::RealNameRole:   return gettext("Guest Session");
-        case QLightDM::UsersModel::LoggedInRole:   return false;
-        case QLightDM::UsersModel::SessionRole:    return Greeter::instance()->defaultSessionHint();
-        default:                                   return QVariant();
-        }
-    }
-=======
     setModel(new MangleModel(this));
     setSortCaseSensitivity(Qt::CaseInsensitive);
     setSortLocaleAware(true);
@@ -208,7 +188,6 @@
         return false;
     if (rightName == QStringLiteral("*guest"))
         return true;
->>>>>>> 57e7dc8f
 
     return UnitySortFilterProxyModelQML::lessThan(source_left, source_right);
 }

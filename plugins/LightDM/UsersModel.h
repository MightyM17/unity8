--- conflicted
+++ resolved
@@ -30,20 +30,6 @@
 public:
     explicit UsersModel(QObject* parent=0);
 
-<<<<<<< HEAD
-    int rowCount(const QModelIndex &parent = QModelIndex()) const override;
-    QModelIndex index(int row, int column, const QModelIndex &parent = QModelIndex()) const override;
-    QVariant data(const QModelIndex &index, int role = Qt::DisplayRole) const override;
-
-private:
-    int manualRow() const;
-    int guestRow() const;
-
-    void updateShowManual();
-
-    bool m_showManual;
-=======
 protected:
     bool lessThan(const QModelIndex &source_left, const QModelIndex &source_right) const override;
->>>>>>> 57e7dc8f
 };
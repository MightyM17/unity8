--- conflicted
+++ resolved
@@ -21,7 +21,7 @@
 #pragma once
 
 #include <unitysortfilterproxymodelqml.h>
-#include <QtCore/QObject>
+#include <QObject>
 
 class UsersModel : public UnitySortFilterProxyModelQML
 {
@@ -29,16 +29,11 @@
 
 public:
     explicit UsersModel(QObject* parent=0);
-<<<<<<< HEAD
 
     int rowCount(const QModelIndex &parent = QModelIndex()) const override;
     QModelIndex index(int row, int column, const QModelIndex &parent = QModelIndex()) const override;
     QVariant data(const QModelIndex &index, int role = Qt::DisplayRole) const override;
 
-    QObject *mock();
-
 private:
     int guestRow() const;
-=======
->>>>>>> ce575545
 };
/*
 * Copyright (C) 2014 Canonical, Ltd.
 *
 * This program is free software; you can redistribute it and/or modify
 * it under the terms of the GNU General Public License as published by
 * the Free Software Foundation; version 3.
 *
 * This program is distributed in the hope that it will be useful,
 * but WITHOUT ANY WARRANTY; without even the implied warranty of
 * MERCHANTABILITY or FITNESS FOR A PARTICULAR PURPOSE.  See the
 * GNU General Public License for more details.
 *
 * You should have received a copy of the GNU General Public License
 * along with this program.  If not, see <http://www.gnu.org/licenses/>.
 */

.pragma library

var kBackgroundLoaderCode = 'Loader {\n\
                                id: backgroundLoader; \n\
                                objectName: "backgroundLoader"; \n\
                                anchors.fill: parent; \n\
                                asynchronous: root.asynchronous; \n\
                                visible: status == Loader.Ready; \n\
                                sourceComponent: UbuntuShape { \n\
                                    objectName: "background"; \n\
                                    radius: "medium"; \n\
                                    color: getColor(0) || "white"; \n\
                                    gradientColor: getColor(1) || color; \n\
                                    anchors.fill: parent; \n\
                                    image: backgroundImage.source ? backgroundImage : null; \n\
                                    property real luminance: Style.luminance(color); \n\
                                    property Image backgroundImage: Image { \n\
                                        objectName: "backgroundImage"; \n\
                                        source: { \n\
                                            if (cardData && typeof cardData["background"] === "string") return cardData["background"]; \n\
                                            else if (template && typeof template["card-background"] === "string") return template["card-background"]; \n\
                                            else return ""; \n\
                                        } \n\
                                    } \n\
                                    function getColor(index) { \n\
                                        if (cardData && typeof cardData["background"] === "object" \n\
                                            && (cardData["background"]["type"] === "color" || cardData["background"]["type"] === "gradient")) { \n\
                                            return cardData["background"]["elements"][index]; \n\
                                        } else if (template && typeof template["card-background"] === "object" \n\
                                                && (template["card-background"]["type"] === "color" || template["card-background"]["type"] === "gradient"))  { \n\
                                            return template["card-background"]["elements"][index]; \n\
                                        } else return undefined; \n\
                                    } \n\
                                } \n\
                            }\n';

// %1 is used as anchors of artShapeHolder
// %2 is used as image width
// %3 is used as image height
var kArtShapeHolderCode = 'Item  { \n\
                            id: artShapeHolder; \n\
                            height: root.fixedArtShapeSize.height > 0 ? root.fixedArtShapeSize.height : artShapeLoader.height; \n\
                            width: root.fixedArtShapeSize.width > 0 ? root.fixedArtShapeSize.width : artShapeLoader.width; \n\
                            anchors { %1 } \n\
                            Loader { \n\
                                id: artShapeLoader; \n\
                                objectName: "artShapeLoader"; \n\
                                active: cardData && cardData["art"] || false; \n\
                                asynchronous: root.asynchronous; \n\
                                visible: status == Loader.Ready; \n\
                                sourceComponent: UbuntuShape { \n\
                                    id: artShape; \n\
                                    objectName: "artShape"; \n\
                                    radius: "medium"; \n\
                                    visible: image.status == Image.Ready; \n\
                                    readonly property real fixedArtShapeSizeAspect: (root.fixedArtShapeSize.height > 0 && root.fixedArtShapeSize.width > 0) ? root.fixedArtShapeSize.width / root.fixedArtShapeSize.height : -1; \n\
                                    readonly property real aspect: fixedArtShapeSizeAspect > 0 ? fixedArtShapeSizeAspect : components !== undefined ? components["art"]["aspect-ratio"] : 1; \n\
                                    Component.onCompleted: { updateWidthHeightBindings(); if (artShapeBorderSource !== undefined) borderSource = artShapeBorderSource; } \n\
                                    Connections { target: root; onFixedArtShapeSizeChanged: updateWidthHeightBindings(); } \n\
                                    function updateWidthHeightBindings() { \n\
                                        if (root.fixedArtShapeSize.height > 0 && root.fixedArtShapeSize.width > 0) { \n\
                                            width = root.fixedArtShapeSize.width; \n\
                                            height = root.fixedArtShapeSize.height; \n\
                                        } else { \n\
                                            width = Qt.binding(function() { return image.status !== Image.Ready ? 0 : image.width }); \n\
                                            height = Qt.binding(function() { return image.status !== Image.Ready ? 0 : image.height }); \n\
                                        } \n\
                                    } \n\
                                    image: CroppedImageMinimumSourceSize { \n\
                                        objectName: "artImage"; \n\
                                        property bool doLoadSource: !NetworkingStatus.limitedBandwith; \n\
                                        source: { if (root.visible) doLoadSource = true; return doLoadSource && cardData && cardData["art"] || ""; } \n\
                                        cache: true; \n\
                                        asynchronous: root.asynchronous; \n\
                                        visible: false; \n\
                                        width: %2; \n\
                                        height: %3; \n\
                                    } \n\
                                } \n\
                            } \n\
                        }\n';

var kOverlayLoaderCode = 'Loader { \n\
                            id: overlayLoader; \n\
                            anchors { \n\
                                left: artShapeHolder.left; \n\
                                right: artShapeHolder.right; \n\
                                bottom: artShapeHolder.bottom; \n\
                            } \n\
                            active: artShapeLoader.active && artShapeLoader.item && artShapeLoader.item.image.status === Image.Ready || false; \n\
                            asynchronous: root.asynchronous; \n\
                            visible: showHeader && status == Loader.Ready; \n\
                            sourceComponent: ShaderEffect { \n\
                                id: overlay; \n\
                                height: (fixedHeaderHeight > 0 ? fixedHeaderHeight : headerHeight) + units.gu(2); \n\
                                property real luminance: Style.luminance(overlayColor); \n\
                                property color overlayColor: cardData && cardData["overlayColor"] || "#99000000"; \n\
                                property var source: ShaderEffectSource { \n\
                                    id: shaderSource; \n\
                                    sourceItem: artShapeLoader.item; \n\
                                    onVisibleChanged: if (visible) scheduleUpdate(); \n\
                                    live: false; \n\
                                    sourceRect: Qt.rect(0, artShapeLoader.height - overlay.height, artShapeLoader.width, overlay.height); \n\
                                } \n\
                                vertexShader: " \n\
                                    uniform highp mat4 qt_Matrix; \n\
                                    attribute highp vec4 qt_Vertex; \n\
                                    attribute highp vec2 qt_MultiTexCoord0; \n\
                                    varying highp vec2 coord; \n\
                                    void main() { \n\
                                        coord = qt_MultiTexCoord0; \n\
                                        gl_Position = qt_Matrix * qt_Vertex; \n\
                                    }"; \n\
                                fragmentShader: " \n\
                                    varying highp vec2 coord; \n\
                                    uniform sampler2D source; \n\
                                    uniform lowp float qt_Opacity; \n\
                                    uniform highp vec4 overlayColor; \n\
                                    void main() { \n\
                                        lowp vec4 tex = texture2D(source, coord); \n\
                                        gl_FragColor = vec4(overlayColor.r, overlayColor.g, overlayColor.b, 1) * qt_Opacity * overlayColor.a * tex.a; \n\
                                    }"; \n\
                            } \n\
                        }\n';

// multiple row version of HeaderRowCode
function kHeaderRowCodeGenerator() {
var kHeaderRowCodeTemplate = 'Row { \n\
                        id: row; \n\
                        objectName: "outerRow"; \n\
                        property real margins: units.gu(1); \n\
                        spacing: margins; \n\
                        height: root.fixedHeaderHeight != -1 ? root.fixedHeaderHeight : implicitHeight; \n\
                        anchors { %1 } \n\
                        anchors.right: parent.right; \n\
                        anchors.margins: margins; \n\
                        anchors.rightMargin: 0; \n\
                        data: [ \n\
                                %2 \n\
                                ] \n\
                    }\n';
    var args = Array.prototype.slice.call(arguments);
    var code = kHeaderRowCodeTemplate.arg(args.shift()).arg(args.join(',\n'));
    return code;
}

// multiple item version of kHeaderContainerCode
function kHeaderContainerCodeGenerator() {
    var headerContainerCodeTemplate = 'Item { \n\
                            id: headerTitleContainer; \n\
                            anchors { %1 } \n\
                            width: parent.width - x; \n\
                            implicitHeight: %2; \n\
                            data: [ \n\
                                %3 \n\
                            ]\n\
                        }\n';
    var args = Array.prototype.slice.call(arguments);
    var code = headerContainerCodeTemplate.arg(args.shift()).arg(args.shift()).arg(args.join(',\n'));
    return code;
}

// %1 is used as anchors of mascotShapeLoader
var kMascotShapeLoaderCode = 'Loader { \n\
                                id: mascotShapeLoader; \n\
                                objectName: "mascotShapeLoader"; \n\
                                asynchronous: root.asynchronous; \n\
                                active: mascotImage.status === Image.Ready; \n\
                                visible: showHeader && active && status == Loader.Ready; \n\
                                width: units.gu(6); \n\
                                height: units.gu(5.625); \n\
                                sourceComponent: UbuntuShape { image: mascotImage } \n\
                                anchors { %1 } \n\
                            }\n';

// %1 is used as anchors of mascotImage
// %2 is used as visible of mascotImage
var kMascotImageCode = 'CroppedImageMinimumSourceSize { \n\
                            id: mascotImage; \n\
                            objectName: "mascotImage"; \n\
                            anchors { %1 } \n\
<<<<<<< HEAD
                            readonly property int maxSize: Math.max(width, height) * 4; \n\
=======
>>>>>>> cc50056e
                            property bool doLoadSource: !NetworkingStatus.limitedBandwith; \n\
                            source: { if (root.visible) doLoadSource = true; return doLoadSource && cardData && cardData["mascot"] || ""; } \n\
                            width: units.gu(6); \n\
                            height: units.gu(5.625); \n\
                            horizontalAlignment: Image.AlignHCenter; \n\
                            verticalAlignment: Image.AlignVCenter; \n\
                            visible: %2; \n\
                        }\n';

// %1 is used as anchors of titleLabel
// %2 is used as color of titleLabel
// %3 is used as extra condition for visible of titleLabel
var kTitleLabelCode = 'Label { \n\
                        id: titleLabel; \n\
                        objectName: "titleLabel"; \n\
                        anchors { %1 } \n\
                        elide: Text.ElideRight; \n\
                        fontSize: "small"; \n\
                        wrapMode: Text.Wrap; \n\
                        maximumLineCount: 2; \n\
                        font.pixelSize: Math.round(FontUtils.sizeToPixels(fontSize) * fontScale); \n\
                        color: %2; \n\
                        visible: showHeader %3; \n\
                        text: root.title; \n\
                        font.weight: cardData && cardData["subtitle"] ? Font.DemiBold : Font.Normal; \n\
                        horizontalAlignment: root.titleAlignment; \n\
                    }\n';

// %1 is used as extra anchors of emblemIcon
// %2 is used as color of emblemIcon
var kEmblemIconCode = 'StatusIcon { \n\
                            id: emblemIcon; \n\
                            objectName: "emblemIcon"; \n\
                            anchors { \n\
                                bottom: titleLabel.baseline; \n\
                                right: parent.right; \n\
                                %1
                            } \n\
                            source: cardData && cardData["emblem"] || ""; \n\
                            color: %2; \n\
                            height: source != "" ? titleLabel.font.pixelSize : 0; \n\
                        }\n';

// %1 is used as anchors of touchdown effect
var kTouchdownCode = 'UbuntuShape { \n\
                        id: touchdown; \n\
                        objectName: "touchdown"; \n\
                        anchors { %1 } \n\
                        visible: root.pressed; \n\
                        radius: "medium"; \n\
                        borderSource: "radius_pressed.sci" \n\
                    }\n';

// %1 is used as anchors of subtitleLabel
// %2 is used as color of subtitleLabel
var kSubtitleLabelCode = 'Label { \n\
                            id: subtitleLabel; \n\
                            objectName: "subtitleLabel"; \n\
                            anchors { %1 } \n\
                            anchors.topMargin: units.dp(2); \n\
                            elide: Text.ElideRight; \n\
                            fontSize: "x-small"; \n\
                            font.pixelSize: Math.round(FontUtils.sizeToPixels(fontSize) * fontScale); \n\
                            color: %2; \n\
                            visible: titleLabel.visible && titleLabel.text; \n\
                            text: cardData && cardData["subtitle"] || ""; \n\
                            font.weight: Font.Light; \n\
                        }\n';

// %1 is used as anchors of attributesRow
// %2 is used as color of attributesRow
var kAttributesRowCode = 'CardAttributes { \n\
                            id: attributesRow; \n\
                            objectName: "attributesRow"; \n\
                            anchors { %1 } \n\
                            color: %2; \n\
                            fontScale: root.fontScale; \n\
                            model: cardData && cardData["attributes"]; \n\
                          }\n';

// %1 is used as top anchor of summary
// %2 is used as topMargin anchor of summary
// %3 is used as color of summary
var kSummaryLabelCode = 'Label { \n\
                            id: summary; \n\
                            objectName: "summaryLabel"; \n\
                            anchors { \n\
                                top: %1; \n\
                                left: parent.left; \n\
                                right: parent.right; \n\
                                margins: units.gu(1); \n\
                                topMargin: %2; \n\
                            } \n\
                            wrapMode: Text.Wrap; \n\
                            maximumLineCount: 5; \n\
                            elide: Text.ElideRight; \n\
                            text: cardData && cardData["summary"] || ""; \n\
                            height: text ? implicitHeight : 0; \n\
                            fontSize: "small"; \n\
                            color: %3; \n\
                        }\n';

function cardString(template, components) {
    var code;
    code = 'AbstractButton { \n\
                id: root; \n\
                property var template; \n\
                property var components; \n\
                property var cardData; \n\
                property var artShapeBorderSource: undefined; \n\
                property real fontScale: 1.0; \n\
                property var scopeStyle: null; \n\
                property int titleAlignment: Text.AlignLeft; \n\
                property int fixedHeaderHeight: -1; \n\
                property size fixedArtShapeSize: Qt.size(-1, -1); \n\
                readonly property string title: cardData && cardData["title"] || ""; \n\
                property bool asynchronous: true; \n\
                property bool showHeader: true; \n\
                implicitWidth: childrenRect.width; \n';

    var hasArt = components["art"] && components["art"]["field"] || false;
    var hasSummary = components["summary"] || false;
    var artAndSummary = hasArt && hasSummary;
    var isHorizontal = template["card-layout"] === "horizontal";
    var hasBackground = !isHorizontal && (template["card-background"] || components["background"] || artAndSummary);
    var hasTitle = components["title"] || false;
    var hasMascot = components["mascot"] || false;
    var hasEmblem = components["emblem"] && !(hasMascot && template["card-size"] === "small") || false;
    var headerAsOverlay = hasArt && template && template["overlay"] === true && (hasTitle || hasMascot);
    var hasSubtitle = hasTitle && components["subtitle"] || false;
    var hasHeaderRow = hasMascot && hasTitle;
    var hasAttributes = hasTitle && components["attributes"]["field"] || false;

    if (hasBackground) {
        code += kBackgroundLoaderCode;
    }

    if (hasArt) {
        code += 'onArtShapeBorderSourceChanged: { if (artShapeBorderSource !== undefined && artShapeLoader.item) artShapeLoader.item.borderSource = artShapeBorderSource; } \n';
        code += 'readonly property size artShapeSize: artShapeLoader.item ? Qt.size(artShapeLoader.item.width, artShapeLoader.item.height) : Qt.size(-1, -1);\n';

        var widthCode, heightCode;
        var artAnchors;
        if (isHorizontal) {
            artAnchors = 'left: parent.left';
            if (hasMascot || hasTitle) {
                widthCode = 'height * artShape.aspect'
                heightCode = 'headerHeight + 2 * units.gu(1)';
            } else {
                // This side of the else is a bit silly, who wants an horizontal layout without mascot and title?
                // So we define a "random" height of the image height + 2 gu for the margins
                widthCode = 'height * artShape.aspect'
                heightCode = 'units.gu(7.625)';
            }
        } else {
            artAnchors = 'horizontalCenter: parent.horizontalCenter;';
            widthCode = 'root.width'
            heightCode = 'width / artShape.aspect';
        }

        code += kArtShapeHolderCode.arg(artAnchors).arg(widthCode).arg(heightCode);
    } else {
        code += 'readonly property size artShapeSize: Qt.size(-1, -1);\n'
    }

    if (headerAsOverlay) {
        code += kOverlayLoaderCode;
    }

    var headerVerticalAnchors;
    if (headerAsOverlay) {
        headerVerticalAnchors = 'bottom: artShapeHolder.bottom; \n\
                                 bottomMargin: units.gu(1);\n';
    } else {
        if (hasArt) {
            if (isHorizontal) {
                headerVerticalAnchors = 'top: artShapeHolder.top; \n\
                                         topMargin: units.gu(1);\n';
            } else {
                headerVerticalAnchors = 'top: artShapeHolder.bottom; \n\
                                         topMargin: units.gu(1);\n';
            }
        } else {
            headerVerticalAnchors = 'top: parent.top; \n\
                                     topMargin: units.gu(1);\n';
        }
    }
    var headerLeftAnchor;
    var headerLeftAnchorHasMargin = false;
    if (isHorizontal && hasArt) {
        headerLeftAnchor = 'left: artShapeHolder.right; \n\
                            leftMargin: units.gu(1);\n';
        headerLeftAnchorHasMargin = true;
    } else {
        headerLeftAnchor = 'left: parent.left;\n';
    }

    var touchdownOnArtShape = !hasBackground && hasArt && !hasMascot && !hasSummary;

    if (hasHeaderRow) {
        code += 'readonly property int headerHeight: row.height;\n'
    } else if (hasMascot) {
        code += 'readonly property int headerHeight: mascotImage.height;\n'
    } else if (hasAttributes) {
        if (hasTitle && hasSubtitle) {
            code += 'readonly property int headerHeight: titleLabel.height + subtitleLabel.height + subtitleLabel.anchors.topMargin + attributesRow.height + attributesRow.anchors.topMargin;\n'
        } else if (hasTitle) {
            code += 'readonly property int headerHeight: titleLabel.height + attributesRow.height + attributesRow.anchors.topMargin;\n'
        } else {
            code += 'readonly property int headerHeight: attributesRow.height;\n'
        }
    } else if (hasSubtitle) {
        code += 'readonly property int headerHeight: titleLabel.height + subtitleLabel.height + subtitleLabel.anchors.topMargin;\n'
    } else if (hasTitle) {
        code += 'readonly property int headerHeight: titleLabel.height;\n'
    } else {
        code += 'readonly property int headerHeight: 0;\n'
    }

    var mascotShapeCode = '';
    var mascotCode = '';
    if (hasMascot) {
        var useMascotShape = !hasBackground && !headerAsOverlay;
        var mascotAnchors = '';
        if (!hasHeaderRow) {
            mascotAnchors += headerLeftAnchor;
            mascotAnchors += headerVerticalAnchors;
            if (!headerLeftAnchorHasMargin) {
                mascotAnchors += 'leftMargin: units.gu(1);\n'
            }
        } else {
            mascotAnchors = 'verticalCenter: parent.verticalCenter;'
        }

        if (useMascotShape) {
            mascotShapeCode = kMascotShapeLoaderCode.arg(mascotAnchors);
        }

        var mascotImageVisible = useMascotShape ? 'false' : 'showHeader && resized';
        mascotCode = kMascotImageCode.arg(mascotAnchors).arg(mascotImageVisible);
    }

    var summaryColorWithBackground = 'backgroundLoader.active && backgroundLoader.item && root.scopeStyle ? root.scopeStyle.getTextColor(backgroundLoader.item.luminance) : (backgroundLoader.item && backgroundLoader.item.luminance > 0.7 ? Theme.palette.normal.baseText : "white")';

    var hasTitleContainer = hasTitle && (hasEmblem || (hasMascot && (hasSubtitle || hasAttributes)));
    var titleSubtitleCode = '';
    if (hasTitle) {
        var titleColor;
        if (headerAsOverlay) {
            titleColor = 'root.scopeStyle && overlayLoader.item ? root.scopeStyle.getTextColor(overlayLoader.item.luminance) : (overlayLoader.item && overlayLoader.item.luminance > 0.7 ? Theme.palette.normal.baseText : "white")';
        } else if (hasSummary) {
            titleColor = 'summary.color';
        } else if (hasBackground) {
            titleColor = summaryColorWithBackground;
        } else {
            titleColor = 'root.scopeStyle ? root.scopeStyle.foreground : Theme.palette.normal.baseText';
        }

        var titleAnchors;
        var subtitleAnchors;
        var attributesAnchors;
        var titleContainerAnchors;
        var titleRightAnchor;

        var extraRightAnchor = '';
        var extraLeftAnchor = '';
        if (!touchdownOnArtShape) {
            extraRightAnchor = 'rightMargin: units.gu(1); \n';
            extraLeftAnchor = 'leftMargin: units.gu(1); \n';
        } else if (headerAsOverlay && !hasEmblem) {
            extraRightAnchor = 'rightMargin: units.gu(1); \n';
        }

        if (hasMascot) {
            titleContainerAnchors = 'verticalCenter: parent.verticalCenter; ';
        } else {
            titleContainerAnchors = 'right: parent.right; ';
            titleContainerAnchors += headerLeftAnchor;
            titleContainerAnchors += headerVerticalAnchors;
            if (!headerLeftAnchorHasMargin) {
                titleContainerAnchors += extraLeftAnchor;
            }
        }
        if (hasEmblem) {
            titleRightAnchor = 'right: emblemIcon.left; \n\
                                rightMargin: emblemIcon.width > 0 ? units.gu(0.5) : 0; \n';
        } else {
            titleRightAnchor = 'right: parent.right; \n'
            titleRightAnchor += extraRightAnchor;
        }

        if (hasTitleContainer) {
            // Using headerTitleContainer
            titleAnchors = titleRightAnchor;
            titleAnchors += 'left: parent.left; \n\
                             top: parent.top;';
            subtitleAnchors = 'right: parent.right; \n\
                               left: parent.left; \n';
            subtitleAnchors += extraRightAnchor;
            if (hasSubtitle) {
                attributesAnchors = subtitleAnchors + 'top: subtitleLabel.bottom;\n';
                subtitleAnchors += 'top: titleLabel.bottom;\n';
            } else {
                attributesAnchors = subtitleAnchors + 'top: titleLabel.bottom;\n';
            }
        } else if (hasMascot) {
            // Using row + titleContainer
            titleAnchors = 'verticalCenter: parent.verticalCenter;\n';
        } else {
            if (headerAsOverlay) {
                // Using anchors to the overlay
                titleAnchors = titleRightAnchor;
                titleAnchors += 'left: parent.left; \n\
                                 leftMargin: units.gu(1); \n\
                                 top: overlayLoader.top; \n\
                                 topMargin: units.gu(1);\n';
            } else {
                // Using anchors to the mascot/parent
                titleAnchors = titleRightAnchor;
                titleAnchors += headerLeftAnchor;
                titleAnchors += headerVerticalAnchors;
                if (!headerLeftAnchorHasMargin) {
                    titleAnchors += extraLeftAnchor;
                }
            }
            subtitleAnchors = 'left: titleLabel.left; \n\
                               leftMargin: titleLabel.leftMargin; \n';
            subtitleAnchors += extraRightAnchor;
            if (hasEmblem) {
                // using container
                subtitleAnchors += 'right: parent.right; \n';
            } else {
                subtitleAnchors += 'right: titleLabel.right; \n';
            }

            if (hasSubtitle) {
                attributesAnchors = subtitleAnchors + 'top: subtitleLabel.bottom;\n';
                subtitleAnchors += 'top: titleLabel.bottom;\n';
            } else {
                attributesAnchors = subtitleAnchors + 'top: titleLabel.bottom;\n';
            }
        }

        // code for different elements
        var titleLabelVisibleExtra = (headerAsOverlay ? '&& overlayLoader.active': '');
        var titleCode = kTitleLabelCode.arg(titleAnchors).arg(titleColor).arg(titleLabelVisibleExtra);
        var subtitleCode;
        var attributesCode;

        // code for the title container
        var containerCode = [];
        var containerHeight = 'titleLabel.height';
        containerCode.push(titleCode);
        if (hasSubtitle) {
            subtitleCode = kSubtitleLabelCode.arg(subtitleAnchors).arg(titleColor);
            containerCode.push(subtitleCode);
            containerHeight += ' + subtitleLabel.height';
        }
        if (hasEmblem) {
            containerCode.push(kEmblemIconCode.arg(extraRightAnchor).arg(titleColor));
        }
        if (hasAttributes) {
            attributesCode = kAttributesRowCode.arg(attributesAnchors).arg(titleColor);
            containerCode.push(attributesCode);
            containerHeight += ' + attributesRow.height';
        }

        if (hasTitleContainer) {
            // use container
            titleSubtitleCode = kHeaderContainerCodeGenerator(titleContainerAnchors, containerHeight, containerCode);
        } else {
            // no container
            titleSubtitleCode = titleCode;
            if (hasSubtitle) {
                titleSubtitleCode += subtitleCode;
            }
            if (hasAttributes) {
                titleSubtitleCode += attributesCode;
            }
        }
    }

    if (hasHeaderRow) {
        var rowCode = [mascotCode, titleSubtitleCode];
        if (mascotShapeCode != '') {
           rowCode.unshift(mascotShapeCode);
        }
        code += kHeaderRowCodeGenerator(headerVerticalAnchors + headerLeftAnchor, rowCode)
    } else {
        code += mascotShapeCode + mascotCode + titleSubtitleCode;
    }

    if (hasSummary) {
        var summaryTopAnchor;
        if (isHorizontal && hasArt) summaryTopAnchor = 'artShapeHolder.bottom';
        else if (headerAsOverlay && hasArt) summaryTopAnchor = 'artShapeHolder.bottom';
        else if (hasHeaderRow) summaryTopAnchor = 'row.bottom';
        else if (hasTitleContainer) summaryTopAnchor = 'headerTitleContainer.bottom';
        else if (hasMascot) summaryTopAnchor = 'mascotImage.bottom';
        else if (hasAttributes) summaryTopAnchor = 'attributesRow.bottom';
        else if (hasSubtitle) summaryTopAnchor = 'subtitleLabel.bottom';
        else if (hasTitle) summaryTopAnchor = 'titleLabel.bottom';
        else if (hasArt) summaryTopAnchor = 'artShapeHolder.bottom';
        else summaryTopAnchor = 'parent.top';

        var summaryColor;
        if (hasBackground) {
            summaryColor = summaryColorWithBackground;
        } else {
            summaryColor = 'root.scopeStyle ? root.scopeStyle.foreground : Theme.palette.normal.baseText';
        }

        var summaryTopMargin = (hasMascot || hasSubtitle || hasAttributes ? 'anchors.margins' : '0');

        code += kSummaryLabelCode.arg(summaryTopAnchor).arg(summaryTopMargin).arg(summaryColor);
    }

    var touchdownAnchors;
    if (hasBackground) {
        touchdownAnchors = 'fill: backgroundLoader';
    } else if (touchdownOnArtShape) {
        touchdownAnchors = 'fill: artShapeHolder';
    } else {
        touchdownAnchors = 'fill: root'
    }
    code += kTouchdownCode.arg(touchdownAnchors);

    var implicitHeight = 'implicitHeight: ';
    if (hasSummary) {
        implicitHeight += 'summary.y + summary.height + units.gu(1);\n';
    } else if (hasHeaderRow) {
        implicitHeight += 'row.y + row.height + units.gu(1);\n';
    } else if (hasMascot) {
        implicitHeight += 'mascotImage.y + mascotImage.height;\n';
    } else if (hasTitleContainer) {
        implicitHeight += 'headerTitleContainer.y + headerTitleContainer.height + units.gu(1);\n';
    } else if (hasAttributes) {
        implicitHeight += 'attributesRow.y + attributesRow.height + units.gu(1);\n';
    } else if (hasSubtitle) {
        implicitHeight += 'subtitleLabel.y + subtitleLabel.height + units.gu(1);\n';
    } else if (hasTitle) {
        implicitHeight += 'titleLabel.y + titleLabel.height + units.gu(1);\n';
    } else if (hasArt) {
        implicitHeight += 'artShapeHolder.height;\n';
    } else {
        implicitHeight = '';
    }

    // Close the AbstractButton
    code += implicitHeight + '}\n';

    return code;
}

function createCardComponent(parent, template, components) {
    var imports = 'import QtQuick 2.2; \n\
                   import Ubuntu.Components 1.1; \n\
<<<<<<< HEAD
=======
                   import Ubuntu.Settings.Components 0.1; \n\
>>>>>>> cc50056e
                   import Ubuntu.Connectivity 1.0; \n\
                   import Dash 0.1;\n\
                   import Utils 0.1;\n';
    var card = cardString(template, components);
    var code = imports + 'Component {\n' + card + '}\n';

    try {
        return Qt.createQmlObject(code, parent, "createCardComponent");
    } catch (e) {
        console.error("ERROR: Invalid component created.");
        console.error("Template:");
        console.error(JSON.stringify(template));
        console.error("Components:");
        console.error(JSON.stringify(components));
        console.error("Code:");
        console.error(code);
        throw e;
    }
}<|MERGE_RESOLUTION|>--- conflicted
+++ resolved
@@ -195,10 +195,6 @@
                             id: mascotImage; \n\
                             objectName: "mascotImage"; \n\
                             anchors { %1 } \n\
-<<<<<<< HEAD
-                            readonly property int maxSize: Math.max(width, height) * 4; \n\
-=======
->>>>>>> cc50056e
                             property bool doLoadSource: !NetworkingStatus.limitedBandwith; \n\
                             source: { if (root.visible) doLoadSource = true; return doLoadSource && cardData && cardData["mascot"] || ""; } \n\
                             width: units.gu(6); \n\
@@ -656,10 +652,7 @@
 function createCardComponent(parent, template, components) {
     var imports = 'import QtQuick 2.2; \n\
                    import Ubuntu.Components 1.1; \n\
-<<<<<<< HEAD
-=======
                    import Ubuntu.Settings.Components 0.1; \n\
->>>>>>> cc50056e
                    import Ubuntu.Connectivity 1.0; \n\
                    import Dash 0.1;\n\
                    import Utils 0.1;\n';

/*
 * Copyright (C) 2014 Canonical, Ltd.
 *
 * This program is free software; you can redistribute it and/or modify
 * it under the terms of the GNU General Public License as published by
 * the Free Software Foundation; version 3.
 *
 * This program is distributed in the hope that it will be useful,
 * but WITHOUT ANY WARRANTY; without even the implied warranty of
 * MERCHANTABILITY or FITNESS FOR A PARTICULAR PURPOSE.  See the
 * GNU General Public License for more details.
 *
 * You should have received a copy of the GNU General Public License
 * along with this program.  If not, see <http://www.gnu.org/licenses/>.
 */

.pragma library

// %1 is the template["card-background"] string
// %2 is the template["card-background"]["elements"][0]
// %3 is the template["card-background"]["elements"][1]
var kBackgroundLoaderCode = 'Loader {\n\
                                id: backgroundLoader; \n\
                                objectName: "backgroundLoader"; \n\
                                anchors.fill: parent; \n\
                                asynchronous: root.asynchronous; \n\
                                visible: status == Loader.Ready; \n\
                                sourceComponent: UbuntuShape { \n\
                                    objectName: "background"; \n\
                                    radius: "medium"; \n\
                                    backgroundColor: getColor(0) || "white"; \n\
                                    secondaryBackgroundColor: getColor(1) || backgroundColor; \n\
                                    backgroundMode: UbuntuShape.VerticalGradient; \n\
                                    anchors.fill: parent; \n\
                                    source: backgroundImage.source ? backgroundImage : null; \n\
                                    property real luminance: Style.luminance(backgroundColor); \n\
                                    property Image backgroundImage: Image { \n\
                                        objectName: "backgroundImage"; \n\
                                        source: { \n\
                                            if (cardData && typeof cardData["background"] === "string") return cardData["background"]; \n\
                                            else return "%1"; \n\
                                        } \n\
                                    } \n\
                                    function getColor(index) { \n\
                                        if (cardData && typeof cardData["background"] === "object" \n\
                                            && (cardData["background"]["type"] === "color" || cardData["background"]["type"] === "gradient")) { \n\
                                            return cardData["background"]["elements"][index]; \n\
                                        } else return index === 0 ? %2 : %3; \n\
                                    } \n\
                                } \n\
                            }\n';

// %1 is used as anchors of artShapeHolder
// %2 is used as image width
// %3 is used as image height
var kArtShapeHolderCode = 'Item { \n\
                            id: artShapeHolder; \n\
                            height: root.fixedArtShapeSize.height > 0 ? root.fixedArtShapeSize.height : artShapeLoader.height; \n\
                            width: root.fixedArtShapeSize.width > 0 ? root.fixedArtShapeSize.width : artShapeLoader.width; \n\
                            anchors { %1 } \n\
                            Loader { \n\
                                id: artShapeLoader; \n\
                                objectName: "artShapeLoader"; \n\
                                active: cardData && cardData["art"] || false; \n\
                                asynchronous: root.asynchronous; \n\
                                visible: status == Loader.Ready; \n\
                                sourceComponent: Item { \n\
                                    id: artShape; \n\
                                    objectName: "artShape"; \n\
                                    readonly property bool doShapeItem: components["art"]["conciergeMode"] !== true; \n\
                                    visible: image.status == Image.Ready; \n\
<<<<<<< HEAD
                                    readonly property alias image: artImage.image; \n\
=======
                                    readonly property alias image: artImage; \n\
                                    property alias borderSource: artShapeShape.borderSource; \n\
>>>>>>> e691e0e0
                                    ShaderEffectSource { \n\
                                        id: artShapeSource; \n\
                                        sourceItem: artImage; \n\
                                        anchors.centerIn: parent; \n\
                                        width: 1; \n\
                                        height: 1; \n\
                                        hideSource: doShapeItem; \n\
                                    } \n\
                                    UbuntuShape { \n\
                                        id: artShapeShape; \n\
                                        source: artShapeSource; \n\
                                        anchors.fill: parent; \n\
                                        visible: doShapeItem; \n\
                                        radius: "medium"; \n\
                                        aspect: root.artShapeStyle === "inset" ? UbuntuShape.Inset : UbuntuShape.Flat; \n\
                                    } \n\
                                    readonly property real fixedArtShapeSizeAspect: (root.fixedArtShapeSize.height > 0 && root.fixedArtShapeSize.width > 0) ? root.fixedArtShapeSize.width / root.fixedArtShapeSize.height : -1; \n\
                                    readonly property real aspect: fixedArtShapeSizeAspect > 0 ? fixedArtShapeSizeAspect : components !== undefined ? components["art"]["aspect-ratio"] : 1; \n\
                                    Component.onCompleted: { updateWidthHeightBindings(); } \n\
                                    Connections { target: root; onFixedArtShapeSizeChanged: updateWidthHeightBindings(); } \n\
                                    function updateWidthHeightBindings() { \n\
                                        if (root.fixedArtShapeSize.height > 0 && root.fixedArtShapeSize.width > 0) { \n\
                                            width = root.fixedArtShapeSize.width; \n\
                                            height = root.fixedArtShapeSize.height; \n\
                                        } else { \n\
                                            width = Qt.binding(function() { return image.status !== Image.Ready ? 0 : image.width }); \n\
                                            height = Qt.binding(function() { return image.status !== Image.Ready ? 0 : image.height }); \n\
                                        } \n\
                                    } \n\
                                    CroppedImageMinimumSourceSize { \n\
                                        id: artImage; \n\
                                        objectName: "artImage"; \n\
                                        source: cardData && cardData["art"] || ""; \n\
                                        asynchronous: root.asynchronous; \n\
                                        width: %2; \n\
                                        height: %3; \n\
                                    } \n\
                                } \n\
                            } \n\
                        }\n';

var kOverlayLoaderCode = 'Loader { \n\
                            id: overlayLoader; \n\
                            readonly property real overlayHeight: (fixedHeaderHeight > 0 ? fixedHeaderHeight : headerHeight) + units.gu(2); \n\
                            anchors.fill: artShapeHolder; \n\
                            active: artShapeLoader.active && artShapeLoader.item && artShapeLoader.item.image.status === Image.Ready || false; \n\
                            asynchronous: root.asynchronous; \n\
                            visible: showHeader && status == Loader.Ready; \n\
                            sourceComponent: UbuntuShapeOverlay { \n\
                                id: overlay; \n\
                                property real luminance: Style.luminance(overlayColor); \n\
                                aspect: UbuntuShape.Flat; \n\
                                radius: "medium"; \n\
                                overlayColor: cardData && cardData["overlayColor"] || "#99000000"; \n\
                                overlayRect: Qt.rect(0, 1 - overlayLoader.overlayHeight / height, 1, 1); \n\
                            } \n\
                        }\n';

// multiple row version of HeaderRowCode
function kHeaderRowCodeGenerator() {
    var kHeaderRowCodeTemplate = 'Row { \n\
                        id: row; \n\
                        objectName: "outerRow"; \n\
                        property real margins: units.gu(1); \n\
                        spacing: margins; \n\
                        height: root.fixedHeaderHeight != -1 ? root.fixedHeaderHeight : implicitHeight; \n\
                        anchors { %1 } \n\
                        anchors.right: parent.right; \n\
                        anchors.margins: margins; \n\
                        anchors.rightMargin: 0; \n\
                        data: [ \n\
                                %2 \n\
                                ] \n\
                    }\n';
    var args = Array.prototype.slice.call(arguments);
    var code = kHeaderRowCodeTemplate.arg(args.shift()).arg(args.join(',\n'));
    return code;
}

// multiple item version of kHeaderContainerCode
function kHeaderContainerCodeGenerator() {
    var headerContainerCodeTemplate = 'Item { \n\
                            id: headerTitleContainer; \n\
                            anchors { %1 } \n\
                            width: parent.width - x; \n\
                            implicitHeight: %2; \n\
                            data: [ \n\
                                %3 \n\
                            ]\n\
                        }\n';
    var args = Array.prototype.slice.call(arguments);
    var code = headerContainerCodeTemplate.arg(args.shift()).arg(args.shift()).arg(args.join(',\n'));
    return code;
}

// %1 is used as anchors of mascotShapeLoader
var kMascotShapeLoaderCode = 'Loader { \n\
                                id: mascotShapeLoader; \n\
                                objectName: "mascotShapeLoader"; \n\
                                asynchronous: root.asynchronous; \n\
                                active: mascotImage.status === Image.Ready; \n\
                                visible: showHeader && active && status == Loader.Ready; \n\
                                width: units.gu(6); \n\
                                height: units.gu(5.625); \n\
                                sourceComponent: UbuntuShape { image: mascotImage } \n\
                                anchors { %1 } \n\
                            }\n';

// %1 is used as anchors of mascotImage
// %2 is used as visible of mascotImage
var kMascotImageCode = 'CroppedImageMinimumSourceSize { \n\
                            id: mascotImage; \n\
                            objectName: "mascotImage"; \n\
                            anchors { %1 } \n\
                            source: cardData && cardData["mascot"] || ""; \n\
                            width: units.gu(6); \n\
                            height: units.gu(5.625); \n\
                            horizontalAlignment: Image.AlignHCenter; \n\
                            verticalAlignment: Image.AlignVCenter; \n\
                            visible: %2; \n\
                        }\n';

// %1 is used as anchors of titleLabel
// %2 is used as color of titleLabel
// %3 is used as extra condition for visible of titleLabel
// %4 is used as title width
var kTitleLabelCode = 'Label { \n\
                        id: titleLabel; \n\
                        objectName: "titleLabel"; \n\
                        anchors { %1 } \n\
                        elide: Text.ElideRight; \n\
                        fontSize: "small"; \n\
                        wrapMode: Text.Wrap; \n\
                        maximumLineCount: 2; \n\
                        font.pixelSize: Math.round(FontUtils.sizeToPixels(fontSize) * fontScale); \n\
                        color: %2; \n\
                        visible: showHeader %3; \n\
                        width: %4; \n\
                        text: root.title; \n\
                        font.weight: cardData && cardData["subtitle"] ? Font.DemiBold : Font.Normal; \n\
                        horizontalAlignment: root.titleAlignment; \n\
                    }\n';

// %1 is used as extra anchors of emblemIcon
// %2 is used as color of emblemIcon
// FIXME The width code is a
// Workaround for bug https://bugs.launchpad.net/ubuntu/+source/ubuntu-ui-toolkit/+bug/1421293
var kEmblemIconCode = 'Icon { \n\
                            id: emblemIcon; \n\
                            objectName: "emblemIcon"; \n\
                            anchors { \n\
                                bottom: titleLabel.baseline; \n\
                                right: parent.right; \n\
                                %1 \n\
                            } \n\
                            source: cardData && cardData["emblem"] || ""; \n\
                            color: %2; \n\
                            height: source != "" ? titleLabel.font.pixelSize : 0; \n\
                            width: implicitWidth > 0 && implicitHeight > 0 ? (implicitWidth / implicitHeight * height) : implicitWidth; \n\
                        }\n';

// %1 is used as anchors of touchdown effect
var kTouchdownCode = 'UbuntuShape { \n\
                        id: touchdown; \n\
                        objectName: "touchdown"; \n\
                        anchors { %1 } \n\
                        visible: root.pressed; \n\
                        radius: "medium"; \n\
                        borderSource: "radius_pressed.sci" \n\
                    }\n';

// %1 is used as anchors of subtitleLabel
// %2 is used as color of subtitleLabel
var kSubtitleLabelCode = 'Label { \n\
                            id: subtitleLabel; \n\
                            objectName: "subtitleLabel"; \n\
                            anchors { %1 } \n\
                            anchors.topMargin: units.dp(2); \n\
                            elide: Text.ElideRight; \n\
                            maximumLineCount: 1; \n\
                            fontSize: "x-small"; \n\
                            font.pixelSize: Math.round(FontUtils.sizeToPixels(fontSize) * fontScale); \n\
                            color: %2; \n\
                            visible: titleLabel.visible && titleLabel.text; \n\
                            text: cardData && cardData["subtitle"] || ""; \n\
                            font.weight: Font.Light; \n\
                        }\n';

// %1 is used as anchors of attributesRow
// %2 is used as color of attributesRow
var kAttributesRowCode = 'CardAttributes { \n\
                            id: attributesRow; \n\
                            objectName: "attributesRow"; \n\
                            anchors { %1 } \n\
                            color: %2; \n\
                            fontScale: root.fontScale; \n\
                            model: cardData && cardData["attributes"]; \n\
                          }\n';

// %1 is used as top anchor of summary
// %2 is used as topMargin anchor of summary
// %3 is used as color of summary
var kSummaryLabelCode = 'Label { \n\
                            id: summary; \n\
                            objectName: "summaryLabel"; \n\
                            anchors { \n\
                                top: %1; \n\
                                left: parent.left; \n\
                                right: parent.right; \n\
                                margins: units.gu(1); \n\
                                topMargin: %2; \n\
                            } \n\
                            wrapMode: Text.Wrap; \n\
                            maximumLineCount: 5; \n\
                            elide: Text.ElideRight; \n\
                            text: cardData && cardData["summary"] || ""; \n\
                            height: text ? implicitHeight : 0; \n\
                            fontSize: "small"; \n\
                            color: %3; \n\
                        }\n';

function cardString(template, components) {
    var code;

    var templateInteractive = (template == null ? true : (template["non-interactive"] !== undefined ? !template["non-interactive"] : true)) ? "true" : "false";

    code = 'AbstractButton { \n\
                id: root; \n\
                property var components; \n\
                property var cardData; \n\
                property string artShapeStyle: "inset"; \n\
                property real fontScale: 1.0; \n\
                property var scopeStyle: null; \n\
                property int titleAlignment: Text.AlignLeft; \n\
                property int fixedHeaderHeight: -1; \n\
                property size fixedArtShapeSize: Qt.size(-1, -1); \n\
                readonly property string title: cardData && cardData["title"] || ""; \n\
                property bool asynchronous: true; \n\
                property bool showHeader: true; \n\
                implicitWidth: childrenRect.width; \n\
                enabled: %1; \n\
                \n'.arg(templateInteractive);

    var hasArt = components["art"] && components["art"]["field"] || false;
    var hasSummary = components["summary"] || false;
    var artAndSummary = hasArt && hasSummary && components["art"]["conciergeMode"] !== true;
    var isHorizontal = template["card-layout"] === "horizontal";
    var hasBackground = (!isHorizontal && (template["card-background"] || components["background"] || artAndSummary)) ||
                        (hasSummary && (template["card-background"] || components["background"]));
    var hasTitle = components["title"] || false;
    var hasMascot = components["mascot"] || false;
    var hasEmblem = components["emblem"] && !(hasMascot && template["card-size"] === "small") || false;
    var headerAsOverlay = hasArt && template && template["overlay"] === true && (hasTitle || hasMascot);
    var hasSubtitle = hasTitle && components["subtitle"] || false;
    var hasHeaderRow = hasMascot && hasTitle;
    var hasAttributes = hasTitle && components["attributes"]["field"] || false;

    if (hasBackground) {
        var templateCardBackground = (template && typeof template["card-background"] === "string") ? template["card-background"] :  "";
        var backgroundElements0;
        var backgroundElements1;
        if (template && typeof template["card-background"] === "object" && (template["card-background"]["type"] === "color" || template["card-background"]["type"] === "gradient"))  {
            if (template["card-background"]["elements"][0] !== undefined) {
                backgroundElements0 = '"%1"'.arg(template["card-background"]["elements"][0]);
            }
            if (template["card-background"]["elements"][1] !== undefined) {
                backgroundElements1 = '"%1"'.arg(template["card-background"]["elements"][1]);
            }
        }
        code += kBackgroundLoaderCode.arg(templateCardBackground).arg(backgroundElements0).arg(backgroundElements1);
    }

    if (hasArt) {
        code += 'readonly property size artShapeSize: artShapeLoader.item ? Qt.size(artShapeLoader.item.width, artShapeLoader.item.height) : Qt.size(-1, -1);\n';

        var widthCode, heightCode;
        var artAnchors;
        if (isHorizontal) {
            artAnchors = 'left: parent.left';
            if (hasMascot || hasTitle) {
                widthCode = 'height * artShape.aspect'
                heightCode = 'headerHeight + 2 * units.gu(1)';
            } else {
                // This side of the else is a bit silly, who wants an horizontal layout without mascot and title?
                // So we define a "random" height of the image height + 2 gu for the margins
                widthCode = 'height * artShape.aspect'
                heightCode = 'units.gu(7.625)';
            }
        } else {
            artAnchors = 'horizontalCenter: parent.horizontalCenter;';
            widthCode = 'root.width'
            heightCode = 'width / artShape.aspect';
        }

        code += kArtShapeHolderCode.arg(artAnchors).arg(widthCode).arg(heightCode);
        var fallback = components["art"] && components["art"]["fallback"] || "";
        if (fallback !== "") {
            code += 'Connections { target: artShapeLoader.item ? artShapeLoader.item.image : null; onStatusChanged: if (artShapeLoader.item.image.status === Image.Error) artShapeLoader.item.image.source = "%1"; } \n'.arg(fallback);
        }
    } else {
        code += 'readonly property size artShapeSize: Qt.size(-1, -1);\n'
    }

    if (headerAsOverlay) {
        code += kOverlayLoaderCode;
    }

    var headerVerticalAnchors;
    if (headerAsOverlay) {
        headerVerticalAnchors = 'bottom: artShapeHolder.bottom; \n\
                                 bottomMargin: units.gu(1);\n';
    } else {
        if (hasArt) {
            if (isHorizontal) {
                headerVerticalAnchors = 'top: artShapeHolder.top; \n\
                                         topMargin: units.gu(1);\n';
            } else {
                headerVerticalAnchors = 'top: artShapeHolder.bottom; \n\
                                         topMargin: units.gu(1);\n';
            }
        } else {
            headerVerticalAnchors = 'top: parent.top; \n\
                                     topMargin: units.gu(1);\n';
        }
    }
    var headerLeftAnchor;
    var headerLeftAnchorHasMargin = false;
    if (isHorizontal && hasArt) {
        headerLeftAnchor = 'left: artShapeHolder.right; \n\
                            leftMargin: units.gu(1);\n';
        headerLeftAnchorHasMargin = true;
    } else {
        headerLeftAnchor = 'left: parent.left;\n';
    }

    var touchdownOnArtShape = !hasBackground && hasArt && !hasMascot && !hasSummary;

    if (hasHeaderRow) {
        code += 'readonly property int headerHeight: row.height;\n'
    } else if (hasMascot) {
        code += 'readonly property int headerHeight: mascotImage.height;\n'
    } else if (hasAttributes) {
        if (hasTitle && hasSubtitle) {
            code += 'readonly property int headerHeight: titleLabel.height + subtitleLabel.height + subtitleLabel.anchors.topMargin + attributesRow.height + attributesRow.anchors.topMargin;\n'
        } else if (hasTitle) {
            code += 'readonly property int headerHeight: titleLabel.height + attributesRow.height + attributesRow.anchors.topMargin;\n'
        } else {
            code += 'readonly property int headerHeight: attributesRow.height;\n'
        }
    } else if (hasSubtitle) {
        code += 'readonly property int headerHeight: titleLabel.height + subtitleLabel.height + subtitleLabel.anchors.topMargin;\n'
    } else if (hasTitle) {
        code += 'readonly property int headerHeight: titleLabel.height;\n'
    } else {
        code += 'readonly property int headerHeight: 0;\n'
    }

    var mascotShapeCode = '';
    var mascotCode = '';
    if (hasMascot) {
        var useMascotShape = !hasBackground && !headerAsOverlay;
        var mascotAnchors = '';
        if (!hasHeaderRow) {
            mascotAnchors += headerLeftAnchor;
            mascotAnchors += headerVerticalAnchors;
            if (!headerLeftAnchorHasMargin) {
                mascotAnchors += 'leftMargin: units.gu(1);\n'
            }
        } else {
            mascotAnchors = 'verticalCenter: parent.verticalCenter;'
        }

        if (useMascotShape) {
            mascotShapeCode = kMascotShapeLoaderCode.arg(mascotAnchors);
        }

        var mascotImageVisible = useMascotShape ? 'false' : 'showHeader';
        mascotCode = kMascotImageCode.arg(mascotAnchors).arg(mascotImageVisible);
        var fallback = components["mascot"] && components["mascot"]["fallback"] || "";
        if (fallback !== "") {
            code += 'Connections { target: mascotImage; onStatusChanged: if (mascotImage.status === Image.Error) mascotImage.source = "%1"; } \n'.arg(fallback);
        }
    }

    var summaryColorWithBackground = 'backgroundLoader.active && backgroundLoader.item && root.scopeStyle ? root.scopeStyle.getTextColor(backgroundLoader.item.luminance) : (backgroundLoader.item && backgroundLoader.item.luminance > 0.7 ? theme.palette.normal.baseText : "white")';

    var hasTitleContainer = hasTitle && (hasEmblem || (hasMascot && (hasSubtitle || hasAttributes)));
    var titleSubtitleCode = '';
    if (hasTitle) {
        var titleColor;
        if (headerAsOverlay) {
            titleColor = 'root.scopeStyle && overlayLoader.item ? root.scopeStyle.getTextColor(overlayLoader.item.luminance) : (overlayLoader.item && overlayLoader.item.luminance > 0.7 ? theme.palette.normal.baseText : "white")';
        } else if (hasSummary) {
            titleColor = 'summary.color';
        } else if (hasBackground) {
            titleColor = summaryColorWithBackground;
        } else {
            titleColor = 'root.scopeStyle ? root.scopeStyle.foreground : theme.palette.normal.baseText';
        }

        var titleAnchors;
        var subtitleAnchors;
        var attributesAnchors;
        var titleContainerAnchors;
        var titleRightAnchor;
        var titleWidth = "undefined";

        var extraRightAnchor = '';
        var extraLeftAnchor = '';
        if (!touchdownOnArtShape) {
            extraRightAnchor = 'rightMargin: units.gu(1); \n';
            extraLeftAnchor = 'leftMargin: units.gu(1); \n';
        } else if (headerAsOverlay && !hasEmblem) {
            extraRightAnchor = 'rightMargin: units.gu(1); \n';
        }

        if (hasMascot) {
            titleContainerAnchors = 'verticalCenter: parent.verticalCenter; ';
        } else {
            titleContainerAnchors = 'right: parent.right; ';
            titleContainerAnchors += headerLeftAnchor;
            titleContainerAnchors += headerVerticalAnchors;
            if (!headerLeftAnchorHasMargin) {
                titleContainerAnchors += extraLeftAnchor;
            }
        }
        if (hasEmblem) {
            titleRightAnchor = 'right: emblemIcon.left; \n\
                                rightMargin: emblemIcon.width > 0 ? units.gu(0.5) : 0; \n';
        } else {
            titleRightAnchor = 'right: parent.right; \n'
            titleRightAnchor += extraRightAnchor;
        }

        if (hasTitleContainer) {
            // Using headerTitleContainer
            titleAnchors = titleRightAnchor;
            titleAnchors += 'left: parent.left; \n\
                             top: parent.top;';
            subtitleAnchors = 'right: parent.right; \n\
                               left: parent.left; \n';
            subtitleAnchors += extraRightAnchor;
            if (hasSubtitle) {
                attributesAnchors = subtitleAnchors + 'top: subtitleLabel.bottom;\n';
                subtitleAnchors += 'top: titleLabel.bottom;\n';
            } else {
                attributesAnchors = subtitleAnchors + 'top: titleLabel.bottom;\n';
            }
        } else if (hasMascot) {
            // Using row without titleContainer
            titleAnchors = 'verticalCenter: parent.verticalCenter;\n';
            titleWidth = "parent.width - x";
        } else {
            if (headerAsOverlay) {
                // Using anchors to the overlay
                titleAnchors = titleRightAnchor;
                titleAnchors += 'left: parent.left; \n\
                                 leftMargin: units.gu(1); \n\
                                 top: overlayLoader.top; \n\
                                 topMargin: units.gu(1) + overlayLoader.height - overlayLoader.overlayHeight; \n';
            } else {
                // Using anchors to the mascot/parent
                titleAnchors = titleRightAnchor;
                titleAnchors += headerLeftAnchor;
                titleAnchors += headerVerticalAnchors;
                if (!headerLeftAnchorHasMargin) {
                    titleAnchors += extraLeftAnchor;
                }
            }
            subtitleAnchors = 'left: titleLabel.left; \n\
                               leftMargin: titleLabel.leftMargin; \n';
            subtitleAnchors += extraRightAnchor;
            if (hasEmblem) {
                // using container
                subtitleAnchors += 'right: parent.right; \n';
            } else {
                subtitleAnchors += 'right: titleLabel.right; \n';
            }

            if (hasSubtitle) {
                attributesAnchors = subtitleAnchors + 'top: subtitleLabel.bottom;\n';
                subtitleAnchors += 'top: titleLabel.bottom;\n';
            } else {
                attributesAnchors = subtitleAnchors + 'top: titleLabel.bottom;\n';
            }
        }

        // code for different elements
        var titleLabelVisibleExtra = (headerAsOverlay ? '&& overlayLoader.active': '');
        var titleCode = kTitleLabelCode.arg(titleAnchors).arg(titleColor).arg(titleLabelVisibleExtra).arg(titleWidth);
        var subtitleCode;
        var attributesCode;

        // code for the title container
        var containerCode = [];
        var containerHeight = 'titleLabel.height';
        containerCode.push(titleCode);
        if (hasSubtitle) {
            subtitleCode = kSubtitleLabelCode.arg(subtitleAnchors).arg(titleColor);
            containerCode.push(subtitleCode);
            containerHeight += ' + subtitleLabel.height';
        }
        if (hasEmblem) {
            containerCode.push(kEmblemIconCode.arg(extraRightAnchor).arg(titleColor));
        }
        if (hasAttributes) {
            attributesCode = kAttributesRowCode.arg(attributesAnchors).arg(titleColor);
            containerCode.push(attributesCode);
            containerHeight += ' + attributesRow.height';
        }

        if (hasTitleContainer) {
            // use container
            titleSubtitleCode = kHeaderContainerCodeGenerator(titleContainerAnchors, containerHeight, containerCode);
        } else {
            // no container
            titleSubtitleCode = titleCode;
            if (hasSubtitle) {
                titleSubtitleCode += subtitleCode;
            }
            if (hasAttributes) {
                titleSubtitleCode += attributesCode;
            }
        }
    }

    if (hasHeaderRow) {
        var rowCode = [mascotCode, titleSubtitleCode];
        if (mascotShapeCode != '') {
           rowCode.unshift(mascotShapeCode);
        }
        code += kHeaderRowCodeGenerator(headerVerticalAnchors + headerLeftAnchor, rowCode)
    } else {
        code += mascotShapeCode + mascotCode + titleSubtitleCode;
    }

    if (hasSummary) {
        var summaryTopAnchor;
        if (isHorizontal && hasArt) summaryTopAnchor = 'artShapeHolder.bottom';
        else if (headerAsOverlay && hasArt) summaryTopAnchor = 'artShapeHolder.bottom';
        else if (hasHeaderRow) summaryTopAnchor = 'row.bottom';
        else if (hasTitleContainer) summaryTopAnchor = 'headerTitleContainer.bottom';
        else if (hasMascot) summaryTopAnchor = 'mascotImage.bottom';
        else if (hasAttributes) summaryTopAnchor = 'attributesRow.bottom';
        else if (hasSubtitle) summaryTopAnchor = 'subtitleLabel.bottom';
        else if (hasTitle) summaryTopAnchor = 'titleLabel.bottom';
        else if (hasArt) summaryTopAnchor = 'artShapeHolder.bottom';
        else summaryTopAnchor = 'parent.top';

        var summaryColor;
        if (hasBackground) {
            summaryColor = summaryColorWithBackground;
        } else {
            summaryColor = 'root.scopeStyle ? root.scopeStyle.foreground : theme.palette.normal.baseText';
        }

        var summaryTopMargin = (hasMascot || hasSubtitle || hasAttributes ? 'anchors.margins' : '0');

        code += kSummaryLabelCode.arg(summaryTopAnchor).arg(summaryTopMargin).arg(summaryColor);
    }

    var touchdownAnchors;
    if (hasBackground) {
        touchdownAnchors = 'fill: backgroundLoader';
    } else if (touchdownOnArtShape) {
        touchdownAnchors = 'fill: artShapeHolder';
    } else {
        touchdownAnchors = 'fill: root'
    }
    code += kTouchdownCode.arg(touchdownAnchors);

    var implicitHeight = 'implicitHeight: ';
    if (hasSummary) {
        implicitHeight += 'summary.y + summary.height + units.gu(1);\n';
    } else if (headerAsOverlay) {
        implicitHeight += 'artShapeHolder.height;\n';
    } else if (hasHeaderRow) {
        implicitHeight += 'row.y + row.height + units.gu(1);\n';
    } else if (hasMascot) {
        implicitHeight += 'mascotImage.y + mascotImage.height;\n';
    } else if (hasTitleContainer) {
        implicitHeight += 'headerTitleContainer.y + headerTitleContainer.height + units.gu(1);\n';
    } else if (hasAttributes) {
        implicitHeight += 'attributesRow.y + attributesRow.height + units.gu(1);\n';
    } else if (hasSubtitle) {
        implicitHeight += 'subtitleLabel.y + subtitleLabel.height + units.gu(1);\n';
    } else if (hasTitle) {
        implicitHeight += 'titleLabel.y + titleLabel.height + units.gu(1);\n';
    } else if (hasArt) {
        implicitHeight += 'artShapeHolder.height;\n';
    } else {
        implicitHeight = '';
    }

    // Close the AbstractButton
    code += implicitHeight + '}\n';

    return code;
}

function createCardComponent(parent, template, components) {
    var imports = 'import QtQuick 2.2; \n\
                   import Ubuntu.Components 1.3; \n\
                   import Ubuntu.Settings.Components 0.1; \n\
                   import Dash 0.1;\n\
                   import Utils 0.1;\n';
    var card = cardString(template, components);
    var code = imports + 'Component {\n' + card + '}\n';

    try {
        return Qt.createQmlObject(code, parent, "createCardComponent");
    } catch (e) {
        console.error("ERROR: Invalid component created.");
        console.error("Template:");
        console.error(JSON.stringify(template));
        console.error("Components:");
        console.error(JSON.stringify(components));
        console.error("Code:");
        console.error(code);
        throw e;
    }
}<|MERGE_RESOLUTION|>--- conflicted
+++ resolved
@@ -69,12 +69,7 @@
                                     objectName: "artShape"; \n\
                                     readonly property bool doShapeItem: components["art"]["conciergeMode"] !== true; \n\
                                     visible: image.status == Image.Ready; \n\
-<<<<<<< HEAD
-                                    readonly property alias image: artImage.image; \n\
-=======
                                     readonly property alias image: artImage; \n\
-                                    property alias borderSource: artShapeShape.borderSource; \n\
->>>>>>> e691e0e0
                                     ShaderEffectSource { \n\
                                         id: artShapeSource; \n\
                                         sourceItem: artImage; \n\

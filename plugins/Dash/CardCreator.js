/*
 * Copyright (C) 2014 Canonical, Ltd.
 *
 * This program is free software; you can redistribute it and/or modify
 * it under the terms of the GNU General Public License as published by
 * the Free Software Foundation; version 3.
 *
 * This program is distributed in the hope that it will be useful,
 * but WITHOUT ANY WARRANTY; without even the implied warranty of
 * MERCHANTABILITY or FITNESS FOR A PARTICULAR PURPOSE.  See the
 * GNU General Public License for more details.
 *
 * You should have received a copy of the GNU General Public License
 * along with this program.  If not, see <http://www.gnu.org/licenses/>.
 */

.pragma library

var kBackgroundLoaderCode = 'Loader {\n\
                                id: backgroundLoader; \n\
                                objectName: "backgroundLoader"; \n\
                                anchors.fill: parent; \n\
                                asynchronous: root.asynchronous; \n\
                                visible: status == Loader.Ready; \n\
                                sourceComponent: UbuntuShape { \n\
                                    objectName: "background"; \n\
                                    radius: "medium"; \n\
                                    color: getColor(0) || "white"; \n\
                                    gradientColor: getColor(1) || color; \n\
                                    anchors.fill: parent; \n\
                                    image: backgroundImage.source ? backgroundImage : null; \n\
                                    property real luminance: Style.luminance(color); \n\
                                    property Image backgroundImage: Image { \n\
                                        objectName: "backgroundImage"; \n\
                                        source: { \n\
                                            if (cardData && typeof cardData["background"] === "string") return cardData["background"]; \n\
                                            else if (template && typeof template["card-background"] === "string") return template["card-background"]; \n\
                                            else return ""; \n\
                                        } \n\
                                    } \n\
                                    function getColor(index) { \n\
                                        if (cardData && typeof cardData["background"] === "object" \n\
                                            && (cardData["background"]["type"] === "color" || cardData["background"]["type"] === "gradient")) { \n\
                                            return cardData["background"]["elements"][index]; \n\
                                        } else if (template && typeof template["card-background"] === "object" \n\
                                                && (template["card-background"]["type"] === "color" || template["card-background"]["type"] === "gradient"))  { \n\
                                            return template["card-background"]["elements"][index]; \n\
                                        } else return undefined; \n\
                                    } \n\
                                } \n\
                            }\n';

// %1 is used as anchors of artShapeHolder
// %2 is used as image width
// %3 is used as image height
var kArtShapeHolderCode = 'Item  { \n\
                            id: artShapeHolder; \n\
                            height: root.fixedArtShapeSize.height > 0 ? root.fixedArtShapeSize.height : artShapeLoader.height; \n\
                            width: root.fixedArtShapeSize.width > 0 ? root.fixedArtShapeSize.width : artShapeLoader.width; \n\
                            anchors { %1 } \n\
                            Loader { \n\
                                id: artShapeLoader; \n\
                                objectName: "artShapeLoader"; \n\
                                active: cardData && cardData["art"] || false; \n\
                                asynchronous: root.asynchronous; \n\
                                visible: status == Loader.Ready; \n\
                                sourceComponent: UbuntuShape { \n\
                                    id: artShape; \n\
                                    objectName: "artShape"; \n\
                                    radius: "medium"; \n\
                                    visible: image.status == Image.Ready; \n\
                                    readonly property real fixedArtShapeSizeAspect: (root.fixedArtShapeSize.height > 0 && root.fixedArtShapeSize.width > 0) ? root.fixedArtShapeSize.width / root.fixedArtShapeSize.height : -1; \n\
                                    readonly property real aspect: fixedArtShapeSizeAspect > 0 ? fixedArtShapeSizeAspect : components !== undefined ? components["art"]["aspect-ratio"] : 1; \n\
                                    Component.onCompleted: { updateWidthHeightBindings(); if (artShapeBorderSource !== undefined) borderSource = artShapeBorderSource; } \n\
                                    Connections { target: root; onFixedArtShapeSizeChanged: updateWidthHeightBindings(); } \n\
                                    function updateWidthHeightBindings() { \n\
                                        if (root.fixedArtShapeSize.height > 0 && root.fixedArtShapeSize.width > 0) { \n\
                                            width = root.fixedArtShapeSize.width; \n\
                                            height = root.fixedArtShapeSize.height; \n\
                                        } else { \n\
                                            width = Qt.binding(function() { return !visible ? 0 : image.width }); \n\
                                            height = Qt.binding(function() { return !visible ? 0 : image.height }); \n\
                                        } \n\
                                    } \n\
                                    image: Image { \n\
                                        objectName: "artImage"; \n\
                                        property bool doLoadSource: !NetworkingStatus.limitedBandwith; \n\
                                        source: { if (root.visible) doLoadSource = true; return doLoadSource && cardData && cardData["art"] || ""; } \n\
                                        cache: true; \n\
                                        asynchronous: root.asynchronous; \n\
                                        fillMode: Image.PreserveAspectCrop; \n\
                                        width: %2; \n\
                                        height: %3; \n\
                                    } \n\
                                } \n\
                            } \n\
                        }\n';

var kOverlayLoaderCode = 'Loader { \n\
                            id: overlayLoader; \n\
                            anchors { \n\
                                left: artShapeHolder.left; \n\
                                right: artShapeHolder.right; \n\
                                bottom: artShapeHolder.bottom; \n\
                            } \n\
                            active: artShapeLoader.active && artShapeLoader.item && artShapeLoader.item.image.status === Image.Ready || false; \n\
                            asynchronous: root.asynchronous; \n\
                            visible: showHeader && status == Loader.Ready; \n\
                            sourceComponent: ShaderEffect { \n\
                                id: overlay; \n\
                                height: (fixedHeaderHeight > 0 ? fixedHeaderHeight : headerHeight) + units.gu(2); \n\
                                property real luminance: Style.luminance(overlayColor); \n\
                                property color overlayColor: cardData && cardData["overlayColor"] || "#99000000"; \n\
                                property var source: ShaderEffectSource { \n\
                                    id: shaderSource; \n\
                                    sourceItem: artShapeLoader.item; \n\
                                    onVisibleChanged: if (visible) scheduleUpdate(); \n\
                                    live: false; \n\
                                    sourceRect: Qt.rect(0, artShapeLoader.height - overlay.height, artShapeLoader.width, overlay.height); \n\
                                } \n\
                                vertexShader: " \n\
                                    uniform highp mat4 qt_Matrix; \n\
                                    attribute highp vec4 qt_Vertex; \n\
                                    attribute highp vec2 qt_MultiTexCoord0; \n\
                                    varying highp vec2 coord; \n\
                                    void main() { \n\
                                        coord = qt_MultiTexCoord0; \n\
                                        gl_Position = qt_Matrix * qt_Vertex; \n\
                                    }"; \n\
                                fragmentShader: " \n\
                                    varying highp vec2 coord; \n\
                                    uniform sampler2D source; \n\
                                    uniform lowp float qt_Opacity; \n\
                                    uniform highp vec4 overlayColor; \n\
                                    void main() { \n\
                                        lowp vec4 tex = texture2D(source, coord); \n\
                                        gl_FragColor = vec4(overlayColor.r, overlayColor.g, overlayColor.b, 1) * qt_Opacity * overlayColor.a * tex.a; \n\
                                    }"; \n\
                            } \n\
                        }\n';

// multiple row version of HeaderRowCode
function kHeaderRowCodeGenerator() {
var kHeaderRowCodeTemplate = 'Row { \n\
                        id: row; \n\
                        objectName: "outerRow"; \n\
                        property real margins: units.gu(1); \n\
                        spacing: margins; \n\
                        height: root.fixedHeaderHeight != -1 ? root.fixedHeaderHeight : implicitHeight; \n\
                        anchors { %1 } \n\
                        anchors.right: parent.right; \n\
                        anchors.margins: margins; \n\
                        anchors.rightMargin: 0; \n\
                        data: [ \n\
                                %2 \n\
                                ] \n\
                    }\n';
    var args = Array.prototype.slice.call(arguments);
    var code = kHeaderRowCodeTemplate.arg(args.shift()).arg(args.join(',\n'));
    return code;
}

// multiple item version of kHeaderContainerCode
function kHeaderContainerCodeGenerator() {
    var headerContainerCodeTemplate = 'Item { \n\
                            id: headerTitleContainer; \n\
                            anchors { %1 } \n\
                            width: parent.width - x; \n\
                            implicitHeight: %2; \n\
                            data: [ \n\
                                %3 \n\
                            ]\n\
                        }\n';
    var args = Array.prototype.slice.call(arguments);
    var code = headerContainerCodeTemplate.arg(args.shift()).arg(args.shift()).arg(args.join(',\n'));
    return code;
}

// %1 is used as anchors of mascotShapeLoader
var kMascotShapeLoaderCode = 'Loader { \n\
                                id: mascotShapeLoader; \n\
                                objectName: "mascotShapeLoader"; \n\
                                asynchronous: root.asynchronous; \n\
                                active: mascotImage.status === Image.Ready; \n\
                                visible: showHeader && active && status == Loader.Ready; \n\
                                width: units.gu(6); \n\
                                height: units.gu(5.625); \n\
                                sourceComponent: UbuntuShape { image: mascotImage } \n\
                                anchors { %1 } \n\
                            }\n';

// %1 is used as anchors of mascotImage
// %2 is used as visible of mascotImage
var kMascotImageCode = 'Image { \n\
                            id: mascotImage; \n\
                            objectName: "mascotImage"; \n\
                            anchors { %1 } \n\
                            readonly property int maxSize: Math.max(width, height) * 4; \n\
                            property bool doLoadSource: !NetworkingStatus.limitedBandwith; \n\
                            source: { if (root.visible) doLoadSource = true; return doLoadSource && cardData && cardData["mascot"] || ""; } \n\
                            width: units.gu(6); \n\
                            height: units.gu(5.625); \n\
                            sourceSize { width: maxSize; height: maxSize } \n\
                            fillMode: Image.PreserveAspectCrop; \n\
                            horizontalAlignment: Image.AlignHCenter; \n\
                            verticalAlignment: Image.AlignVCenter; \n\
                            visible: %2; \n\
                        }\n';

// %1 is used as anchors of titleLabel
// %2 is used as color of titleLabel
// %3 is used as extra condition for visible of titleLabel
var kTitleLabelCode = 'Label { \n\
                        id: titleLabel; \n\
                        objectName: "titleLabel"; \n\
                        anchors { %1 } \n\
                        elide: Text.ElideRight; \n\
                        fontSize: "small"; \n\
                        wrapMode: Text.Wrap; \n\
                        maximumLineCount: horizontalAlignment === Text.AlignHCenter ? 1 : 2; \n\
                        font.pixelSize: Math.round(FontUtils.sizeToPixels(fontSize) * fontScale); \n\
                        color: %2; \n\
                        visible: showHeader %3; \n\
                        text: root.title; \n\
                        font.weight: cardData && cardData["subtitle"] ? Font.DemiBold : Font.Normal; \n\
                        horizontalAlignment: root.titleAlignment; \n\
                    }\n';

// %1 is used as extra anchors of emblemIcon
// %2 is used as color of emblemIcon
var kEmblemIconCode = 'StatusIcon { \n\
                            id: emblemIcon; \n\
                            objectName: "emblemIcon"; \n\
                            anchors { \n\
                                bottom: titleLabel.baseline; \n\
                                right: parent.right; \n\
                                %1
                            } \n\
                            source: cardData && cardData["emblem"] || ""; \n\
                            color: %2; \n\
                            height: source != "" ? titleLabel.font.pixelSize : 0; \n\
                        }\n';

// %1 is used as anchors of touchdown effect
var kTouchdownCode = 'UbuntuShape { \n\
                        id: touchdown; \n\
                        objectName: "touchdown"; \n\
                        anchors { %1 } \n\
                        visible: root.pressed; \n\
                        radius: "medium"; \n\
                        borderSource: "radius_pressed.sci" \n\
                    }\n';

// %1 is used as anchors of subtitleLabel
// %2 is used as color of subtitleLabel
var kSubtitleLabelCode = 'Label { \n\
                            id: subtitleLabel; \n\
                            objectName: "subtitleLabel"; \n\
                            anchors { %1 } \n\
                            anchors.topMargin: units.dp(2); \n\
                            elide: Text.ElideRight; \n\
                            fontSize: "x-small"; \n\
                            font.pixelSize: Math.round(FontUtils.sizeToPixels(fontSize) * fontScale); \n\
                            color: %2; \n\
                            visible: titleLabel.visible && titleLabel.text; \n\
                            text: cardData && cardData["subtitle"] || ""; \n\
                            font.weight: Font.Light; \n\
                        }\n';

// %1 is used as anchors of attributesRow
// %2 is used as color of attributesRow
var kAttributesRowCode = 'CardAttributes { \n\
                            id: attributesRow; \n\
                            objectName: "attributesRow"; \n\
                            anchors { %1 } \n\
                            color: %2; \n\
                            fontScale: root.fontScale; \n\
                            model: cardData && cardData["attributes"]; \n\
                          }\n';

// %1 is used as top anchor of summary
// %2 is used as topMargin anchor of summary
// %3 is used as color of summary
var kSummaryLabelCode = 'Label { \n\
                            id: summary; \n\
                            objectName: "summaryLabel"; \n\
                            anchors { \n\
                                top: %1; \n\
                                left: parent.left; \n\
                                right: parent.right; \n\
                                margins: units.gu(1); \n\
                                topMargin: %2; \n\
                            } \n\
                            wrapMode: Text.Wrap; \n\
                            maximumLineCount: 5; \n\
                            elide: Text.ElideRight; \n\
                            text: cardData && cardData["summary"] || ""; \n\
                            height: text ? implicitHeight : 0; \n\
                            fontSize: "small"; \n\
                            color: %3; \n\
                        }\n';

function cardString(template, components) {
    var code;
    code = 'AbstractButton { \n\
                id: root; \n\
                property var template; \n\
                property var components; \n\
                property var cardData; \n\
                property var artShapeBorderSource: undefined; \n\
                property real fontScale: 1.0; \n\
                property var scopeStyle: null; \n\
                property int titleAlignment: Text.AlignLeft; \n\
                property int fixedHeaderHeight: -1; \n\
                property size fixedArtShapeSize: Qt.size(-1, -1); \n\
                readonly property string title: cardData && cardData["title"] || ""; \n\
                property bool asynchronous: true; \n\
                property bool showHeader: true; \n\
                implicitWidth: childrenRect.width; \n';

    var hasArt = components["art"] && components["art"]["field"] || false;
    var hasSummary = components["summary"] || false;
    var artAndSummary = hasArt && hasSummary;
    var isHorizontal = template["card-layout"] === "horizontal";
    var hasBackground = !isHorizontal && (template["card-background"] || components["background"] || artAndSummary);
    var hasTitle = components["title"] || false;
    var hasMascot = components["mascot"] || false;
    var hasEmblem = components["emblem"] && !(hasMascot && template["card-size"] === "small") || false;
    var headerAsOverlay = hasArt && template && template["overlay"] === true && (hasTitle || hasMascot);
    var hasSubtitle = hasTitle && components["subtitle"] || false;
    var hasHeaderRow = hasMascot && hasTitle;
    var hasAttributes = hasTitle && components["attributes"]["field"] || false;

    if (hasBackground) {
        code += kBackgroundLoaderCode;
    }

    if (hasArt) {
        code += 'onArtShapeBorderSourceChanged: { if (artShapeBorderSource !== undefined && artShapeLoader.item) artShapeLoader.item.borderSource = artShapeBorderSource; } \n';
        code += 'readonly property size artShapeSize: artShapeLoader.item ? Qt.size(artShapeLoader.item.width, artShapeLoader.item.height) : Qt.size(-1, -1);\n';

        var widthCode, heightCode;
        var artAnchors;
        if (isHorizontal) {
            artAnchors = 'left: parent.left';
            if (hasMascot || hasTitle) {
                widthCode = 'height * artShape.aspect'
                heightCode = 'headerHeight + 2 * units.gu(1)';
            } else {
                // This side of the else is a bit silly, who wants an horizontal layout without mascot and title?
                // So we define a "random" height of the image height + 2 gu for the margins
                widthCode = 'height * artShape.aspect'
                heightCode = 'units.gu(7.625)';
            }
        } else {
            artAnchors = 'horizontalCenter: parent.horizontalCenter;';
            widthCode = 'root.width'
            heightCode = 'width / artShape.aspect';
        }

        code += kArtShapeHolderCode.arg(artAnchors).arg(widthCode).arg(heightCode);
    } else {
        code += 'readonly property size artShapeSize: Qt.size(-1, -1);\n'
    }

    if (headerAsOverlay) {
        code += kOverlayLoaderCode;
    }

    var headerVerticalAnchors;
    if (headerAsOverlay) {
        headerVerticalAnchors = 'bottom: artShapeHolder.bottom; \n\
                                 bottomMargin: units.gu(1);\n';
    } else {
        if (hasArt) {
            if (isHorizontal) {
                headerVerticalAnchors = 'top: artShapeHolder.top; \n\
                                         topMargin: units.gu(1);\n';
            } else {
                headerVerticalAnchors = 'top: artShapeHolder.bottom; \n\
                                         topMargin: units.gu(1);\n';
            }
        } else {
            headerVerticalAnchors = 'top: parent.top; \n\
                                     topMargin: units.gu(1);\n';
        }
    }
    var headerLeftAnchor;
    var headerLeftAnchorHasMargin = false;
    if (isHorizontal && hasArt) {
        headerLeftAnchor = 'left: artShapeHolder.right; \n\
                            leftMargin: units.gu(1);\n';
        headerLeftAnchorHasMargin = true;
    } else {
        headerLeftAnchor = 'left: parent.left;\n';
    }

    var touchdownOnArtShape = !hasBackground && hasArt && !hasMascot && !hasSummary;

    if (hasHeaderRow) {
        code += 'readonly property int headerHeight: row.height;\n'
    } else if (hasMascot) {
        code += 'readonly property int headerHeight: mascotImage.height;\n'
    } else if (hasAttributes) {
        if (hasTitle && hasSubtitle) {
            code += 'readonly property int headerHeight: titleLabel.height + subtitleLabel.height + subtitleLabel.anchors.topMargin + attributesRow.height + attributesRow.anchors.topMargin;\n'
        } else if (hasTitle) {
            code += 'readonly property int headerHeight: titleLabel.height + attributesRow.height + attributesRow.anchors.topMargin;\n'
        } else {
            code += 'readonly property int headerHeight: attributesRow.height;\n'
        }
    } else if (hasSubtitle) {
        code += 'readonly property int headerHeight: titleLabel.height + subtitleLabel.height + subtitleLabel.anchors.topMargin;\n'
    } else if (hasTitle) {
        code += 'readonly property int headerHeight: titleLabel.height;\n'
    } else {
        code += 'readonly property int headerHeight: 0;\n'
    }

    var mascotShapeCode = '';
    var mascotCode = '';
    if (hasMascot) {
        var useMascotShape = !hasBackground && !headerAsOverlay;
        var mascotAnchors = '';
        if (!hasHeaderRow) {
            mascotAnchors += headerLeftAnchor;
            mascotAnchors += headerVerticalAnchors;
            if (!headerLeftAnchorHasMargin) {
                mascotAnchors += 'leftMargin: units.gu(1);\n'
            }
        } else {
            mascotAnchors = 'verticalCenter: parent.verticalCenter;'
        }

        if (useMascotShape) {
            mascotShapeCode = kMascotShapeLoaderCode.arg(mascotAnchors);
        }

        var mascotImageVisible = useMascotShape ? 'false' : 'showHeader';
        mascotCode = kMascotImageCode.arg(mascotAnchors).arg(mascotImageVisible);
    }

    var summaryColorWithBackground = 'backgroundLoader.active && backgroundLoader.item && root.scopeStyle ? root.scopeStyle.getTextColor(backgroundLoader.item.luminance) : (backgroundLoader.item && backgroundLoader.item.luminance > 0.7 ? Theme.palette.normal.baseText : "white")';

    var hasTitleContainer = hasTitle && (hasEmblem || (hasMascot && (hasSubtitle || hasAttributes)));
    var titleSubtitleCode = '';
    if (hasTitle) {
        var titleColor;
        if (headerAsOverlay) {
            titleColor = 'root.scopeStyle && overlayLoader.item ? root.scopeStyle.getTextColor(overlayLoader.item.luminance) : (overlayLoader.item && overlayLoader.item.luminance > 0.7 ? Theme.palette.normal.baseText : "white")';
        } else if (hasSummary) {
            titleColor = 'summary.color';
        } else if (hasBackground) {
            titleColor = summaryColorWithBackground;
        } else {
            titleColor = 'root.scopeStyle ? root.scopeStyle.foreground : Theme.palette.normal.baseText';
        }

        var titleAnchors;
        var subtitleAnchors;
        var attributesAnchors;
        var titleContainerAnchors;
        var titleRightAnchor;

        var extraRightAnchor = '';
        var extraLeftAnchor = '';
        if (!touchdownOnArtShape) {
            extraRightAnchor = 'rightMargin: units.gu(1); \n';
            extraLeftAnchor = 'leftMargin: units.gu(1); \n';
        } else if (headerAsOverlay && !hasEmblem) {
            extraRightAnchor = 'rightMargin: units.gu(1); \n';
        }

        if (hasMascot) {
            titleContainerAnchors = 'verticalCenter: parent.verticalCenter; ';
        } else {
            titleContainerAnchors = 'right: parent.right; ';
            titleContainerAnchors += headerLeftAnchor;
            titleContainerAnchors += headerVerticalAnchors;
            if (!headerLeftAnchorHasMargin) {
                titleContainerAnchors += extraLeftAnchor;
            }
        }
        if (hasEmblem) {
            titleRightAnchor = 'right: emblemIcon.left; \n\
                                rightMargin: emblemIcon.width > 0 ? units.gu(0.5) : 0; \n';
        } else {
            titleRightAnchor = 'right: parent.right; \n'
            titleRightAnchor += extraRightAnchor;
        }

        if (hasTitleContainer) {
            // Using headerTitleContainer
            titleAnchors = titleRightAnchor;
            titleAnchors += 'left: parent.left; \n\
                             top: parent.top;';
            subtitleAnchors = 'right: parent.right; \n\
                               left: parent.left; \n';
            subtitleAnchors += extraRightAnchor;
            if (hasSubtitle) {
                attributesAnchors = subtitleAnchors + 'top: subtitleLabel.bottom;\n';
                subtitleAnchors += 'top: titleLabel.bottom;\n';
            } else {
                attributesAnchors = subtitleAnchors + 'top: titleLabel.bottom;\n';
            }
        } else if (hasMascot) {
            // Using row + titleContainer
            titleAnchors = 'verticalCenter: parent.verticalCenter;\n';
        } else {
            if (headerAsOverlay) {
                // Using anchors to the overlay
                titleAnchors = titleRightAnchor;
                titleAnchors += 'left: parent.left; \n\
                                 leftMargin: units.gu(1); \n\
                                 top: overlayLoader.top; \n\
                                 topMargin: units.gu(1);\n';
            } else {
                // Using anchors to the mascot/parent
                titleAnchors = titleRightAnchor;
                titleAnchors += headerLeftAnchor;
                titleAnchors += headerVerticalAnchors;
                if (!headerLeftAnchorHasMargin) {
                    titleAnchors += extraLeftAnchor;
                }
            }
            subtitleAnchors = 'left: titleLabel.left; \n\
                               leftMargin: titleLabel.leftMargin; \n';
            subtitleAnchors += extraRightAnchor;
            if (hasEmblem) {
                // using container
                subtitleAnchors += 'right: parent.right; \n';
            } else {
                subtitleAnchors += 'right: titleLabel.right; \n';
            }

            if (hasSubtitle) {
                attributesAnchors = subtitleAnchors + 'top: subtitleLabel.bottom;\n';
                subtitleAnchors += 'top: titleLabel.bottom;\n';
            } else {
                attributesAnchors = subtitleAnchors + 'top: titleLabel.bottom;\n';
            }
        }

        // code for different elements
        var titleLabelVisibleExtra = (headerAsOverlay ? '&& overlayLoader.active': '');
        var titleCode = kTitleLabelCode.arg(titleAnchors).arg(titleColor).arg(titleLabelVisibleExtra);
        var subtitleCode;
        var attributesCode;

        // code for the title container
        var containerCode = [];
        var containerHeight = 'titleLabel.height';
        containerCode.push(titleCode);
        if (hasSubtitle) {
            subtitleCode = kSubtitleLabelCode.arg(subtitleAnchors).arg(titleColor);
            containerCode.push(subtitleCode);
            containerHeight += ' + subtitleLabel.height';
        }
        if (hasEmblem) {
            containerCode.push(kEmblemIconCode.arg(extraRightAnchor).arg(titleColor));
        }
        if (hasAttributes) {
            attributesCode = kAttributesRowCode.arg(attributesAnchors).arg(titleColor);
            containerCode.push(attributesCode);
            containerHeight += ' + attributesRow.height';
        }

        if (hasTitleContainer) {
            // use container
            titleSubtitleCode = kHeaderContainerCodeGenerator(titleContainerAnchors, containerHeight, containerCode);
        } else {
            // no container
            titleSubtitleCode = titleCode;
            if (hasSubtitle) {
                titleSubtitleCode += subtitleCode;
            }
            if (hasAttributes) {
                titleSubtitleCode += attributesCode;
            }
        }
    }

    if (hasHeaderRow) {
        var rowCode = [mascotCode, titleSubtitleCode];
        if (mascotShapeCode != '') {
           rowCode.unshift(mascotShapeCode);
        }
        code += kHeaderRowCodeGenerator(headerVerticalAnchors + headerLeftAnchor, rowCode)
    } else {
        code += mascotShapeCode + mascotCode + titleSubtitleCode;
    }

    if (hasSummary) {
        var summaryTopAnchor;
        if (isHorizontal && hasArt) summaryTopAnchor = 'artShapeHolder.bottom';
        else if (headerAsOverlay && hasArt) summaryTopAnchor = 'artShapeHolder.bottom';
        else if (hasHeaderRow) summaryTopAnchor = 'row.bottom';
        else if (hasTitleContainer) summaryTopAnchor = 'headerTitleContainer.bottom';
        else if (hasMascot) summaryTopAnchor = 'mascotImage.bottom';
        else if (hasAttributes) summaryTopAnchor = 'attributesRow.bottom';
        else if (hasSubtitle) summaryTopAnchor = 'subtitleLabel.bottom';
        else if (hasTitle) summaryTopAnchor = 'titleLabel.bottom';
        else if (hasArt) summaryTopAnchor = 'artShapeHolder.bottom';
        else summaryTopAnchor = 'parent.top';

        var summaryColor;
        if (hasBackground) {
            summaryColor = summaryColorWithBackground;
        } else {
            summaryColor = 'root.scopeStyle ? root.scopeStyle.foreground : Theme.palette.normal.baseText';
        }

        var summaryTopMargin = (hasMascot || hasSubtitle || hasAttributes ? 'anchors.margins' : '0');

        code += kSummaryLabelCode.arg(summaryTopAnchor).arg(summaryTopMargin).arg(summaryColor);
    }

    var touchdownAnchors;
    if (hasBackground) {
        touchdownAnchors = 'fill: backgroundLoader';
    } else if (touchdownOnArtShape) {
        touchdownAnchors = 'fill: artShapeHolder';
    } else {
        touchdownAnchors = 'fill: root'
    }
    code += kTouchdownCode.arg(touchdownAnchors);

    var implicitHeight = 'implicitHeight: ';
    if (hasSummary) {
        implicitHeight += 'summary.y + summary.height + (summary.text ? units.gu(1) : 0);\n';
    } else if (hasHeaderRow) {
        implicitHeight += 'row.y + row.height + units.gu(1);\n';
    } else if (hasMascot) {
        implicitHeight += 'mascotImage.y + mascotImage.height;\n';
    } else if (hasTitleContainer) {
        implicitHeight += 'headerTitleContainer.y + headerTitleContainer.height + units.gu(1);\n';
    } else if (hasAttributes) {
        implicitHeight += 'attributesRow.y + attributesRow.height + units.gu(1);\n';
    } else if (hasSubtitle) {
        implicitHeight += 'subtitleLabel.y + subtitleLabel.height + units.gu(1);\n';
    } else if (hasTitle) {
        implicitHeight += 'titleLabel.y + titleLabel.height + units.gu(1);\n';
    } else if (hasArt) {
        implicitHeight += 'artShapeHolder.height;\n';
    } else {
        implicitHeight = '';
    }

    // Close the AbstractButton
    code += implicitHeight + '}\n';

    return code;
}

function createCardComponent(parent, template, components) {
    var imports = 'import QtQuick 2.2; \n\
                   import Ubuntu.Components 1.1; \n\
<<<<<<< HEAD
                   import Ubuntu.Settings.Components 0.1; \n\
=======
                   import Ubuntu.Connectivity 1.0; \n\
>>>>>>> 88b240c3
                   import Dash 0.1;\n\
                   import Utils 0.1;\n';
    var card = cardString(template, components);
    var code = imports + 'Component {\n' + card + '}\n';

    try {
        return Qt.createQmlObject(code, parent, "createCardComponent");
    } catch (e) {
        console.error("ERROR: Invalid component created.");
        console.error("Template:");
        console.error(JSON.stringify(template));
        console.error("Components:");
        console.error(JSON.stringify(components));
        console.error("Code:");
        console.error(code);
        throw e;
    }
}<|MERGE_RESOLUTION|>--- conflicted
+++ resolved
@@ -655,11 +655,8 @@
 function createCardComponent(parent, template, components) {
     var imports = 'import QtQuick 2.2; \n\
                    import Ubuntu.Components 1.1; \n\
-<<<<<<< HEAD
                    import Ubuntu.Settings.Components 0.1; \n\
-=======
                    import Ubuntu.Connectivity 1.0; \n\
->>>>>>> 88b240c3
                    import Dash 0.1;\n\
                    import Utils 0.1;\n';
     var card = cardString(template, components);

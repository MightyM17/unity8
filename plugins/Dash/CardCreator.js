/*
 * Copyright (C) 2014 Canonical, Ltd.
 *
 * This program is free software; you can redistribute it and/or modify
 * it under the terms of the GNU General Public License as published by
 * the Free Software Foundation; version 3.
 *
 * This program is distributed in the hope that it will be useful,
 * but WITHOUT ANY WARRANTY; without even the implied warranty of
 * MERCHANTABILITY or FITNESS FOR A PARTICULAR PURPOSE.  See the
 * GNU General Public License for more details.
 *
 * You should have received a copy of the GNU General Public License
 * along with this program.  If not, see <http://www.gnu.org/licenses/>.
 */

.pragma library

var kBackgroundLoaderCode = 'Loader {\n\
                                id: backgroundLoader; \n\
                                objectName: "backgroundLoader"; \n\
                                anchors.fill: parent; \n\
                                asynchronous: root.asynchronous; \n\
                                visible: status == Loader.Ready; \n\
                                sourceComponent: UbuntuShape { \n\
                                    objectName: "background"; \n\
                                    radius: "medium"; \n\
                                    color: getColor(0) || "white"; \n\
                                    gradientColor: getColor(1) || color; \n\
                                    anchors.fill: parent; \n\
                                    image: backgroundImage.source ? backgroundImage : null; \n\
                                    property real luminance: 0.2126 * color.r + 0.7152 * color.g + 0.0722 * color.b; \n\
                                    property Image backgroundImage: Image { \n\
                                        objectName: "backgroundImage"; \n\
                                        source: { \n\
                                            if (cardData && typeof cardData["background"] === "string") return cardData["background"]; \n\
                                            else if (template && typeof template["card-background"] === "string") return template["card-background"]; \n\
                                            else return ""; \n\
                                        } \n\
                                    } \n\
                                    function getColor(index) { \n\
                                        if (cardData && typeof cardData["background"] === "object" \n\
                                            && (cardData["background"]["type"] === "color" || cardData["background"]["type"] === "gradient")) { \n\
                                            return cardData["background"]["elements"][index]; \n\
                                        } else if (template && typeof template["card-background"] === "object" \n\
                                                && (template["card-background"]["type"] === "color" || template["card-background"]["type"] === "gradient"))  { \n\
                                            return template["card-background"]["elements"][index]; \n\
                                        } else return undefined; \n\
                                    } \n\
                                } \n\
                            }\n';

// %1 is used as anchors of artShapeHolder
// %2 is used as image width
// %3 is used as image height
var kArtShapeHolderCode = 'Item  { \n\
                            id: artShapeHolder; \n\
                            height: root.fixedArtShapeSize.height > 0 ? root.fixedArtShapeSize.height : artShapeLoader.height; \n\
                            width: root.fixedArtShapeSize.width > 0 ? root.fixedArtShapeSize.width : artShapeLoader.width; \n\
                            anchors { %1 } \n\
                            Loader { \n\
                                id: artShapeLoader; \n\
                                objectName: "artShapeLoader"; \n\
                                active: cardData && cardData["art"] || false; \n\
                                asynchronous: root.asynchronous; \n\
                                visible: status == Loader.Ready; \n\
                                sourceComponent: UbuntuShape { \n\
                                    id: artShape; \n\
                                    objectName: "artShape"; \n\
                                    radius: "medium"; \n\
                                    visible: image.status == Image.Ready; \n\
                                    readonly property real fixedArtShapeSizeAspect: (root.fixedArtShapeSize.height > 0 && root.fixedArtShapeSize.width > 0) ? root.fixedArtShapeSize.width / root.fixedArtShapeSize.height : -1; \n\
                                    readonly property real aspect: fixedArtShapeSizeAspect > 0 ? fixedArtShapeSizeAspect : components !== undefined ? components["art"]["aspect-ratio"] : 1; \n\
                                    readonly property bool aspectSmallerThanImageAspect: aspect < image.aspect; \n\
                                    Component.onCompleted: { updateWidthHeightBindings(); if (artShapeBorderSource !== undefined) borderSource = artShapeBorderSource; } \n\
                                    onAspectSmallerThanImageAspectChanged: updateWidthHeightBindings(); \n\
                                    Connections { target: root; onFixedArtShapeSizeChanged: updateWidthHeightBindings(); } \n\
                                    function updateWidthHeightBindings() { \n\
                                        if (root.fixedArtShapeSize.height > 0 && root.fixedArtShapeSize.width > 0) { \n\
                                            width = root.fixedArtShapeSize.width; \n\
                                            height = root.fixedArtShapeSize.height; \n\
                                        } else if (aspectSmallerThanImageAspect) { \n\
                                            width = Qt.binding(function() { return !visible ? 0 : image.width }); \n\
                                            height = Qt.binding(function() { return !visible ? 0 : image.fillMode === Image.PreserveAspectCrop ? image.height : width / image.aspect }); \n\
                                        } else { \n\
                                            width = Qt.binding(function() { return !visible ? 0 : image.fillMode === Image.PreserveAspectCrop ? image.width : height * image.aspect }); \n\
                                            height = Qt.binding(function() { return !visible ? 0 : image.height }); \n\
                                        } \n\
                                    } \n\
                                    image: Image { \n\
                                        objectName: "artImage"; \n\
                                        source: cardData && cardData["art"] || ""; \n\
                                        cache: true; \n\
                                        asynchronous: root.asynchronous; \n\
                                        fillMode: components && components["art"]["fill-mode"] === "fit" ? Image.PreserveAspectFit: Image.PreserveAspectCrop; \n\
                                        readonly property real aspect: implicitWidth / implicitHeight; \n\
                                        width: %2; \n\
                                        height: %3; \n\
                                    } \n\
                                } \n\
                            } \n\
                        }\n';

var kOverlayLoaderCode = 'Loader { \n\
                            id: overlayLoader; \n\
                            anchors { \n\
                                left: artShapeHolder.left; \n\
                                right: artShapeHolder.right; \n\
                                bottom: artShapeHolder.bottom; \n\
                            } \n\
                            active: artShapeLoader.active && artShapeLoader.item && artShapeLoader.item.image.status === Image.Ready || false; \n\
                            asynchronous: root.asynchronous; \n\
                            visible: showHeader && status == Loader.Ready; \n\
                            sourceComponent: ShaderEffect { \n\
                                id: overlay; \n\
                                height: (fixedHeaderHeight > 0 ? fixedHeaderHeight : headerHeight) + units.gu(2); \n\
                                opacity: 0.6; \n\
                                property var source: ShaderEffectSource { \n\
                                    id: shaderSource; \n\
                                    sourceItem: artShapeLoader.item; \n\
                                    onVisibleChanged: if (visible) scheduleUpdate(); \n\
                                    live: false; \n\
                                    sourceRect: Qt.rect(0, artShapeLoader.height - overlay.height, artShapeLoader.width, overlay.height); \n\
                                } \n\
                                vertexShader: " \n\
                                    uniform highp mat4 qt_Matrix; \n\
                                    attribute highp vec4 qt_Vertex; \n\
                                    attribute highp vec2 qt_MultiTexCoord0; \n\
                                    varying highp vec2 coord; \n\
                                    void main() { \n\
                                        coord = qt_MultiTexCoord0; \n\
                                        gl_Position = qt_Matrix * qt_Vertex; \n\
                                    }"; \n\
                                fragmentShader: " \n\
                                    varying highp vec2 coord; \n\
                                    uniform sampler2D source; \n\
                                    uniform lowp float qt_Opacity; \n\
                                    void main() { \n\
                                        lowp vec4 tex = texture2D(source, coord); \n\
                                        gl_FragColor = vec4(0, 0, 0, tex.a) * qt_Opacity; \n\
                                    }"; \n\
                            } \n\
                        }\n';

// multiple row version of HeaderRowCode
function kHeaderRowCodeGenerator() {
var kHeaderRowCodeTemplate = 'Row { \n\
                        id: row; \n\
                        objectName: "outerRow"; \n\
                        property real margins: units.gu(1); \n\
                        spacing: margins; \n\
                        height: root.fixedHeaderHeight != -1 ? root.fixedHeaderHeight : implicitHeight; \n\
                        anchors { %1 } \n\
                        anchors.right: parent.right; \n\
                        anchors.margins: margins; \n\
                        anchors.rightMargin: units.gu(0); \n\
                        data: [ \n\
                                %2 \n\
                                ] \n\
                    }\n';
    var args = Array.prototype.slice.call(arguments);
    var HeaderRowAnchors = args.shift();
    var code = kHeaderRowCodeTemplate.arg(HeaderRowAnchors).arg(args.join(',\n'));
    return code;
}

// multiple item version of kHeaderContainerCode
function kHeaderContainerCodeGenerator() {
    var headerContainerCodeTemplate = 'Item { \n\
                            id: headerTitleContainer; \n\
                            anchors { %1 } \n\
                            width: parent.width - x; \n\
                            implicitHeight: %2; \n\
                            data: [ \n\
                                %3 \n\
                            ]\n\
                        }\n';
    var args = Array.prototype.slice.call(arguments);
    var headerContainerAnchors = args.shift();
    var headerContainerHeight = args.shift();
    var code = headerContainerCodeTemplate.arg(headerContainerAnchors).arg(headerContainerHeight).arg(args.join(',\n'));
    return code;
}

// multiple column version of kHeaderColumnCode.
function kHeaderColumnCodeGenerator() {
    var headerColumnCodeTemplate = 'Column { \n\
                    anchors.verticalCenter: parent.verticalCenter; \n\
                    spacing: units.dp(2); \n\
                    width: parent.width - x;\n\
                    data: [ \n\
                        %1 \n\
                    ]\n\
                }\n';
    var args = Array.prototype.slice.call(arguments);
    var code = headerColumnCodeTemplate.arg(args.join(',\n'));
    return code;
}

// %1 is used as anchors of mascotShapeLoader
var kMascotShapeLoaderCode = 'Loader { \n\
                                id: mascotShapeLoader; \n\
                                objectName: "mascotShapeLoader"; \n\
                                asynchronous: root.asynchronous; \n\
                                active: mascotImage.status === Image.Ready; \n\
                                visible: showHeader && active && status == Loader.Ready; \n\
                                width: units.gu(6); \n\
                                height: units.gu(5.625); \n\
                                sourceComponent: UbuntuShape { image: mascotImage } \n\
                                anchors { %1 } \n\
                            }\n';

// %1 is used as anchors of mascotImage
// %2 is used as visible of mascotImage
var kMascotImageCode = 'Image { \n\
                            id: mascotImage; \n\
                            objectName: "mascotImage"; \n\
                            anchors { %1 } \n\
                            readonly property int maxSize: Math.max(width, height) * 4; \n\
                            source: cardData && cardData["mascot"]; \n\
                            width: units.gu(6); \n\
                            height: units.gu(5.625); \n\
                            sourceSize { width: maxSize; height: maxSize } \n\
                            fillMode: Image.PreserveAspectCrop; \n\
                            horizontalAlignment: Image.AlignHCenter; \n\
                            verticalAlignment: Image.AlignVCenter; \n\
                            visible: %2; \n\
                        }\n';

// %1 is used as anchors of titleLabel
// %2 is used as color of titleLabel
// %3 is used as extra condition for visible of titleLabel
var kTitleLabelCode = 'Label { \n\
                        id: titleLabel; \n\
                        objectName: "titleLabel"; \n\
                        anchors { %1 } \n\
                        elide: Text.ElideRight; \n\
                        fontSize: "small"; \n\
                        wrapMode: Text.Wrap; \n\
                        maximumLineCount: 2; \n\
                        font.pixelSize: Math.round(FontUtils.sizeToPixels(fontSize) * fontScale); \n\
                        color: %2; \n\
                        visible: showHeader %3; \n\
                        text: root.title; \n\
                        font.weight: components && components["subtitle"] ? Font.DemiBold : Font.Normal; \n\
                        horizontalAlignment: root.headerAlignment; \n\
                    }\n';

<<<<<<< HEAD
var kEmblemImageCode = 'Image { \n\
                            id: emblemImage; \n\
                            objectName: "emblemImage"; \n\
                            anchors { \n\
                            bottom: titleLabel.baseline; \n\
                            right: parent.right; \n\
                            rightMargin: units.gu(1); \n\
                            } \n\
                            source: cardData && cardData["emblem"]; \n\
                            width: height; \n\
                            height: titleLabel.font.pixelSize; \n\
                            fillMode: Image.PreserveAspectFit; \n\
                        }\n';

=======
>>>>>>> 4d1dc8cb
// %1 is used as anchors of touchdown effect
var kTouchdownCode = 'UbuntuShape { \n\
                        id: touchdown; \n\
                        objectName: "touchdown"; \n\
                        anchors { %1 } \n\
                        visible: root.pressed; \n\
                        radius: "medium"; \n\
                        borderSource: "radius_pressed.sci" \n\
                    }\n';

// %1 is used as anchors of subtitleLabel
// %2 is used as color of subtitleLabel
var kSubtitleLabelCode = 'Label { \n\
                            id: subtitleLabel; \n\
                            objectName: "subtitleLabel"; \n\
                            anchors { %1 } \n\
                            anchors.topMargin: units.dp(2); \n\
                            elide: Text.ElideRight; \n\
                            fontSize: "small"; \n\
                            font.pixelSize: Math.round(FontUtils.sizeToPixels(fontSize) * fontScale); \n\
                            color: %2; \n\
                            visible: titleLabel.visible && titleLabel.text; \n\
                            text: cardData && cardData["subtitle"] || ""; \n\
                            font.weight: Font.Light; \n\
                            horizontalAlignment: root.headerAlignment; \n\
                        }\n';

// %1 is used as anchors of attributesRow
var kAttributesRowCode = 'CardAttributes { \n\
                            id: attributesRow; \n\
                            objectName: "attributesRow"; \n\
                            anchors { %1 } \n\
                            color: %2; \n\
<<<<<<< HEAD
                            model: cardData && cardData["attributes"] || undefined; \n\
=======
                            model: cardData["attributes"]; \n\
>>>>>>> 4d1dc8cb
                          }\n';

// %1 is used as top anchor of summary
// %2 is used as topMargin anchor of summary
// %3 is used as color of summary
var kSummaryLabelCode = 'Label { \n\
                            id: summary; \n\
                            objectName: "summaryLabel"; \n\
                            anchors { \n\
                                top: %1; \n\
                                left: parent.left; \n\
                                right: parent.right; \n\
                                margins: units.gu(1); \n\
                                topMargin: %2; \n\
                            } \n\
                            wrapMode: Text.Wrap; \n\
                            maximumLineCount: 5; \n\
                            elide: Text.ElideRight; \n\
                            text: cardData && cardData["summary"] || ""; \n\
                            height: text ? implicitHeight : 0; \n\
                            fontSize: "small"; \n\
                            color: %3; \n\
                        }\n';

function cardString(template, components) {
    var code;
    code = 'AbstractButton { \n\
                id: root; \n\
                property var template; \n\
                property var components; \n\
                property var cardData; \n\
                property var artShapeBorderSource: undefined; \n\
                property real fontScale: 1.0; \n\
                property var scopeStyle: null; \n\
                property int headerAlignment: Text.AlignLeft; \n\
                property int fixedHeaderHeight: -1; \n\
                property size fixedArtShapeSize: Qt.size(-1, -1); \n\
                readonly property string title: cardData && cardData["title"] || ""; \n\
                property bool asynchronous: true; \n\
                property bool showHeader: true; \n\
                implicitWidth: childrenRect.width; \n';

    var hasArt = components["art"] && components["art"]["field"] || false;
    var hasSummary = components["summary"] || false;
    var artAndSummary = hasArt && hasSummary;
    var isHorizontal = template["card-layout"] === "horizontal";
    var hasBackground = !isHorizontal && (template["card-background"] || components["background"] || artAndSummary);
    var hasTitle = components["title"] || false;
    var hasMascot = components["mascot"] || false;
    var hasEmblem = components["emblem"] && !(hasMascot && template["card-size"] === "small") || false;
    var headerAsOverlay = hasArt && template && template["overlay"] === true && (hasTitle || hasMascot);
    var hasSubtitle = hasTitle && components["subtitle"] || false;
    var hasHeaderRow = hasMascot && hasTitle;
    var hasAttributes = hasTitle && components["attributes"] || false;

    if (hasBackground) {
        code += kBackgroundLoaderCode;
    }

    if (hasArt) {
        code += 'onArtShapeBorderSourceChanged: { if (artShapeBorderSource !== undefined && artShapeLoader.item) artShapeLoader.item.borderSource = artShapeBorderSource; } \n';
        code += 'readonly property size artShapeSize: artShapeLoader.item ? Qt.size(artShapeLoader.item.width, artShapeLoader.item.height) : Qt.size(-1, -1);\n';

        var widthCode, heightCode;
        var artAnchors;
        if (isHorizontal) {
            artAnchors = 'left: parent.left';
            if (hasMascot || hasTitle) {
                widthCode = 'height * artShape.aspect'
                heightCode = 'headerHeight + 2 * units.gu(1)';
            } else {
                // This side of the else is a bit silly, who wants an horizontal layout without mascot and title?
                // So we define a "random" height of the image height + 2 gu for the margins
                widthCode = 'height * artShape.aspect'
                heightCode = 'units.gu(7.625)';
            }
        } else {
            artAnchors = 'horizontalCenter: parent.horizontalCenter;';
            widthCode = 'root.width'
            heightCode = 'width / artShape.aspect';
        }

        code += kArtShapeHolderCode.arg(artAnchors).arg(widthCode).arg(heightCode);
    } else {
        code += 'readonly property size artShapeSize: Qt.size(-1, -1);\n'
    }

    if (headerAsOverlay) {
        code += kOverlayLoaderCode;
    }

    var headerVerticalAnchors;
    if (headerAsOverlay) {
        headerVerticalAnchors = 'bottom: artShapeHolder.bottom; \n\
                                 bottomMargin: units.gu(1);\n';
    } else {
        if (hasArt) {
            if (isHorizontal) {
                headerVerticalAnchors = 'top: artShapeHolder.top; \n\
                                         topMargin: units.gu(1);\n';
            } else {
                headerVerticalAnchors = 'top: artShapeHolder.bottom; \n\
                                         topMargin: units.gu(1);\n';
            }
        } else {
            headerVerticalAnchors = 'top: parent.top; \n\
                                     topMargin: units.gu(1);\n';
        }
    }
    var headerLeftAnchor;
    var headerLeftAnchorHasMargin = false;
    if (isHorizontal && hasArt) {
        headerLeftAnchor = 'left: artShapeHolder.right; \n\
                            leftMargin: units.gu(1);\n';
        headerLeftAnchorHasMargin = true;
    } else {
        headerLeftAnchor = 'left: parent.left;\n';
    }

    if (hasHeaderRow) {
        code += 'readonly property int headerHeight: row.height;\n'
    } else if (hasMascot) {
        code += 'readonly property int headerHeight: mascotImage.height;\n'
    } else if (hasAttributes) {
        if (hasTitle && hasSubtitle) {
            code += 'readonly property int headerHeight: titleLabel.height + subtitleLabel.height + subtitleLabel.anchors.topMargin + attributesRow.height + attributesRow.anchors.topMargin;\n'
        } else if (hasTitle) {
            code += 'readonly property int headerHeight: titleLabel.height + attributesRow.height + attributesRow.anchors.topMargin;\n'
        } else {
            code += 'readonly property int headerHeight: attributesRow.height;\n'
        }
    } else if (hasSubtitle) {
        code += 'readonly property int headerHeight: titleLabel.height + subtitleLabel.height + subtitleLabel.anchors.topMargin;\n'
    } else if (hasTitle) {
        code += 'readonly property int headerHeight: titleLabel.height;\n'
    } else {
        code += 'readonly property int headerHeight: 0;\n'
    }

    var mascotShapeCode = '';
    var mascotCode = '';
    if (hasMascot) {
        var useMascotShape = !hasBackground && !headerAsOverlay;
        var mascotAnchors = '';
        if (!hasHeaderRow) {
            mascotAnchors += headerLeftAnchor;
            mascotAnchors += headerVerticalAnchors;
            if (!headerLeftAnchorHasMargin) {
                mascotAnchors += 'leftMargin: units.gu(1);\n'
            }
        } else {
            mascotAnchors = 'verticalCenter: parent.verticalCenter;'
        }

        if (useMascotShape) {
            mascotShapeCode = kMascotShapeLoaderCode.arg(mascotAnchors);
        }

        var mascotImageVisible = useMascotShape ? 'false' : 'showHeader';
        mascotCode = kMascotImageCode.arg(mascotAnchors).arg(mascotImageVisible);
    }

    var summaryColorWithBackground = 'backgroundLoader.active && backgroundLoader.item && backgroundLoader.item.luminance < 0.7 ? "white" : (root.scopeStyle ? root.scopeStyle.foreground : "grey")';

    var titleSubtitleCode = '';
    if (hasTitle) {
        var titleColor;
        if (headerAsOverlay) {
            titleColor = '"white"';
        } else if (hasSummary) {
            titleColor = 'summary.color';
        } else if (hasBackground) {
            titleColor = summaryColorWithBackground;
        } else {
            titleColor = 'root.scopeStyle ? root.scopeStyle.foreground : "grey"';
        }

        var titleAnchors;
        var subtitleAnchors;
        var attributesAnchors;
<<<<<<< HEAD
        var titleRightAnchor;
        var titleContainerAnchors;

        // GOOD LUCK!

        if (hasMascot) {
            titleContainerAnchors = 'verticalCenter: parent.verticalCenter; ';
        } else {
            titleContainerAnchors = 'right: parent.right; ';
            titleContainerAnchors += headerLeftAnchor;
            titleContainerAnchors += headerVerticalAnchors;
            if (!headerLeftAnchorHasMargin) {
                titleContainerAnchors += 'leftMargin: units.gu(1);\n';
            }
        }
        if (hasEmblem) {
            titleRightAnchor = 'right: emblemImage.left;\n';
        } else {
            titleRightAnchor = 'right: parent.right;\n';
        }

        if (hasEmblem || (hasMascot && (hasSubtitle || hasAttributes))) {
            // Using headerTitleContainer
            titleAnchors = titleRightAnchor;
            titleAnchors += 'left: parent.left; \n\
                             top: parent.top;';
            subtitleAnchors = 'right: parent.right; \n\
                               left: parent.left; \n\
                               rightMargin: units.gu(1); \n';
            if (hasSubtitle) {
                attributesAnchors = subtitleAnchors + 'top: subtitleLabel.bottom;\n';
                subtitleAnchors += 'top: titleLabel.bottom;\n';
            } else {
                attributesAnchors = subtitleAnchors + 'top: titleLabel.bottom;\n';
            }
=======
        if (hasMascot && (hasSubtitle || hasAttributes)) {
            // Using row + column
            titleAnchors = 'left: parent.left; right: parent.right';
            subtitleAnchors = titleAnchors;
            attributesAnchors = subtitleAnchors;
>>>>>>> 4d1dc8cb
        } else if (hasMascot) {
            // Using row + titleContainer
            titleAnchors = 'verticalCenter: parent.verticalCenter;\n';
        } else {
            if (headerAsOverlay) {
                // Using anchors to the overlay
<<<<<<< HEAD
                titleAnchors = titleRightAnchor;
                titleAnchors += 'left: parent.left; \n\
                                 leftMargin: units.gu(1); \n\
                                 top: overlayLoader.top; \n\
                                 topMargin: units.gu(1);\n';
            } else {
                // Using anchors to the mascot/parent
                titleAnchors = titleRightAnchor;
=======
                titleAnchors = 'left: parent.left; \n\
                                leftMargin: units.gu(1); \n\
                                right: parent.right; \n\
                                rightMargin: units.gu(1); \n\
                                top: overlayLoader.top; \n\
                                topMargin: units.gu(1);\n';
            } else {
                // Using anchors to the mascot/parent
                titleAnchors = "right: parent.right;\n";
                titleAnchors += "rightMargin: units.gu(1);\n";
>>>>>>> 4d1dc8cb
                titleAnchors += headerLeftAnchor;
                titleAnchors += headerVerticalAnchors;
                if (!headerLeftAnchorHasMargin) {
                    titleAnchors += 'leftMargin: units.gu(1);\n';
                }
            }
            subtitleAnchors = 'left: titleLabel.left; \n\
                               leftMargin: titleLabel.leftMargin; \n\
<<<<<<< HEAD
                               rightMargin: units.gu(1); \n';
            if (hasEmblem) {
                // using container
                subtitleAnchors += 'right: parent.right; \n';
            } else {
                subtitleAnchors += 'right: titleLabel.right; \n';
            }

            if (hasSubtitle) {
                attributesAnchors = subtitleAnchors + 'top: subtitleLabel.bottom;\n';
                subtitleAnchors += 'top: titleLabel.bottom;\n';
            } else {
                attributesAnchors = subtitleAnchors + 'top: titleLabel.bottom;\n';
=======
                               right: titleLabel.right; \n\
                               rightMargin: titleLabel.rightMargin; \n\
                               top: titleLabel.bottom; \n\
                               topMargin: units.dp(2);\n';
            if (hasSubtitle) {
                attributesAnchors = 'left: subtitleLabel.left; \n\
                                   leftMargin: subtitleLabel.leftMargin; \n\
                                   right: subtitleLabel.right; \n\
                                   rightMargin: subtitleLabel.rightMargin; \n\
                                   top: subtitleLabel.bottom; \n\
                                   topMargin: units.dp(2);\n';
            } else {
                attributesAnchors = subtitleAnchors;
>>>>>>> 4d1dc8cb
            }
        }

        // code for different elements
        var titleLabelVisibleExtra = (headerAsOverlay ? '&& overlayLoader.active': '');
        var titleCode = kTitleLabelCode.arg(titleAnchors).arg(titleColor).arg(titleLabelVisibleExtra);
        var subtitleCode;
        var attributesCode;
        var emblemCode;

        // code for the title container
        var containerCode = [];
        var containerHeight = 'titleLabel.height';
        containerCode.push(titleCode);
        if (hasSubtitle) {
            subtitleCode = kSubtitleLabelCode.arg(subtitleAnchors).arg(titleColor);
            containerCode.push(subtitleCode);
            containerHeight += ' + subtitleLabel.height';
        }
        if (hasEmblem) {
            containerCode.push(kEmblemImageCode);
        }
        if (hasAttributes) {
            attributesCode = kAttributesRowCode.arg(attributesAnchors).arg(titleColor);
            containerCode.push(kAttributesRowCode.arg(attributesAnchors).arg(titleColor));
            containerHeight += ' + attributesRow.height';
        }

<<<<<<< HEAD
        if (hasEmblem || (hasMascot && (hasSubtitle || hasAttributes))) {
            // use container
            titleSubtitleCode = kHeaderContainerCodeGenerator(titleContainerAnchors, containerHeight, containerCode);
        } else {
            // no container
            titleSubtitleCode = titleCode;
            if (hasSubtitle) {
                titleSubtitleCode += subtitleCode;
            }
            if (hasAttributes) {
                titleSubtitleCode += attributesCode;
=======
        if (hasMascot && (hasSubtitle || hasAttributes)) {
            // If using row + column wrap the code in the column
            titleSubtitleCode = kHeaderColumnCode.arg(titleCode).arg(subtitleCode);
            if (hasSubtitle && hasAttributes) {
                var attributesCode = kAttributesRowCode.arg(attributesAnchors).arg(color);
                titleSubtitleCode = kHeaderColumnCodeGenerator(titleCode, subtitleCode, attributesCode);
            } else if (hasSubtitle) {
                titleSubtitleCode = kHeaderColumnCode.arg(titleCode).arg(subtitleCode);
            } else if (hasAttributes) {
                var attributesCode = kAttributesRowCode.arg(attributesAnchors).arg(color);
                titleSubtitleCode = kHeaderColumnCode.arg(titleCode).arg(attributesCode);
            }
        } else {
            titleSubtitleCode = titleCode;
            if (hasSubtitle) {
                titleSubtitleCode = titleSubtitleCode + subtitleCode;
            }
            if (hasAttributes) {
                var attributesCode = kAttributesRowCode.arg(attributesAnchors).arg(color);
                titleSubtitleCode = titleSubtitleCode + attributesCode;
>>>>>>> 4d1dc8cb
            }
        }
    }

    if (hasHeaderRow) {
        var rowCode = [mascotCode, titleSubtitleCode];
        if (mascotShapeCode != '') {
           rowCode.unshift(mascotShapeCode);
        }
        code += kHeaderRowCodeGenerator(headerVerticalAnchors + headerLeftAnchor, rowCode)
    } else {
        code += mascotShapeCode + mascotCode + titleSubtitleCode;
    }

    if (hasSummary) {
        var summaryTopAnchor;
<<<<<<< HEAD
        if (isHorizontal && hasArt) summaryTopAnchor = 'artShapeHolder.bottom';
        else if (headerAsOverlay && hasArt) summaryTopAnchor = 'artShapeHolder.bottom';
        else if (hasHeaderRow) summaryTopAnchor = 'row.bottom';
        else if (hasEmblem || (hasMascot && (hasSubtitle || hasAttributes))) summaryTopAnchor = 'headerTitleContainer.bottom';
        else if (hasMascot) summaryTopAnchor = 'mascotImage.bottom';
        else if (hasAttributes) summaryTopAnchor = 'attributesRow.bottom';
        else if (hasSubtitle) summaryTopAnchor = 'subtitleLabel.bottom';
        else if (hasTitle) summaryTopAnchor = 'titleLabel.bottom';
        else if (hasArt) summaryTopAnchor = 'artShapeHolder.bottom';
        else summaryTopAnchor = 'parent.top';

        var summaryColor;
=======
        if (isHorizontal && hasArt) summaryTopAnchor = "artShapeHolder.bottom";
        else if (headerAsOverlay && hasArt) summaryTopAnchor = "artShapeHolder.bottom";
        else if (hasHeaderRow) summaryTopAnchor = "row.bottom";
        else if (hasMascot) summaryTopAnchor = "mascotImage.bottom";
        else if (hasAttributes) summaryTopAnchor = "attributesRow.bottom";
        else if (hasSubtitle) summaryTopAnchor = "subtitleLabel.bottom";
        else if (hasTitle) summaryTopAnchor = "titleLabel.bottom";
        else if (hasArt) summaryTopAnchor = "artShapeHolder.bottom";
        else summaryTopAnchor = "parent.top";

        var color;
>>>>>>> 4d1dc8cb
        if (hasBackground) {
            summaryColor = summaryColorWithBackground;
        } else {
            summaryColor = 'root.scopeStyle ? root.scopeStyle.foreground : "grey"';
        }

        var summaryTopMargin = (hasMascot || hasSubtitle || hasAttributes ? 'anchors.margins' : '0');
<<<<<<< HEAD

        code += kSummaryLabelCode.arg(summaryTopAnchor).arg(summaryTopMargin).arg(summaryColor);
    }
=======
>>>>>>> 4d1dc8cb

    var touchdownAnchors;
    if (hasBackground) {
        touchdownAnchors = 'fill: backgroundLoader';
    } else if (hasArt && !hasMascot && !hasSummary) {
        touchdownAnchors = 'fill: artShapeHolder';
    } else {
        touchdownAnchors = 'fill: root'
    }
    code += kTouchdownCode.arg(touchdownAnchors);

    var touchdownAnchors;
    if (hasBackground) {
        touchdownAnchors = 'fill: backgroundLoader';
    } else if (hasArt && !hasMascot && !hasSummary) {
        touchdownAnchors = 'fill: artShapeHolder';
    } else {
        touchdownAnchors = 'fill: root'
    }
    code += kTouchdownCode.arg(touchdownAnchors);

    if (hasSummary) {
        code += 'implicitHeight: summary.y + summary.height + (summary.text ? units.gu(1) : 0);\n';
    } else if (hasHeaderRow) {
        code += 'implicitHeight: row.y + row.height + units.gu(1);\n';
    } else if (hasMascot) {
        code += 'implicitHeight: mascotImage.y + mascotImage.height;\n';
    } else if (hasAttributes) {
        code += 'implicitHeight: attributesRow.y + attributesRow.height + units.gu(1);\n';
    } else if (hasSubtitle) {
        code += 'implicitHeight: subtitleLabel.y + subtitleLabel.height + units.gu(1);\n';
    } else if (hasTitle) {
        code += 'implicitHeight: titleLabel.y + titleLabel.height + units.gu(1);\n';
    } else if (hasArt) {
        code += 'implicitHeight: artShapeHolder.height;\n';
    }
    // Close the AbstractButton
    code += '}\n';

    return code;
}

function createCardComponent(parent, template, components) {
    var imports = 'import QtQuick 2.2; \n\
                   import Ubuntu.Components 0.1; \n\
                   import Ubuntu.Thumbnailer 0.1;\n\
                   import Dash 0.1;\n';
    var card = cardString(template, components);
    var code = imports + 'Component {\n' + card + '}\n';

    return Qt.createQmlObject(code, parent, "createCardComponent");
}<|MERGE_RESOLUTION|>--- conflicted
+++ resolved
@@ -182,21 +182,6 @@
     return code;
 }
 
-// multiple column version of kHeaderColumnCode.
-function kHeaderColumnCodeGenerator() {
-    var headerColumnCodeTemplate = 'Column { \n\
-                    anchors.verticalCenter: parent.verticalCenter; \n\
-                    spacing: units.dp(2); \n\
-                    width: parent.width - x;\n\
-                    data: [ \n\
-                        %1 \n\
-                    ]\n\
-                }\n';
-    var args = Array.prototype.slice.call(arguments);
-    var code = headerColumnCodeTemplate.arg(args.join(',\n'));
-    return code;
-}
-
 // %1 is used as anchors of mascotShapeLoader
 var kMascotShapeLoaderCode = 'Loader { \n\
                                 id: mascotShapeLoader; \n\
@@ -246,7 +231,6 @@
                         horizontalAlignment: root.headerAlignment; \n\
                     }\n';
 
-<<<<<<< HEAD
 var kEmblemImageCode = 'Image { \n\
                             id: emblemImage; \n\
                             objectName: "emblemImage"; \n\
@@ -261,8 +245,6 @@
                             fillMode: Image.PreserveAspectFit; \n\
                         }\n';
 
-=======
->>>>>>> 4d1dc8cb
 // %1 is used as anchors of touchdown effect
 var kTouchdownCode = 'UbuntuShape { \n\
                         id: touchdown; \n\
@@ -296,11 +278,7 @@
                             objectName: "attributesRow"; \n\
                             anchors { %1 } \n\
                             color: %2; \n\
-<<<<<<< HEAD
-                            model: cardData && cardData["attributes"] || undefined; \n\
-=======
                             model: cardData["attributes"]; \n\
->>>>>>> 4d1dc8cb
                           }\n';
 
 // %1 is used as top anchor of summary
@@ -481,7 +459,6 @@
         var titleAnchors;
         var subtitleAnchors;
         var attributesAnchors;
-<<<<<<< HEAD
         var titleRightAnchor;
         var titleContainerAnchors;
 
@@ -517,20 +494,12 @@
             } else {
                 attributesAnchors = subtitleAnchors + 'top: titleLabel.bottom;\n';
             }
-=======
-        if (hasMascot && (hasSubtitle || hasAttributes)) {
-            // Using row + column
-            titleAnchors = 'left: parent.left; right: parent.right';
-            subtitleAnchors = titleAnchors;
-            attributesAnchors = subtitleAnchors;
->>>>>>> 4d1dc8cb
         } else if (hasMascot) {
             // Using row + titleContainer
             titleAnchors = 'verticalCenter: parent.verticalCenter;\n';
         } else {
             if (headerAsOverlay) {
                 // Using anchors to the overlay
-<<<<<<< HEAD
                 titleAnchors = titleRightAnchor;
                 titleAnchors += 'left: parent.left; \n\
                                  leftMargin: units.gu(1); \n\
@@ -539,18 +508,6 @@
             } else {
                 // Using anchors to the mascot/parent
                 titleAnchors = titleRightAnchor;
-=======
-                titleAnchors = 'left: parent.left; \n\
-                                leftMargin: units.gu(1); \n\
-                                right: parent.right; \n\
-                                rightMargin: units.gu(1); \n\
-                                top: overlayLoader.top; \n\
-                                topMargin: units.gu(1);\n';
-            } else {
-                // Using anchors to the mascot/parent
-                titleAnchors = "right: parent.right;\n";
-                titleAnchors += "rightMargin: units.gu(1);\n";
->>>>>>> 4d1dc8cb
                 titleAnchors += headerLeftAnchor;
                 titleAnchors += headerVerticalAnchors;
                 if (!headerLeftAnchorHasMargin) {
@@ -559,7 +516,6 @@
             }
             subtitleAnchors = 'left: titleLabel.left; \n\
                                leftMargin: titleLabel.leftMargin; \n\
-<<<<<<< HEAD
                                rightMargin: units.gu(1); \n';
             if (hasEmblem) {
                 // using container
@@ -573,21 +529,6 @@
                 subtitleAnchors += 'top: titleLabel.bottom;\n';
             } else {
                 attributesAnchors = subtitleAnchors + 'top: titleLabel.bottom;\n';
-=======
-                               right: titleLabel.right; \n\
-                               rightMargin: titleLabel.rightMargin; \n\
-                               top: titleLabel.bottom; \n\
-                               topMargin: units.dp(2);\n';
-            if (hasSubtitle) {
-                attributesAnchors = 'left: subtitleLabel.left; \n\
-                                   leftMargin: subtitleLabel.leftMargin; \n\
-                                   right: subtitleLabel.right; \n\
-                                   rightMargin: subtitleLabel.rightMargin; \n\
-                                   top: subtitleLabel.bottom; \n\
-                                   topMargin: units.dp(2);\n';
-            } else {
-                attributesAnchors = subtitleAnchors;
->>>>>>> 4d1dc8cb
             }
         }
 
@@ -616,7 +557,6 @@
             containerHeight += ' + attributesRow.height';
         }
 
-<<<<<<< HEAD
         if (hasEmblem || (hasMascot && (hasSubtitle || hasAttributes))) {
             // use container
             titleSubtitleCode = kHeaderContainerCodeGenerator(titleContainerAnchors, containerHeight, containerCode);
@@ -628,28 +568,6 @@
             }
             if (hasAttributes) {
                 titleSubtitleCode += attributesCode;
-=======
-        if (hasMascot && (hasSubtitle || hasAttributes)) {
-            // If using row + column wrap the code in the column
-            titleSubtitleCode = kHeaderColumnCode.arg(titleCode).arg(subtitleCode);
-            if (hasSubtitle && hasAttributes) {
-                var attributesCode = kAttributesRowCode.arg(attributesAnchors).arg(color);
-                titleSubtitleCode = kHeaderColumnCodeGenerator(titleCode, subtitleCode, attributesCode);
-            } else if (hasSubtitle) {
-                titleSubtitleCode = kHeaderColumnCode.arg(titleCode).arg(subtitleCode);
-            } else if (hasAttributes) {
-                var attributesCode = kAttributesRowCode.arg(attributesAnchors).arg(color);
-                titleSubtitleCode = kHeaderColumnCode.arg(titleCode).arg(attributesCode);
-            }
-        } else {
-            titleSubtitleCode = titleCode;
-            if (hasSubtitle) {
-                titleSubtitleCode = titleSubtitleCode + subtitleCode;
-            }
-            if (hasAttributes) {
-                var attributesCode = kAttributesRowCode.arg(attributesAnchors).arg(color);
-                titleSubtitleCode = titleSubtitleCode + attributesCode;
->>>>>>> 4d1dc8cb
             }
         }
     }
@@ -666,7 +584,6 @@
 
     if (hasSummary) {
         var summaryTopAnchor;
-<<<<<<< HEAD
         if (isHorizontal && hasArt) summaryTopAnchor = 'artShapeHolder.bottom';
         else if (headerAsOverlay && hasArt) summaryTopAnchor = 'artShapeHolder.bottom';
         else if (hasHeaderRow) summaryTopAnchor = 'row.bottom';
@@ -679,19 +596,6 @@
         else summaryTopAnchor = 'parent.top';
 
         var summaryColor;
-=======
-        if (isHorizontal && hasArt) summaryTopAnchor = "artShapeHolder.bottom";
-        else if (headerAsOverlay && hasArt) summaryTopAnchor = "artShapeHolder.bottom";
-        else if (hasHeaderRow) summaryTopAnchor = "row.bottom";
-        else if (hasMascot) summaryTopAnchor = "mascotImage.bottom";
-        else if (hasAttributes) summaryTopAnchor = "attributesRow.bottom";
-        else if (hasSubtitle) summaryTopAnchor = "subtitleLabel.bottom";
-        else if (hasTitle) summaryTopAnchor = "titleLabel.bottom";
-        else if (hasArt) summaryTopAnchor = "artShapeHolder.bottom";
-        else summaryTopAnchor = "parent.top";
-
-        var color;
->>>>>>> 4d1dc8cb
         if (hasBackground) {
             summaryColor = summaryColorWithBackground;
         } else {
@@ -699,22 +603,9 @@
         }
 
         var summaryTopMargin = (hasMascot || hasSubtitle || hasAttributes ? 'anchors.margins' : '0');
-<<<<<<< HEAD
 
         code += kSummaryLabelCode.arg(summaryTopAnchor).arg(summaryTopMargin).arg(summaryColor);
     }
-=======
->>>>>>> 4d1dc8cb
-
-    var touchdownAnchors;
-    if (hasBackground) {
-        touchdownAnchors = 'fill: backgroundLoader';
-    } else if (hasArt && !hasMascot && !hasSummary) {
-        touchdownAnchors = 'fill: artShapeHolder';
-    } else {
-        touchdownAnchors = 'fill: root'
-    }
-    code += kTouchdownCode.arg(touchdownAnchors);
 
     var touchdownAnchors;
     if (hasBackground) {

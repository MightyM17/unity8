/*
 * Copyright (C) 2014 Canonical, Ltd.
 *
 * This program is free software; you can redistribute it and/or modify
 * it under the terms of the GNU General Public License as published by
 * the Free Software Foundation; version 3.
 *
 * This program is distributed in the hope that it will be useful,
 * but WITHOUT ANY WARRANTY; without even the implied warranty of
 * MERCHANTABILITY or FITNESS FOR A PARTICULAR PURPOSE.  See the
 * GNU General Public License for more details.
 *
 * You should have received a copy of the GNU General Public License
 * along with this program.  If not, see <http://www.gnu.org/licenses/>.
 */

.pragma library

var kBackgroundLoaderCode = 'Loader {\n\
                                id: backgroundLoader; \n\
                                objectName: "backgroundLoader"; \n\
                                anchors.fill: parent; \n\
                                asynchronous: root.asynchronous; \n\
                                visible: status == Loader.Ready; \n\
                                sourceComponent: UbuntuShape { \n\
                                    objectName: "background"; \n\
                                    radius: "medium"; \n\
                                    color: getColor(0) || "white"; \n\
                                    gradientColor: getColor(1) || color; \n\
                                    anchors.fill: parent; \n\
                                    image: backgroundImage.source ? backgroundImage : null; \n\
                                    property real luminance: 0.2126 * color.r + 0.7152 * color.g + 0.0722 * color.b; \n\
                                    property Image backgroundImage: Image { \n\
                                        objectName: "backgroundImage"; \n\
                                        source: { \n\
                                            if (cardData && typeof cardData["background"] === "string") return cardData["background"]; \n\
                                            else if (template && typeof template["card-background"] === "string") return template["card-background"]; \n\
                                            else return ""; \n\
                                        } \n\
                                    } \n\
                                    function getColor(index) { \n\
                                        if (cardData && typeof cardData["background"] === "object" \n\
                                            && (cardData["background"]["type"] === "color" || cardData["background"]["type"] === "gradient")) { \n\
                                            return cardData["background"]["elements"][index]; \n\
                                        } else if (template && typeof template["card-background"] === "object" \n\
                                                && (template["card-background"]["type"] === "color" || template["card-background"]["type"] === "gradient"))  { \n\
                                            return template["card-background"]["elements"][index]; \n\
                                        } else return undefined; \n\
                                    } \n\
                                } \n\
                            }\n';

// %1 is used as anchors of artShapeHolder
// %2 is used as image width
// %3 is used as image height
var kArtShapeHolderCode = 'Item  { \n\
                            id: artShapeHolder; \n\
                            height: root.fixedArtShapeSize.height > 0 ? root.fixedArtShapeSize.height : artShapeLoader.height; \n\
                            width: root.fixedArtShapeSize.width > 0 ? root.fixedArtShapeSize.width : artShapeLoader.width; \n\
                            anchors { %1 } \n\
                            Loader { \n\
                                id: artShapeLoader; \n\
                                objectName: "artShapeLoader"; \n\
                                active: cardData && cardData["art"] || false; \n\
                                asynchronous: root.asynchronous; \n\
                                visible: status == Loader.Ready; \n\
                                sourceComponent: UbuntuShape { \n\
                                    id: artShape; \n\
                                    objectName: "artShape"; \n\
                                    radius: "medium"; \n\
                                    visible: image.status == Image.Ready; \n\
                                    readonly property real fixedArtShapeSizeAspect: (root.fixedArtShapeSize.height > 0 && root.fixedArtShapeSize.width > 0) ? root.fixedArtShapeSize.width / root.fixedArtShapeSize.height : -1; \n\
                                    readonly property real aspect: fixedArtShapeSizeAspect > 0 ? fixedArtShapeSizeAspect : components !== undefined ? components["art"]["aspect-ratio"] : 1; \n\
                                    readonly property bool aspectSmallerThanImageAspect: aspect < image.aspect; \n\
                                    Component.onCompleted: { updateWidthHeightBindings(); if (artShapeBorderSource !== undefined) borderSource = artShapeBorderSource; } \n\
                                    onAspectSmallerThanImageAspectChanged: updateWidthHeightBindings(); \n\
                                    Connections { target: root; onFixedArtShapeSizeChanged: updateWidthHeightBindings(); } \n\
                                    function updateWidthHeightBindings() { \n\
                                        if (root.fixedArtShapeSize.height > 0 && root.fixedArtShapeSize.width > 0) { \n\
                                            width = root.fixedArtShapeSize.width; \n\
                                            height = root.fixedArtShapeSize.height; \n\
                                        } else if (aspectSmallerThanImageAspect) { \n\
                                            width = Qt.binding(function() { return !visible ? 0 : image.width }); \n\
                                            height = Qt.binding(function() { return !visible ? 0 : image.fillMode === Image.PreserveAspectCrop ? image.height : width / image.aspect }); \n\
                                        } else { \n\
                                            width = Qt.binding(function() { return !visible ? 0 : image.fillMode === Image.PreserveAspectCrop ? image.width : height * image.aspect }); \n\
                                            height = Qt.binding(function() { return !visible ? 0 : image.height }); \n\
                                        } \n\
                                    } \n\
                                    image: Image { \n\
                                        objectName: "artImage"; \n\
                                        source: cardData && cardData["art"] || ""; \n\
                                        cache: true; \n\
                                        asynchronous: root.asynchronous; \n\
                                        fillMode: components && components["art"]["fill-mode"] === "fit" ? Image.PreserveAspectFit: Image.PreserveAspectCrop; \n\
                                        readonly property real aspect: implicitWidth / implicitHeight; \n\
                                        width: %2; \n\
                                        height: %3; \n\
                                    } \n\
                                } \n\
                            } \n\
                        }\n';

var kOverlayLoaderCode = 'Loader { \n\
                            id: overlayLoader; \n\
                            anchors { \n\
                                left: artShapeHolder.left; \n\
                                right: artShapeHolder.right; \n\
                                bottom: artShapeHolder.bottom; \n\
                            } \n\
                            active: artShapeLoader.active && artShapeLoader.item && artShapeLoader.item.image.status === Image.Ready || false; \n\
                            asynchronous: root.asynchronous; \n\
                            visible: showHeader && status == Loader.Ready; \n\
                            sourceComponent: ShaderEffect { \n\
                                id: overlay; \n\
<<<<<<< HEAD
                                height: fixedHeaderHeight > 0 ? fixedHeaderHeight : headerHeight; \n\
=======
                                height: fixedHeaderHeight != -1 ? fixedHeaderHeight + units.gu(1) * 2 : headerHeight; \n\
>>>>>>> 0ec6371b
                                opacity: 0.6; \n\
                                property var source: ShaderEffectSource { \n\
                                    id: shaderSource; \n\
                                    sourceItem: artShapeLoader.item; \n\
                                    onVisibleChanged: if (visible) scheduleUpdate(); \n\
                                    live: false; \n\
                                    sourceRect: Qt.rect(0, artShapeLoader.height - overlay.height, artShapeLoader.width, overlay.height); \n\
                                } \n\
                                vertexShader: " \n\
                                    uniform highp mat4 qt_Matrix; \n\
                                    attribute highp vec4 qt_Vertex; \n\
                                    attribute highp vec2 qt_MultiTexCoord0; \n\
                                    varying highp vec2 coord; \n\
                                    void main() { \n\
                                        coord = qt_MultiTexCoord0; \n\
                                        gl_Position = qt_Matrix * qt_Vertex; \n\
                                    }"; \n\
                                fragmentShader: " \n\
                                    varying highp vec2 coord; \n\
                                    uniform sampler2D source; \n\
                                    uniform lowp float qt_Opacity; \n\
                                    void main() { \n\
                                        lowp vec4 tex = texture2D(source, coord); \n\
                                        gl_FragColor = vec4(0, 0, 0, tex.a) * qt_Opacity; \n\
                                    }"; \n\
                            } \n\
                        }\n';

// %1 is used as anchors of row
// %2 is used as first child of the row
// %3 is used as second child of the row
var kHeaderRow2Code = 'Row { \n\
                        id: row; \n\
                        objectName: "outerRow"; \n\
                        property real margins: units.gu(1); \n\
                        spacing: margins; \n\
                        height: root.fixedHeaderHeight != -1 ? root.fixedHeaderHeight : implicitHeight; \n\
                        anchors { %1 } \n\
                        anchors.right: parent.right; \n\
                        anchors.margins: margins;\n\
                        data: [ %2\n\
                                ,\n\
                                %3 \n\
                                ] \n\
                    }\n';

// %1 is used as anchors of row
// %2 is used as first child of the row
// %3 is used as second child of the row
// %4 is used as third child of the row
var kHeaderRow3Code = 'Row { \n\
                        id: row; \n\
                        objectName: "outerRow"; \n\
                        property real margins: units.gu(1); \n\
                        spacing: margins; \n\
                        height: root.fixedHeaderHeight != -1 ? root.fixedHeaderHeight : implicitHeight; \n\
                        anchors { %1 } \n\
                        anchors.right: parent.right; \n\
                        anchors.margins: margins;\n\
                        data: [ %2\n\
                                ,\n\
                                %3 \n\
                                ,\n\
                                %4 \n\
                                ] \n\
                    }\n';

// %1 is used as first child of the column
// %2 is used as second child of the column
var kHeaderColumnCode = 'Column { \n\
                            anchors.verticalCenter: parent.verticalCenter; \n\
                            spacing: units.dp(2); \n\
                            width: parent.width - x;\n\
                            data: [ %1\n\
                                    ,\n\
                                    %2 \n\
                                  ] \n\
                        }\n';

// %1 is used as anchors of mascotShapeLoader
var kMascotShapeLoaderCode = 'Loader { \n\
                                id: mascotShapeLoader; \n\
                                objectName: "mascotShapeLoader"; \n\
                                asynchronous: root.asynchronous; \n\
                                active: mascotImage.status === Image.Ready; \n\
                                visible: showHeader && active && status == Loader.Ready; \n\
                                width: units.gu(6); \n\
                                height: units.gu(5.625); \n\
                                sourceComponent: UbuntuShape { image: mascotImage } \n\
                                anchors { %1 } \n\
                            }\n';

// %1 is used as anchors of mascotImage
// %2 is used as visible of mascotImage
var kMascotImageCode = 'Image { \n\
                            id: mascotImage; \n\
                            objectName: "mascotImage"; \n\
                            anchors { %1 } \n\
                            readonly property int maxSize: Math.max(width, height) * 4; \n\
                            source: cardData && cardData["mascot"]; \n\
                            width: units.gu(6); \n\
                            height: units.gu(5.625); \n\
                            sourceSize { width: maxSize; height: maxSize } \n\
                            fillMode: Image.PreserveAspectCrop; \n\
                            horizontalAlignment: Image.AlignHCenter; \n\
                            verticalAlignment: Image.AlignVCenter; \n\
                            visible: %2; \n\
                        }\n';

// %1 is used as anchors of titleLabel
// %1 is used as color of titleLabel
// %3 is used as extra condition for visible of titleLabel
var kTitleLabelCode = 'Label { \n\
                        id: titleLabel; \n\
                        objectName: "titleLabel"; \n\
                        anchors { %1 } \n\
                        elide: Text.ElideRight; \n\
                        fontSize: "small"; \n\
                        wrapMode: Text.Wrap; \n\
                        maximumLineCount: 2; \n\
                        font.pixelSize: Math.round(FontUtils.sizeToPixels(fontSize) * fontScale); \n\
                        color: %2; \n\
                        visible: showHeader %3; \n\
                        text: root.title; \n\
                        font.weight: components && components["subtitle"] ? Font.DemiBold : Font.Normal; \n\
                        horizontalAlignment: root.headerAlignment; \n\
                    }\n';

// %1 is used as anchors of subtitleLabel
// %2 is used as color of subtitleLabel
var kSubtitleLabelCode = 'Label { \n\
                            id: subtitleLabel; \n\
                            objectName: "subtitleLabel"; \n\
                            anchors { %1 } \n\
                            elide: Text.ElideRight; \n\
                            fontSize: "small"; \n\
                            font.pixelSize: Math.round(FontUtils.sizeToPixels(fontSize) * fontScale); \n\
                            color: %2; \n\
                            visible: titleLabel.visible && titleLabel.text; \n\
                            text: cardData && cardData["subtitle"] || ""; \n\
                            font.weight: Font.Light; \n\
                            horizontalAlignment: root.headerAlignment; \n\
                        }\n';

// %1 is used as top anchor of summary
// %2 is used as topMargin anchor of summary
// %3 is used as color of summary
var kSummaryLabelCode = 'Label { \n\
                            id: summary; \n\
                            objectName: "summaryLabel"; \n\
                            anchors { \n\
                                top: %1; \n\
                                left: parent.left; \n\
                                right: parent.right; \n\
                                margins: units.gu(1); \n\
                                topMargin: %2; \n\
                            } \n\
                            wrapMode: Text.Wrap; \n\
                            maximumLineCount: 5; \n\
                            elide: Text.ElideRight; \n\
                            text: cardData && cardData["summary"] || ""; \n\
                            height: text ? implicitHeight : 0; \n\
                            fontSize: "small"; \n\
                            color: %3; \n\
                        }\n';

function cardString(template, components) {
    var code;
    code = 'AbstractButton { \n\
                id: root; \n\
                property var template; \n\
                property var components; \n\
                property var cardData; \n\
                property var artShapeBorderSource: undefined; \n\
                property real fontScale: 1.0; \n\
                property int headerAlignment: Text.AlignLeft; \n\
                property int fixedHeaderHeight: -1; \n\
                property size fixedArtShapeSize: Qt.size(-1, -1); \n\
                readonly property string title: cardData && cardData["title"] || ""; \n\
                property bool asynchronous: true; \n\
                property bool showHeader: true; \n\
                implicitWidth: childrenRect.width; \n';

    var hasArt = components["art"] && components["art"]["field"] || false;
    var hasSummary = components["summary"] || false;
    var artAndSummary = hasArt && hasSummary;
    var isHorizontal = template["card-layout"] === "horizontal";
    var hasBackground = !isHorizontal && (template["card-background"] || components["background"] || artAndSummary);
    var hasTitle = components["title"] || false;
    var hasMascot = components["mascot"] || false;
    var headerAsOverlay = hasArt && template && template["overlay"] === true && (hasTitle || hasMascot);
    var hasSubtitle = components["subtitle"] || false;
    var hasHeaderRow = hasMascot && hasTitle;

    if (hasBackground) {
        code += kBackgroundLoaderCode;
    }

    if (hasArt) {
        code += 'onArtShapeBorderSourceChanged: { if (artShapeBorderSource !== undefined && artShapeLoader.item) artShapeLoader.item.borderSource = artShapeBorderSource; } \n';
        code += 'readonly property size artShapeSize: artShapeLoader.item ? Qt.size(artShapeLoader.item.width, artShapeLoader.item.height) : Qt.size(-1, -1);\n';

        var widthCode, heightCode;
        var anchors;
        if (isHorizontal) {
            anchors = 'left: parent.left';
            if (hasMascot || hasTitle) {
                widthCode = 'height * artShape.aspect'
                heightCode = 'headerHeight + 2 * units.gu(1)';
            } else {
                // This side of the else is a bit silly, who wants an horizontal layout without mascot and title?
                // So we define a "random" height of the image height + 2 gu for the margins
                widthCode = 'height * artShape.aspect'
                heightCode = 'units.gu(7.625)';
            }
        } else {
            anchors = 'horizontalCenter: parent.horizontalCenter;';
            widthCode = 'root.width'
            heightCode = 'width / artShape.aspect';
        }

        code += kArtShapeHolderCode.arg(anchors).arg(widthCode).arg(heightCode);
    } else {
        code += 'readonly property size artShapeSize: Qt.size(-1, -1);\n'
    }

    if (headerAsOverlay) {
        code += kOverlayLoaderCode;
    }

    var headerVerticalAnchors;
    if (headerAsOverlay) {
        headerVerticalAnchors = 'bottom: artShapeHolder.bottom; \n\
                                 bottomMargin: units.gu(1);\n';
    } else {
        if (hasArt) {
            if (isHorizontal) {
                headerVerticalAnchors = 'top: artShapeHolder.top; \n\
                                         topMargin: units.gu(1);\n';
            } else {
                headerVerticalAnchors = 'top: artShapeHolder.bottom; \n\
                                         topMargin: units.gu(1);\n';
            }
        } else {
            headerVerticalAnchors = 'top: parent.top; \n\
                                     topMargin: units.gu(1);\n';
        }
    }
    var headerLeftAnchor;
    var headerLeftAnchorHasMagin = false;
    if (isHorizontal && hasArt) {
        headerLeftAnchor = 'left: artShapeHolder.right; \n\
                            leftMargin: units.gu(1);\n';
        headerLeftAnchorHasMagin = true;
    } else {
        headerLeftAnchor = 'left: parent.left;\n';
    }

    if (hasHeaderRow) {
        code += 'readonly property int headerHeight: row.height;\n'
    } else if (hasMascot) {
        code += 'readonly property int headerHeight: mascotImage.height;\n'
    } else if (hasSubtitle) {
        code += 'readonly property int headerHeight: titleLabel.height + subtitleLabel.height + subtitleLabel.anchors.topMargin;\n'
    } else if (hasTitle) {
        code += 'readonly property int headerHeight: titleLabel.height;\n'
    } else {
        code += 'readonly property int headerHeight: 0;\n'
    }

    var mascotShapeCode = "";
    var mascotCode = "";
    if (hasMascot) {
        var useMascotShape = !hasBackground && !headerAsOverlay;
        var anchors = "";
        if (!hasHeaderRow) {
            anchors += headerLeftAnchor;
            anchors += headerVerticalAnchors;
            if (!headerLeftAnchorHasMagin) {
                anchors += 'leftMargin: units.gu(1);\n'
            }
        } else {
            anchors = "verticalCenter: parent.verticalCenter;"
        }

        if (useMascotShape) {
            mascotShapeCode = kMascotShapeLoaderCode.arg(anchors);
        }

        var mascotImageVisible = useMascotShape ? 'false' : 'showHeader';
        mascotCode = kMascotImageCode.arg(anchors).arg(mascotImageVisible);
    }

    var summaryColorWithBackground = 'backgroundLoader.active && backgroundLoader.item && backgroundLoader.item.luminance < 0.7 ? "white" : "grey"';

    var titleSubtitleCode = "";
    if (hasTitle) {
        var color;
        if (headerAsOverlay) {
            color = '"white"';
        } else if (hasSummary) {
            color = 'summary.color';
        } else if (hasBackground) {
            color = summaryColorWithBackground;
        } else {
            color = '"grey"';
        }

        var titleAnchors;
        var subtitleAnchors;
        if (hasMascot && hasSubtitle) {
            // Using row + column
            titleAnchors = 'left: parent.left; right: parent.right';
            subtitleAnchors = titleAnchors;
        } else if (hasMascot) {
            // Using row + label
            titleAnchors = 'verticalCenter: parent.verticalCenter;\n'
        } else {
            if (headerAsOverlay) {
                // Using anchors to the overlay
                titleAnchors = 'left: parent.left; \n\
                                leftMargin: units.gu(1); \n\
                                right: parent.right; \n\
                                top: overlayLoader.top; \n\
                                topMargin: units.gu(1);\n';
            } else {
                // Using anchors to the mascot/parent
                titleAnchors = "right: parent.right;";
                titleAnchors += headerLeftAnchor;
                titleAnchors += headerVerticalAnchors;
            }
            subtitleAnchors = 'left: titleLabel.left; \n\
                               leftMargin: titleLabel.leftMargin; \n\
                               right: titleLabel.right; \n\
                               top: titleLabel.bottom; \n\
                               topMargin: units.dp(2);\n';
        }

        var titleLabelVisibleExtra = (headerAsOverlay ? '&& overlayLoader.active': '');
        var titleCode = kTitleLabelCode.arg(titleAnchors).arg(color).arg(titleLabelVisibleExtra);
        var subtitleCode = "";
        if (hasSubtitle) {
            subtitleCode += kSubtitleLabelCode.arg(subtitleAnchors).arg(color);
        }

        if (hasMascot && hasSubtitle) {
            // If using row + column wrap the code in the column
            titleSubtitleCode = kHeaderColumnCode.arg(titleCode).arg(subtitleCode);
        } else {
            titleSubtitleCode = titleCode + subtitleCode;
        }
    }

    if (hasHeaderRow) {
        if (mascotShapeCode != "") {
            code += kHeaderRow3Code.arg(headerVerticalAnchors + headerLeftAnchor).arg(mascotShapeCode).arg(mascotCode).arg(titleSubtitleCode);
        } else {
            code += kHeaderRow2Code.arg(headerVerticalAnchors + headerLeftAnchor).arg(mascotCode).arg(titleSubtitleCode);
        }
    } else {
        code += mascotShapeCode + mascotCode + titleSubtitleCode;
    }

    if (hasSummary) {
        var summaryTopAnchor;
        if (isHorizontal && hasArt) summaryTopAnchor = "artShapeHolder.bottom";
        else if (headerAsOverlay && hasArt) summaryTopAnchor = "artShapeHolder.bottom";
        else if (hasHeaderRow) summaryTopAnchor = "row.bottom";
        else if (hasMascot) summaryTopAnchor = "mascotImage.bottom";
        else if (hasSubtitle) summaryTopAnchor = "subtitleLabel.bottom";
        else if (hasTitle) summaryTopAnchor = "titleLabel.bottom";
        else if (hasArt) summaryTopAnchor = "artShapeHolder.bottom";
        else summaryTopAnchor = "parent.top";

        var color;
        if (hasBackground) {
            color = summaryColorWithBackground;
        } else {
            color = '"grey"';
        }

        var summaryTopMargin = (hasMascot || hasSubtitle ? 'anchors.margins' : '0');

        code += kSummaryLabelCode.arg(summaryTopAnchor).arg(summaryTopMargin).arg(color);
    }

    if (hasSummary) {
        code += 'implicitHeight: summary.y + summary.height + (summary.text ? units.gu(1) : 0);\n';
    } else if (hasHeaderRow) {
        code += 'implicitHeight: row.y + row.height + units.gu(1);\n';
    } else if (hasMascot) {
        code += 'implicitHeight: mascotImage.y + mascotImage.height;\n';
    } else if (hasSubtitle) {
        code += 'implicitHeight: subtitleLabel.y + subtitleLabel.height + units.gu(1);\n';
    } else if (hasTitle) {
        code += 'implicitHeight: titleLabel.y + titleLabel.height + units.gu(1);\n';
    }
    // Close the AbstractButton
    code += '}\n';

    return code;
}

function createCardComponent(parent, template, components) {
    var imports = 'import QtQuick 2.2; \n\
                   import Ubuntu.Components 0.1; \n\
                   import Ubuntu.Thumbnailer 0.1;\n';
    var card = cardString(template, components);
    var code = imports + 'Component {\n' + card + '}\n';
    return Qt.createQmlObject(code, parent, "createCardComponent");
}<|MERGE_RESOLUTION|>--- conflicted
+++ resolved
@@ -113,11 +113,7 @@
                             visible: showHeader && status == Loader.Ready; \n\
                             sourceComponent: ShaderEffect { \n\
                                 id: overlay; \n\
-<<<<<<< HEAD
-                                height: fixedHeaderHeight > 0 ? fixedHeaderHeight : headerHeight; \n\
-=======
-                                height: fixedHeaderHeight != -1 ? fixedHeaderHeight + units.gu(1) * 2 : headerHeight; \n\
->>>>>>> 0ec6371b
+                                height: fixedHeaderHeight > 0 ? fixedHeaderHeight + units.gu(1) * 2 : headerHeight; \n\
                                 opacity: 0.6; \n\
                                 property var source: ShaderEffectSource { \n\
                                     id: shaderSource; \n\

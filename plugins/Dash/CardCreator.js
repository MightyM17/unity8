/*
 * Copyright (C) 2014 Canonical, Ltd.
 *
 * This program is free software; you can redistribute it and/or modify
 * it under the terms of the GNU General Public License as published by
 * the Free Software Foundation; version 3.
 *
 * This program is distributed in the hope that it will be useful,
 * but WITHOUT ANY WARRANTY; without even the implied warranty of
 * MERCHANTABILITY or FITNESS FOR A PARTICULAR PURPOSE.  See the
 * GNU General Public License for more details.
 *
 * You should have received a copy of the GNU General Public License
 * along with this program.  If not, see <http://www.gnu.org/licenses/>.
 */

.pragma library

var kBackgroundLoaderCode = 'Loader {\n\
                                id: backgroundLoader; \n\
                                objectName: "backgroundLoader"; \n\
                                anchors.fill: parent; \n\
                                asynchronous: root.asynchronous; \n\
                                visible: status == Loader.Ready; \n\
                                sourceComponent: UbuntuShape { \n\
                                    objectName: "background"; \n\
                                    radius: "medium"; \n\
                                    color: getColor(0) || "white"; \n\
                                    gradientColor: getColor(1) || color; \n\
                                    anchors.fill: parent; \n\
                                    image: backgroundImage.source ? backgroundImage : null; \n\
                                    property real luminance: Style.luminance(color); \n\
                                    property Image backgroundImage: Image { \n\
                                        objectName: "backgroundImage"; \n\
                                        source: { \n\
                                            if (cardData && typeof cardData["background"] === "string") return cardData["background"]; \n\
                                            else if (template && typeof template["card-background"] === "string") return template["card-background"]; \n\
                                            else return ""; \n\
                                        } \n\
                                    } \n\
                                    function getColor(index) { \n\
                                        if (cardData && typeof cardData["background"] === "object" \n\
                                            && (cardData["background"]["type"] === "color" || cardData["background"]["type"] === "gradient")) { \n\
                                            return cardData["background"]["elements"][index]; \n\
                                        } else if (template && typeof template["card-background"] === "object" \n\
                                                && (template["card-background"]["type"] === "color" || template["card-background"]["type"] === "gradient"))  { \n\
                                            return template["card-background"]["elements"][index]; \n\
                                        } else return undefined; \n\
                                    } \n\
                                } \n\
                            }\n';

// %1 is used as anchors of artShapeHolder
// %2 is used as image width
// %3 is used as image height
var kArtShapeHolderCode = 'Item  { \n\
                            id: artShapeHolder; \n\
                            height: root.fixedArtShapeSize.height > 0 ? root.fixedArtShapeSize.height : artShapeLoader.height; \n\
                            width: root.fixedArtShapeSize.width > 0 ? root.fixedArtShapeSize.width : artShapeLoader.width; \n\
                            anchors { %1 } \n\
                            Loader { \n\
                                id: artShapeLoader; \n\
                                objectName: "artShapeLoader"; \n\
                                active: cardData && cardData["art"] || false; \n\
                                asynchronous: root.asynchronous; \n\
                                visible: status == Loader.Ready; \n\
                                sourceComponent: Item { \n\
                                    id: artShape; \n\
                                    objectName: "artShape"; \n\
                                    property bool doShapeItem: components["art"]["conciergeMode"] !== true; \n\
                                    visible: image.status == Image.Ready; \n\
                                    readonly property alias image: artImage.image; \n\
                                    ShaderEffectSource { \n\
                                        id: artShapeSource; \n\
                                        sourceItem: artImage; \n\
                                        anchors.centerIn: parent; \n\
                                        width: 1; \n\
                                        height: 1; \n\
                                        hideSource: doShapeItem; \n\
                                    } \n\
                                    Shape { \n\
                                        image: artShapeSource; \n\
                                        anchors.fill: parent; \n\
                                        visible: doShapeItem; \n\
                                        radius: "medium"; \n\
                                    } \n\
                                    readonly property real fixedArtShapeSizeAspect: (root.fixedArtShapeSize.height > 0 && root.fixedArtShapeSize.width > 0) ? root.fixedArtShapeSize.width / root.fixedArtShapeSize.height : -1; \n\
                                    readonly property real aspect: fixedArtShapeSizeAspect > 0 ? fixedArtShapeSizeAspect : components !== undefined ? components["art"]["aspect-ratio"] : 1; \n\
                                    Component.onCompleted: { updateWidthHeightBindings(); if (artShapeBorderSource !== undefined) borderSource = artShapeBorderSource; } \n\
                                    Connections { target: root; onFixedArtShapeSizeChanged: updateWidthHeightBindings(); } \n\
                                    function updateWidthHeightBindings() { \n\
                                        if (root.fixedArtShapeSize.height > 0 && root.fixedArtShapeSize.width > 0) { \n\
                                            width = root.fixedArtShapeSize.width; \n\
                                            height = root.fixedArtShapeSize.height; \n\
                                        } else { \n\
                                            width = Qt.binding(function() { return image.status !== Image.Ready ? 0 : image.width }); \n\
                                            height = Qt.binding(function() { return image.status !== Image.Ready ? 0 : image.height }); \n\
                                        } \n\
                                    } \n\
                                    CroppedImageMinimumSourceSize { \n\
                                        id: artImage; \n\
                                        objectName: "artImage"; \n\
                                        source: cardData && cardData["art"] || ""; \n\
                                        asynchronous: root.asynchronous; \n\
                                        width: %2; \n\
                                        height: %3; \n\
                                    } \n\
                                } \n\
                            } \n\
                        }\n';

// %1 is anchors.fill
// %2 is width
// %3 is height
var kAudioButtonCode = 'AbstractButton { \n\
                            id: audioButton; \n\
                            anchors.fill: %1; \n\
                            width: %2; \n\
                            height: %3; \n\
                            readonly property url source: (cardData["quickPreviewData"] && cardData["quickPreviewData"]["uri"]) || ""; \n\
                            UbuntuShape { \n\
                                anchors.fill: parent; \n\
                                visible: parent.pressed; \n\
                                radius: "medium"; \n\
                                borderSource: "radius_pressed.sci" \n\
                            } \n\
                            Icon {  \n\
                                anchors.fill: parent; \n\
                                anchors.margins: parent.height > units.gu(5) ? units.gu(2) : units.gu(0); \n\
                                opacity: 0.9; \n\
                                name: DashAudioPlayer.isCurrentSource(parent.source) && DashAudioPlayer.playing ? "media-playback-pause" : "media-playback-start"; \n\
                            } \n\
                            onClicked: { \n\
                                if (DashAudioPlayer.isCurrentSource(source)) { \n\
                                    if (DashAudioPlayer.playing) { \n\
                                        DashAudioPlayer.pause(); \n\
                                    } else { \n\
                                        DashAudioPlayer.play(); \n\
                                    } \n\
                                } else { \n\
                                    DashAudioPlayer.playSource(source); \n\
                                } \n\
                            } \n\
                        }';

var kOverlayLoaderCode = 'Loader { \n\
                            id: overlayLoader; \n\
                            anchors { \n\
                                left: artShapeHolder.left; \n\
                                right: artShapeHolder.right; \n\
                                bottom: artShapeHolder.bottom; \n\
                            } \n\
                            active: artShapeLoader.active && artShapeLoader.item && artShapeLoader.item.image.status === Image.Ready || false; \n\
                            asynchronous: root.asynchronous; \n\
                            visible: showHeader && status == Loader.Ready; \n\
                            sourceComponent: ShaderEffect { \n\
                                id: overlay; \n\
                                height: (fixedHeaderHeight > 0 ? fixedHeaderHeight : headerHeight) + units.gu(2); \n\
                                property real luminance: Style.luminance(overlayColor); \n\
                                property color overlayColor: cardData && cardData["overlayColor"] || "#99000000"; \n\
                                property var source: ShaderEffectSource { \n\
                                    id: shaderSource; \n\
                                    sourceItem: artShapeLoader.item; \n\
                                    onVisibleChanged: if (visible) scheduleUpdate(); \n\
                                    live: false; \n\
                                    sourceRect: Qt.rect(0, artShapeLoader.height - overlay.height, artShapeLoader.width, overlay.height); \n\
                                } \n\
                                vertexShader: " \n\
                                    uniform highp mat4 qt_Matrix; \n\
                                    attribute highp vec4 qt_Vertex; \n\
                                    attribute highp vec2 qt_MultiTexCoord0; \n\
                                    varying highp vec2 coord; \n\
                                    void main() { \n\
                                        coord = qt_MultiTexCoord0; \n\
                                        gl_Position = qt_Matrix * qt_Vertex; \n\
                                    }"; \n\
                                fragmentShader: " \n\
                                    varying highp vec2 coord; \n\
                                    uniform sampler2D source; \n\
                                    uniform lowp float qt_Opacity; \n\
                                    uniform highp vec4 overlayColor; \n\
                                    void main() { \n\
                                        lowp vec4 tex = texture2D(source, coord); \n\
                                        gl_FragColor = vec4(overlayColor.r, overlayColor.g, overlayColor.b, 1) * qt_Opacity * overlayColor.a * tex.a; \n\
                                    }"; \n\
                            } \n\
                        }\n';

// multiple row version of HeaderRowCode
function kHeaderRowCodeGenerator() {
var kHeaderRowCodeTemplate = 'Row { \n\
                        id: row; \n\
                        objectName: "outerRow"; \n\
                        property real margins: units.gu(1); \n\
                        spacing: margins; \n\
                        height: root.fixedHeaderHeight != -1 ? root.fixedHeaderHeight : implicitHeight; \n\
                        anchors { %1 } \n\
                        anchors.right: parent.right; \n\
                        anchors.margins: margins; \n\
                        anchors.rightMargin: 0; \n\
                        data: [ \n\
                                %2 \n\
                                ] \n\
                    }\n';
    var args = Array.prototype.slice.call(arguments);
    var code = kHeaderRowCodeTemplate.arg(args.shift()).arg(args.join(',\n'));
    return code;
}

// multiple item version of kHeaderContainerCode
function kHeaderContainerCodeGenerator() {
    var headerContainerCodeTemplate = 'Item { \n\
                            id: headerTitleContainer; \n\
                            anchors { %1 } \n\
                            width: parent.width - x; \n\
                            implicitHeight: %2; \n\
                            data: [ \n\
                                %3 \n\
                            ]\n\
                        }\n';
    var args = Array.prototype.slice.call(arguments);
    var code = headerContainerCodeTemplate.arg(args.shift()).arg(args.shift()).arg(args.join(',\n'));
    return code;
}

// %1 is used as anchors of mascotShapeLoader
var kMascotShapeLoaderCode = 'Loader { \n\
                                id: mascotShapeLoader; \n\
                                objectName: "mascotShapeLoader"; \n\
                                asynchronous: root.asynchronous; \n\
                                active: mascotImage.image.status === Image.Ready; \n\
                                visible: showHeader && active && status == Loader.Ready; \n\
                                width: units.gu(6); \n\
                                height: units.gu(5.625); \n\
                                sourceComponent: UbuntuShape { image: mascotImage.image } \n\
                                anchors { %1 } \n\
                            }\n';

// %1 is used as anchors of mascotImage
// %2 is used as visible of mascotImage
var kMascotImageCode = 'CroppedImageMinimumSourceSize { \n\
                            id: mascotImage; \n\
                            objectName: "mascotImage"; \n\
                            anchors { %1 } \n\
                            source: cardData && cardData["mascot"] || ""; \n\
                            width: units.gu(6); \n\
                            height: units.gu(5.625); \n\
                            horizontalAlignment: Image.AlignHCenter; \n\
                            verticalAlignment: Image.AlignVCenter; \n\
                            visible: %2; \n\
                        }\n';

// %1 is used as anchors of titleLabel
// %2 is used as color of titleLabel
// %3 is used as extra condition for visible of titleLabel
var kTitleLabelCode = 'Label { \n\
                        id: titleLabel; \n\
                        objectName: "titleLabel"; \n\
                        anchors { %1 } \n\
                        elide: Text.ElideRight; \n\
                        fontSize: "small"; \n\
                        wrapMode: Text.Wrap; \n\
                        maximumLineCount: 2; \n\
                        font.pixelSize: Math.round(FontUtils.sizeToPixels(fontSize) * fontScale); \n\
                        color: %2; \n\
                        visible: showHeader %3; \n\
                        text: root.title; \n\
                        font.weight: cardData && cardData["subtitle"] ? Font.DemiBold : Font.Normal; \n\
                        horizontalAlignment: root.titleAlignment; \n\
                    }\n';

// %1 is used as extra anchors of emblemIcon
// %2 is used as color of emblemIcon
// FIXME The width code is a
// Workaround for bug https://bugs.launchpad.net/ubuntu/+source/ubuntu-ui-toolkit/+bug/1421293
var kEmblemIconCode = 'Icon { \n\
                            id: emblemIcon; \n\
                            objectName: "emblemIcon"; \n\
                            anchors { \n\
                                bottom: titleLabel.baseline; \n\
                                right: parent.right; \n\
                                %1
                            } \n\
                            source: cardData && cardData["emblem"] || ""; \n\
                            color: %2; \n\
                            height: source != "" ? titleLabel.font.pixelSize : 0; \n\
                            width: implicitWidth > 0 && implicitHeight > 0 ? (implicitWidth / implicitHeight * height) : implicitWidth; \n\
                        }\n';

// %1 is used as anchors of touchdown effect
var kTouchdownCode = 'UbuntuShape { \n\
                        id: touchdown; \n\
                        objectName: "touchdown"; \n\
                        anchors { %1 } \n\
                        visible: root.pressed; \n\
                        radius: "medium"; \n\
                        borderSource: "radius_pressed.sci" \n\
                    }\n';

// %1 is used as anchors of subtitleLabel
// %2 is used as color of subtitleLabel
var kSubtitleLabelCode = 'Label { \n\
                            id: subtitleLabel; \n\
                            objectName: "subtitleLabel"; \n\
                            anchors { %1 } \n\
                            anchors.topMargin: units.dp(2); \n\
                            elide: Text.ElideRight; \n\
                            maximumLineCount: 1; \n\
                            fontSize: "x-small"; \n\
                            font.pixelSize: Math.round(FontUtils.sizeToPixels(fontSize) * fontScale); \n\
                            color: %2; \n\
                            visible: titleLabel.visible && titleLabel.text; \n\
                            text: cardData && cardData["subtitle"] || ""; \n\
                            font.weight: Font.Light; \n\
                        }\n';

// %1 is used as anchors of attributesRow
// %2 is used as color of attributesRow
var kAttributesRowCode = 'CardAttributes { \n\
                            id: attributesRow; \n\
                            objectName: "attributesRow"; \n\
                            anchors { %1 } \n\
                            color: %2; \n\
                            fontScale: root.fontScale; \n\
                            model: cardData && cardData["attributes"]; \n\
                          }\n';

// %1 is used as top anchor of summary
// %2 is used as topMargin anchor of summary
// %3 is used as color of summary
var kSummaryLabelCode = 'Label { \n\
                            id: summary; \n\
                            objectName: "summaryLabel"; \n\
                            anchors { \n\
                                top: %1; \n\
                                left: parent.left; \n\
                                right: parent.right; \n\
                                margins: units.gu(1); \n\
                                topMargin: %2; \n\
                            } \n\
                            wrapMode: Text.Wrap; \n\
                            maximumLineCount: 5; \n\
                            elide: Text.ElideRight; \n\
                            text: cardData && cardData["summary"] || ""; \n\
                            height: text ? implicitHeight : 0; \n\
                            fontSize: "small"; \n\
                            color: %3; \n\
                        }\n';

// %1 is used as bottom anchor of audio progress bar
// %2 is used as left anchor of audio progress bar
// %3 is used as text color
var kAudioProgressBarCode = 'CardAudioProgress { \n\
                            id: audioProgressBar; \n\
                            duration: (cardData["quickPreviewData"] && cardData["quickPreviewData"]["duration"]) || 0; \n\
                            source: (cardData["quickPreviewData"] && cardData["quickPreviewData"]["uri"]) || ""; \n\
                            anchors { \n\
                                bottom: %1; \n\
                                left: %2; \n\
                                right: parent.right; \n\
                                margins: units.gu(1); \n\
                            } \n\
                            color: %3; \n\
                         }';

function cardString(template, components) {
    var code;
    code = 'AbstractButton { \n\
                id: root; \n\
                property var template; \n\
                property var components; \n\
                property var cardData; \n\
                property var artShapeBorderSource: undefined; \n\
                property real fontScale: 1.0; \n\
                property var scopeStyle: null; \n\
                property int titleAlignment: Text.AlignLeft; \n\
                property int fixedHeaderHeight: -1; \n\
                property size fixedArtShapeSize: Qt.size(-1, -1); \n\
                readonly property string title: cardData && cardData["title"] || ""; \n\
                property bool asynchronous: true; \n\
                property bool showHeader: true; \n\
                implicitWidth: childrenRect.width; \n\
                enabled: root.template == null ? true : (root.template["non-interactive"] !== undefined ? !root.template["non-interactive"] : true); \n\
                \n';

    var hasArt = components["art"] && components["art"]["field"] || false;
    var hasSummary = components["summary"] || false;
    var artAndSummary = hasArt && hasSummary && components["art"]["conciergeMode"] !== true;
    var isHorizontal = template["card-layout"] === "horizontal";
    var hasBackground = (!isHorizontal && (template["card-background"] || components["background"] || artAndSummary)) ||
                        (hasSummary && (template["card-background"] || components["background"]));
    var hasTitle = components["title"] || false;
    var hasMascot = components["mascot"] || false;
    var hasEmblem = components["emblem"] && !(hasMascot && template["card-size"] === "small") || false;
    var headerAsOverlay = hasArt && template && template["overlay"] === true && (hasTitle || hasMascot);
    var hasSubtitle = hasTitle && components["subtitle"] || false;
    var hasHeaderRow = hasMascot && hasTitle;
    var hasAttributes = hasTitle && components["attributes"] && components["attributes"]["field"] || false;
    var isAudio = template["quickPreviewType"] === "audio";

    if (isAudio) {
        // For now we only support audio cards with [optional] art, title, subtitle
        // in horizontal mode
        // Anything else makes it behave not like an audio card
        if (hasSummary) isAudio = false;
        if (!isHorizontal) isAudio = false;
        if (hasMascot) isAudio = false;
        if (hasEmblem) isAudio = false;
        if (headerAsOverlay) isAudio = false;
        if (hasAttributes) isAudio = false;
    }

    if (hasBackground) {
        code += kBackgroundLoaderCode;
    }

    if (hasArt) {
        code += 'onArtShapeBorderSourceChanged: { if (artShapeBorderSource !== undefined && artShapeLoader.item) artShapeLoader.item.borderSource = artShapeBorderSource; } \n';
        code += 'readonly property size artShapeSize: artShapeLoader.item ? Qt.size(artShapeLoader.item.width, artShapeLoader.item.height) : Qt.size(-1, -1);\n';

        var widthCode, heightCode;
        var artAnchors;
        if (isHorizontal) {
            artAnchors = 'left: parent.left';
            if (hasMascot || hasTitle) {
                widthCode = 'height * artShape.aspect'
                heightCode = 'headerHeight + 2 * units.gu(1)';
            } else {
                // This side of the else is a bit silly, who wants an horizontal layout without mascot and title?
                // So we define a "random" height of the image height + 2 gu for the margins
                widthCode = 'height * artShape.aspect'
                heightCode = 'units.gu(7.625)';
            }
        } else {
            artAnchors = 'horizontalCenter: parent.horizontalCenter;';
            widthCode = 'root.width'
            heightCode = 'width / artShape.aspect';
        }

        code += kArtShapeHolderCode.arg(artAnchors).arg(widthCode).arg(heightCode);
    } else {
        code += 'readonly property size artShapeSize: Qt.size(-1, -1);\n'
    }

    if (headerAsOverlay) {
        code += kOverlayLoaderCode;
    }

    var headerVerticalAnchors;
    if (headerAsOverlay) {
        headerVerticalAnchors = 'bottom: artShapeHolder.bottom; \n\
                                 bottomMargin: units.gu(1);\n';
    } else {
        if (hasArt) {
            if (isHorizontal) {
                headerVerticalAnchors = 'top: artShapeHolder.top; \n\
                                         topMargin: units.gu(1);\n';
            } else {
                headerVerticalAnchors = 'top: artShapeHolder.bottom; \n\
                                         topMargin: units.gu(1);\n';
            }
        } else {
            headerVerticalAnchors = 'top: parent.top; \n\
                                     topMargin: units.gu(1);\n';
        }
    }

    var headerLeftAnchor;
    var headerLeftAnchorHasMargin = false;
    if (isHorizontal && hasArt) {
        headerLeftAnchor = 'left: artShapeHolder.right; \n\
                            leftMargin: units.gu(1);\n';
        headerLeftAnchorHasMargin = true;
    } else if (isHorizontal && isAudio) {
        headerLeftAnchor = 'left: audioButton.right; \n\
                            leftMargin: units.gu(1);\n';
        headerLeftAnchorHasMargin = true;
    } else {
        headerLeftAnchor = 'left: parent.left;\n';
    }

    var touchdownOnArtShape = !hasBackground && hasArt && !hasMascot && !hasSummary && !isAudio;

    if (hasHeaderRow) {
        code += 'readonly property int headerHeight: row.height;\n'
    } else if (hasMascot) {
        code += 'readonly property int headerHeight: mascotImage.height;\n'
    } else if (hasAttributes) {
        if (hasTitle && hasSubtitle) {
            code += 'readonly property int headerHeight: titleLabel.height + subtitleLabel.height + subtitleLabel.anchors.topMargin + attributesRow.height + attributesRow.anchors.topMargin;\n'
        } else if (hasTitle) {
            code += 'readonly property int headerHeight: titleLabel.height + attributesRow.height + attributesRow.anchors.topMargin;\n'
        } else {
            code += 'readonly property int headerHeight: attributesRow.height;\n'
        }
    } else if (isAudio) {
        if (hasSubtitle) {
            code += 'readonly property int headerHeight: titleLabel.height + subtitleLabel.height + subtitleLabel.anchors.topMargin + audioProgressBar.height + audioProgressBar.anchors.topMargin;\n'
        } else if (hasTitle) {
            code += 'readonly property int headerHeight: titleLabel.height + audioProgressBar.height + audioProgressBar.anchors.topMargin;\n'
        } else {
            code += 'readonly property int headerHeight: audioProgressBar.height;\n'
        }
    } else if (hasSubtitle) {
        code += 'readonly property int headerHeight: titleLabel.height + subtitleLabel.height + subtitleLabel.anchors.topMargin;\n'
    } else if (hasTitle) {
        code += 'readonly property int headerHeight: titleLabel.height;\n'
    } else {
        code += 'readonly property int headerHeight: 0;\n'
    }

    var mascotShapeCode = '';
    var mascotCode = '';
    if (hasMascot) {
        var useMascotShape = !hasBackground && !headerAsOverlay;
        var mascotAnchors = '';
        if (!hasHeaderRow) {
            mascotAnchors += headerLeftAnchor;
            mascotAnchors += headerVerticalAnchors;
            if (!headerLeftAnchorHasMargin) {
                mascotAnchors += 'leftMargin: units.gu(1);\n'
            }
        } else {
            mascotAnchors = 'verticalCenter: parent.verticalCenter;'
        }

        if (useMascotShape) {
            mascotShapeCode = kMascotShapeLoaderCode.arg(mascotAnchors);
        }

        var mascotImageVisible = useMascotShape ? 'false' : 'showHeader';
        mascotCode = kMascotImageCode.arg(mascotAnchors).arg(mascotImageVisible);
    }

    var summaryColorWithBackground = 'backgroundLoader.active && backgroundLoader.item && root.scopeStyle ? root.scopeStyle.getTextColor(backgroundLoader.item.luminance) : (backgroundLoader.item && backgroundLoader.item.luminance > 0.7 ? Theme.palette.normal.baseText : "white")';

    var hasTitleContainer = hasTitle && (hasEmblem || (hasMascot && (hasSubtitle || hasAttributes)));
    var titleSubtitleCode = '';
    if (hasTitle) {
        var titleColor;
        if (headerAsOverlay) {
            titleColor = 'root.scopeStyle && overlayLoader.item ? root.scopeStyle.getTextColor(overlayLoader.item.luminance) : (overlayLoader.item && overlayLoader.item.luminance > 0.7 ? Theme.palette.normal.baseText : "white")';
        } else if (hasSummary) {
            titleColor = 'summary.color';
        } else if (hasBackground) {
            titleColor = summaryColorWithBackground;
        } else {
            titleColor = 'root.scopeStyle ? root.scopeStyle.foreground : Theme.palette.normal.baseText';
        }

        var titleAnchors;
        var subtitleAnchors;
        var attributesAnchors;
        var titleContainerAnchors;
        var titleRightAnchor;

        var extraRightAnchor = '';
        var extraLeftAnchor = '';
        if (!touchdownOnArtShape) {
            extraRightAnchor = 'rightMargin: units.gu(1); \n';
            extraLeftAnchor = 'leftMargin: units.gu(1); \n';
        } else if (headerAsOverlay && !hasEmblem) {
            extraRightAnchor = 'rightMargin: units.gu(1); \n';
        }

        if (hasMascot) {
            titleContainerAnchors = 'verticalCenter: parent.verticalCenter; ';
        } else {
            titleContainerAnchors = 'right: parent.right; ';
            titleContainerAnchors += headerLeftAnchor;
            titleContainerAnchors += headerVerticalAnchors;
            if (!headerLeftAnchorHasMargin) {
                titleContainerAnchors += extraLeftAnchor;
            }
        }
        if (hasEmblem) {
            titleRightAnchor = 'right: emblemIcon.left; \n\
                                rightMargin: emblemIcon.width > 0 ? units.gu(0.5) : 0; \n';
        } else {
            titleRightAnchor = 'right: parent.right; \n'
            titleRightAnchor += extraRightAnchor;
        }

        if (hasTitleContainer) {
            // Using headerTitleContainer
            titleAnchors = titleRightAnchor;
            titleAnchors += 'left: parent.left; \n\
                             top: parent.top;';
            subtitleAnchors = 'right: parent.right; \n\
                               left: parent.left; \n';
            subtitleAnchors += extraRightAnchor;
            if (hasSubtitle) {
                attributesAnchors = subtitleAnchors + 'top: subtitleLabel.bottom;\n';
                subtitleAnchors += 'top: titleLabel.bottom;\n';
            } else {
                attributesAnchors = subtitleAnchors + 'top: titleLabel.bottom;\n';
            }
        } else if (hasMascot) {
            // Using row + titleContainer
            titleAnchors = 'verticalCenter: parent.verticalCenter;\n';
        } else {
            if (headerAsOverlay) {
                // Using anchors to the overlay
                titleAnchors = titleRightAnchor;
                titleAnchors += 'left: parent.left; \n\
                                 leftMargin: units.gu(1); \n\
                                 top: overlayLoader.top; \n\
                                 topMargin: units.gu(1);\n';
            } else {
                // Using anchors to the mascot/parent
                titleAnchors = titleRightAnchor;
                titleAnchors += headerLeftAnchor;
                titleAnchors += headerVerticalAnchors;
                if (!headerLeftAnchorHasMargin) {
                    titleAnchors += extraLeftAnchor;
                }
            }
            subtitleAnchors = 'left: titleLabel.left; \n\
                               leftMargin: titleLabel.leftMargin; \n';
            subtitleAnchors += extraRightAnchor;
            if (hasEmblem) {
                // using container
                subtitleAnchors += 'right: parent.right; \n';
            } else {
                subtitleAnchors += 'right: titleLabel.right; \n';
            }

            if (hasSubtitle) {
                attributesAnchors = subtitleAnchors + 'top: subtitleLabel.bottom;\n';
                subtitleAnchors += 'top: titleLabel.bottom;\n';
            } else {
                attributesAnchors = subtitleAnchors + 'top: titleLabel.bottom;\n';
            }
        }

        // code for different elements
        var titleLabelVisibleExtra = (headerAsOverlay ? '&& overlayLoader.active': '');
        var titleCode = kTitleLabelCode.arg(titleAnchors).arg(titleColor).arg(titleLabelVisibleExtra);
        var subtitleCode;
        var attributesCode;

        // code for the title container
        var containerCode = [];
        var containerHeight = 'titleLabel.height';
        containerCode.push(titleCode);
        if (hasSubtitle) {
            subtitleCode = kSubtitleLabelCode.arg(subtitleAnchors).arg(titleColor);
            containerCode.push(subtitleCode);
            containerHeight += ' + subtitleLabel.height';
        }
        if (hasEmblem) {
            containerCode.push(kEmblemIconCode.arg(extraRightAnchor).arg(titleColor));
        }
        if (hasAttributes) {
            attributesCode = kAttributesRowCode.arg(attributesAnchors).arg(titleColor);
            containerCode.push(attributesCode);
            containerHeight += ' + attributesRow.height';
        }

        if (hasTitleContainer) {
            // use container
            titleSubtitleCode = kHeaderContainerCodeGenerator(titleContainerAnchors, containerHeight, containerCode);
        } else {
            // no container
            titleSubtitleCode = titleCode;
            if (hasSubtitle) {
                titleSubtitleCode += subtitleCode;
            }
            if (hasAttributes) {
                titleSubtitleCode += attributesCode;
            }
        }
    }

    if (hasHeaderRow) {
        var rowCode = [mascotCode, titleSubtitleCode];
        if (mascotShapeCode != '') {
           rowCode.unshift(mascotShapeCode);
        }
        code += kHeaderRowCodeGenerator(headerVerticalAnchors + headerLeftAnchor, rowCode)
    } else {
        code += mascotShapeCode + mascotCode + titleSubtitleCode;
    }

    if (isAudio) {
        var audioProgressBarLeftAnchor = 'audioButton.right';
        var audioProgressBarBottomAnchor = 'audioButton.bottom';
        var audioProgressBarTextColor = 'root.scopeStyle ? root.scopeStyle.foreground : Theme.palette.normal.baseText';

        code += kAudioProgressBarCode.arg(audioProgressBarBottomAnchor)
                                     .arg(audioProgressBarLeftAnchor)
                                     .arg(audioProgressBarTextColor);

        var audioButtonAnchorsFill;
        var audioButtonWidth;
        var audioButtonHeight;
        if (hasArt) {
            audioButtonAnchorsFill = 'artShapeHolder';
            audioButtonWidth = 'undefined';
            audioButtonHeight = 'undefined';
        } else {
            audioButtonAnchorsFill = 'undefined';
            audioButtonWidth = 'height';
            audioButtonHeight = '(root.fixedHeaderHeight > 0 ? root.fixedHeaderHeight : headerHeight) + 2 * units.gu(1)';
        }
        code += kAudioButtonCode.arg(audioButtonAnchorsFill).arg(audioButtonWidth).arg(audioButtonHeight);
    }

    if (hasSummary) {
        var summaryTopAnchor;
        if (isHorizontal && hasArt) summaryTopAnchor = 'artShapeHolder.bottom';
        else if (headerAsOverlay && hasArt) summaryTopAnchor = 'artShapeHolder.bottom';
        else if (hasHeaderRow) summaryTopAnchor = 'row.bottom';
        else if (hasTitleContainer) summaryTopAnchor = 'headerTitleContainer.bottom';
        else if (hasMascot) summaryTopAnchor = 'mascotImage.bottom';
        else if (hasAttributes) summaryTopAnchor = 'attributesRow.bottom';
        else if (hasSubtitle) summaryTopAnchor = 'subtitleLabel.bottom';
        else if (hasTitle) summaryTopAnchor = 'titleLabel.bottom';
        else if (hasArt) summaryTopAnchor = 'artShapeHolder.bottom';
        else summaryTopAnchor = 'parent.top';

        var summaryColor;
        if (hasBackground) {
            summaryColor = summaryColorWithBackground;
        } else {
            summaryColor = 'root.scopeStyle ? root.scopeStyle.foreground : Theme.palette.normal.baseText';
        }

        var summaryTopMargin = (hasMascot || hasSubtitle || hasAttributes ? 'anchors.margins' : '0');

        code += kSummaryLabelCode.arg(summaryTopAnchor).arg(summaryTopMargin).arg(summaryColor);
    }

    var touchdownAnchors;
    if (hasBackground) {
        touchdownAnchors = 'fill: backgroundLoader';
    } else if (touchdownOnArtShape) {
        touchdownAnchors = 'fill: artShapeHolder';
    } else {
        touchdownAnchors = 'fill: root'
    }
    code += kTouchdownCode.arg(touchdownAnchors);

    var implicitHeight = 'implicitHeight: ';
    if (hasSummary) {
        implicitHeight += 'summary.y + summary.height + units.gu(1);\n';
<<<<<<< HEAD
    } else if (isAudio) {
        implicitHeight += 'audioButton.height;\n';
=======
    } else if (headerAsOverlay) {
        implicitHeight += 'artShapeHolder.height;\n';
>>>>>>> f702be0e
    } else if (hasHeaderRow) {
        implicitHeight += 'row.y + row.height + units.gu(1);\n';
    } else if (hasMascot) {
        implicitHeight += 'mascotImage.y + mascotImage.height;\n';
    } else if (hasTitleContainer) {
        implicitHeight += 'headerTitleContainer.y + headerTitleContainer.height + units.gu(1);\n';
    } else if (hasAttributes) {
        implicitHeight += 'attributesRow.y + attributesRow.height + units.gu(1);\n';
    } else if (hasSubtitle) {
        implicitHeight += 'subtitleLabel.y + subtitleLabel.height + units.gu(1);\n';
    } else if (hasTitle) {
        implicitHeight += 'titleLabel.y + titleLabel.height + units.gu(1);\n';
    } else if (hasArt) {
        implicitHeight += 'artShapeHolder.height;\n';
    } else {
        implicitHeight = '';
    }

    // Close the AbstractButton
    code += implicitHeight + '}\n';

    return code;
}

function createCardComponent(parent, template, components) {
    var imports = 'import QtQuick 2.2; \n\
                   import Ubuntu.Components 1.1; \n\
                   import Ubuntu.Settings.Components 0.1; \n\
                   import Dash 0.1;\n\
                   import Utils 0.1;\n';
    var card = cardString(template, components);
    var code = imports + 'Component {\n' + card + '}\n';

    try {
        return Qt.createQmlObject(code, parent, "createCardComponent");
    } catch (e) {
        console.error("ERROR: Invalid component created.");
        console.error("Template:");
        console.error(JSON.stringify(template));
        console.error("Components:");
        console.error(JSON.stringify(components));
        console.error("Code:");
        console.error(code);
        throw e;
    }
}<|MERGE_RESOLUTION|>--- conflicted
+++ resolved
@@ -744,13 +744,10 @@
     var implicitHeight = 'implicitHeight: ';
     if (hasSummary) {
         implicitHeight += 'summary.y + summary.height + units.gu(1);\n';
-<<<<<<< HEAD
     } else if (isAudio) {
         implicitHeight += 'audioButton.height;\n';
-=======
     } else if (headerAsOverlay) {
         implicitHeight += 'artShapeHolder.height;\n';
->>>>>>> f702be0e
     } else if (hasHeaderRow) {
         implicitHeight += 'row.y + row.height + units.gu(1);\n';
     } else if (hasMascot) {

/*
 * Copyright (C) 2014 Canonical, Ltd.
 *
 * This program is free software; you can redistribute it and/or modify
 * it under the terms of the GNU General Public License as published by
 * the Free Software Foundation; version 3.
 *
 * This program is distributed in the hope that it will be useful,
 * but WITHOUT ANY WARRANTY; without even the implied warranty of
 * MERCHANTABILITY or FITNESS FOR A PARTICULAR PURPOSE.  See the
 * GNU General Public License for more details.
 *
 * You should have received a copy of the GNU General Public License
 * along with this program.  If not, see <http://www.gnu.org/licenses/>.
 */

.pragma library

// %1 is the template["card-background"]["elements"][0]
// %2 is the template["card-background"]["elements"][1]
// %3 is the template["card-background"] string
var kBackgroundLoaderCode = 'Loader {\n\
                                id: backgroundLoader; \n\
                                objectName: "backgroundLoader"; \n\
                                anchors.fill: parent; \n\
                                asynchronous: root.asynchronous; \n\
                                visible: status == Loader.Ready; \n\
                                sourceComponent: UbuntuShape { \n\
                                    objectName: "background"; \n\
                                    radius: "medium"; \n\
                                    aspect: { \n\
                                        switch (root.backgroundShapeStyle) { \n\
                                            case "inset": return UbuntuShape.Inset; \n\
                                            case "shadow": return UbuntuShape.DropShadow; \n\
                                            default: \n\
                                            case "flat": return UbuntuShape.Flat; \n\
                                        } \n\
                                    } \n\
                                    backgroundColor: getColor(0) || "white"; \n\
                                    secondaryBackgroundColor: getColor(1) || backgroundColor; \n\
                                    backgroundMode: UbuntuShape.VerticalGradient; \n\
                                    anchors.fill: parent; \n\
                                    source: backgroundImage.source ? backgroundImage : null; \n\
                                    property real luminance: Style.luminance(backgroundColor); \n\
                                    property Image backgroundImage: Image { \n\
                                        objectName: "backgroundImage"; \n\
                                        source: { \n\
                                            if (cardData && typeof cardData["background"] === "string") return cardData["background"]; \n\
                                            else return %3; \n\
                                        } \n\
                                    } \n\
                                    function getColor(index) { \n\
                                        if (cardData && typeof cardData["background"] === "object" \n\
                                            && (cardData["background"]["type"] === "color" || cardData["background"]["type"] === "gradient")) { \n\
                                            return cardData["background"]["elements"][index]; \n\
                                        } else return index === 0 ? %1 : %2; \n\
                                    } \n\
                                } \n\
                            }\n';

// %1 is used as anchors of artShapeHolder
// %2 is used as image width
// %3 is used as image height
// %4 is injected as code to artImage
var kArtShapeHolderCode = 'Item { \n\
                            id: artShapeHolder; \n\
                            height: root.fixedArtShapeSize.height > 0 ? root.fixedArtShapeSize.height : artShapeLoader.height; \n\
                            width: root.fixedArtShapeSize.width > 0 ? root.fixedArtShapeSize.width : artShapeLoader.width; \n\
                            anchors { %1 } \n\
                            Loader { \n\
                                id: artShapeLoader; \n\
                                objectName: "artShapeLoader"; \n\
                                active: cardData && cardData["art"] || false; \n\
                                asynchronous: root.asynchronous; \n\
                                visible: status == Loader.Ready; \n\
                                sourceComponent: Item { \n\
                                    id: artShape; \n\
                                    objectName: "artShape"; \n\
                                    readonly property bool doShapeItem: components["art"]["conciergeMode"] !== true; \n\
                                    visible: image.status == Image.Ready; \n\
                                    readonly property alias image: artImage; \n\
                                    ShaderEffectSource { \n\
                                        id: artShapeSource; \n\
                                        sourceItem: artImage; \n\
                                        anchors.centerIn: parent; \n\
                                        width: 1; \n\
                                        height: 1; \n\
                                        hideSource: doShapeItem; \n\
                                    } \n\
                                    Loader { \n\
                                        anchors.fill: parent; \n\
                                        visible: artShape.doShapeItem; \n\
                                        sourceComponent: root.artShapeStyle === "icon" ? artShapeIconComponent : artShapeShapeComponent; \n\
                                        Component { \n\
                                            id: artShapeShapeComponent; \n\
                                            UbuntuShape { \n\
                                                source: artShapeSource; \n\
                                                sourceFillMode: UbuntuShape.PreserveAspectCrop; \n\
                                                radius: "medium"; \n\
                                                aspect: { \n\
                                                    switch (root.artShapeStyle) { \n\
                                                        case "inset": return UbuntuShape.Inset; \n\
                                                        case "shadow": return UbuntuShape.DropShadow; \n\
                                                        default: \n\
                                                        case "flat": return UbuntuShape.Flat; \n\
                                                    } \n\
                                                } \n\
                                            } \n\
                                        } \n\
                                        Component { \n\
                                            id: artShapeIconComponent; \n\
                                            ProportionalShape { source: artShapeSource; aspect: UbuntuShape.DropShadow; } \n\
                                        } \n\
                                    } \n\
                                    readonly property real fixedArtShapeSizeAspect: (root.fixedArtShapeSize.height > 0 && root.fixedArtShapeSize.width > 0) ? root.fixedArtShapeSize.width / root.fixedArtShapeSize.height : -1; \n\
                                    readonly property real aspect: fixedArtShapeSizeAspect > 0 ? fixedArtShapeSizeAspect : components !== undefined ? components["art"]["aspect-ratio"] : 1; \n\
                                    Component.onCompleted: { updateWidthHeightBindings(); } \n\
                                    Connections { target: root; onFixedArtShapeSizeChanged: updateWidthHeightBindings(); } \n\
                                    function updateWidthHeightBindings() { \n\
                                        if (root.fixedArtShapeSize.height > 0 && root.fixedArtShapeSize.width > 0) { \n\
                                            width = root.fixedArtShapeSize.width; \n\
                                            height = root.fixedArtShapeSize.height; \n\
                                        } else { \n\
                                            width = Qt.binding(function() { return image.status !== Image.Ready ? 0 : image.width }); \n\
                                            height = Qt.binding(function() { return image.status !== Image.Ready ? 0 : image.height }); \n\
                                        } \n\
                                    } \n\
                                    CroppedImageMinimumSourceSize { \n\
                                        id: artImage; \n\
                                        objectName: "artImage"; \n\
                                        source: cardData && cardData["art"] || ""; \n\
                                        asynchronous: root.asynchronous; \n\
                                        width: %2; \n\
                                        height: %3; \n\
                                        %4 \n\
                                    } \n\
                                } \n\
                            } \n\
                        }\n';

// %1 is anchors.fill
// %2 is width
// %3 is height
var kAudioButtonCode = 'AbstractButton { \n\
                            id: audioButton; \n\
                            anchors.fill: %1; \n\
                            width: %2; \n\
                            height: %3; \n\
                            readonly property url source: (cardData["quickPreviewData"] && cardData["quickPreviewData"]["uri"]) || ""; \n\
                            UbuntuShape { \n\
                                anchors.fill: parent; \n\
                                visible: parent.pressed; \n\
                                radius: "medium"; \n\
                            } \n\
                            Icon {  \n\
                                anchors.fill: parent; \n\
                                anchors.margins: parent.height > units.gu(5) ? units.gu(2) : 0; \n\
                                opacity: 0.9; \n\
                                name: DashAudioPlayer.playing && AudioUrlComparer.compare(parent.source, DashAudioPlayer.currentSource) ? "media-playback-pause" : "media-playback-start"; \n\
                            } \n\
                            onClicked: { \n\
                                if (AudioUrlComparer.compare(source, DashAudioPlayer.currentSource)) { \n\
                                    if (DashAudioPlayer.playing) { \n\
                                        DashAudioPlayer.pause(); \n\
                                    } else { \n\
                                        DashAudioPlayer.play(); \n\
                                    } \n\
                                } else { \n\
                                    var playlist = (cardData["quickPreviewData"] && cardData["quickPreviewData"]["playlist"]) || null; \n\
                                    DashAudioPlayer.playSource(source, playlist); \n\
                                } \n\
                            } \n\
                            onPressAndHold: { \n\
                                root.pressAndHold(); \n\
                            } \n\
                        }';

var kOverlayLoaderCode = 'Loader { \n\
                            id: overlayLoader; \n\
                            readonly property real overlayHeight: (fixedHeaderHeight > 0 ? fixedHeaderHeight : headerHeight) + units.gu(2); \n\
                            anchors.fill: artShapeHolder; \n\
                            active: artShapeLoader.active && artShapeLoader.item && artShapeLoader.item.image.status === Image.Ready || false; \n\
                            asynchronous: root.asynchronous; \n\
                            visible: showHeader && status == Loader.Ready; \n\
                            sourceComponent: UbuntuShapeOverlay { \n\
                                id: overlay; \n\
                                property real luminance: Style.luminance(overlayColor); \n\
                                aspect: UbuntuShape.Flat; \n\
                                radius: "medium"; \n\
                                overlayColor: cardData && cardData["overlayColor"] || "#99000000"; \n\
                                overlayRect: Qt.rect(0, 1 - overlayLoader.overlayHeight / height, 1, 1); \n\
                            } \n\
                        }\n';

// multiple row version of HeaderRowCode
function kHeaderRowCodeGenerator() {
    var kHeaderRowCodeTemplate = 'Row { \n\
                        id: row; \n\
                        objectName: "outerRow"; \n\
                        property real margins: units.gu(1); \n\
                        spacing: margins; \n\
                        height: root.fixedHeaderHeight != -1 ? root.fixedHeaderHeight : implicitHeight; \n\
                        anchors { %1 } \n\
                        anchors.right: parent.right; \n\
                        anchors.margins: margins; \n\
                        anchors.rightMargin: 0; \n\
                        data: [ \n\
                                %2 \n\
                                ] \n\
                    }\n';
    var args = Array.prototype.slice.call(arguments);
    var code = kHeaderRowCodeTemplate.arg(args.shift()).arg(args.join(',\n'));
    return code;
}

// multiple item version of kHeaderContainerCode
function kHeaderContainerCodeGenerator() {
    var headerContainerCodeTemplate = 'Item { \n\
                            id: headerTitleContainer; \n\
                            anchors { %1 } \n\
                            width: parent.width - x; \n\
                            implicitHeight: %2; \n\
                            data: [ \n\
                                %3 \n\
                            ]\n\
                        }\n';
    var args = Array.prototype.slice.call(arguments);
    var code = headerContainerCodeTemplate.arg(args.shift()).arg(args.shift()).arg(args.join(',\n'));
    return code;
}

// %1 is used as anchors of mascotShapeLoader
var kMascotShapeLoaderCode = 'Loader { \n\
                                id: mascotShapeLoader; \n\
                                objectName: "mascotShapeLoader"; \n\
                                asynchronous: root.asynchronous; \n\
                                active: mascotImage.status === Image.Ready; \n\
                                visible: showHeader && active && status == Loader.Ready; \n\
                                width: units.gu(6); \n\
                                height: units.gu(5.625); \n\
                                sourceComponent: UbuntuShape { image: mascotImage } \n\
                                anchors { %1 } \n\
                            }\n';

// %1 is used as anchors of mascotImage
// %2 is used as visible of mascotImage
// %3 is injected as code to mascotImage
var kMascotImageCode = 'CroppedImageMinimumSourceSize { \n\
                            id: mascotImage; \n\
                            objectName: "mascotImage"; \n\
                            anchors { %1 } \n\
                            source: cardData && cardData["mascot"] || ""; \n\
                            width: units.gu(6); \n\
                            height: units.gu(5.625); \n\
                            horizontalAlignment: Image.AlignHCenter; \n\
                            verticalAlignment: Image.AlignVCenter; \n\
                            visible: %2; \n\
                            %3 \n\
                        }\n';

// %1 is used as anchors of titleLabel
// %2 is used as color of titleLabel
// %3 is used as extra condition for visible of titleLabel
// %4 is used as title width
var kTitleLabelCode = 'Label { \n\
                        id: titleLabel; \n\
                        objectName: "titleLabel"; \n\
                        anchors { %1 } \n\
                        elide: Text.ElideRight; \n\
                        fontSize: "small"; \n\
                        wrapMode: Text.Wrap; \n\
                        maximumLineCount: 2; \n\
                        font.pixelSize: Math.round(FontUtils.sizeToPixels(fontSize) * fontScale); \n\
                        color: %2; \n\
                        visible: showHeader %3; \n\
                        width: %4; \n\
                        text: root.title; \n\
                        font.weight: cardData && cardData["subtitle"] ? Font.DemiBold : Font.Normal; \n\
                        horizontalAlignment: root.titleAlignment; \n\
                    }\n';

// %1 is used as extra anchors of emblemIcon
// %2 is used as color of emblemIcon
// FIXME The width code is a
// Workaround for bug https://bugs.launchpad.net/ubuntu/+source/ubuntu-ui-toolkit/+bug/1421293
var kEmblemIconCode = 'Icon { \n\
                            id: emblemIcon; \n\
                            objectName: "emblemIcon"; \n\
                            anchors { \n\
                                bottom: titleLabel.baseline; \n\
                                right: parent.right; \n\
                                %1 \n\
                            } \n\
                            source: cardData && cardData["emblem"] || ""; \n\
                            color: %2; \n\
                            height: source != "" ? titleLabel.font.pixelSize : 0; \n\
                            width: implicitWidth > 0 && implicitHeight > 0 ? (implicitWidth / implicitHeight * height) : implicitWidth; \n\
                        }\n';

// %1 is used as anchors of touchdown effect
var kTouchdownCode = 'UbuntuShape { \n\
                        id: touchdown; \n\
                        objectName: "touchdown"; \n\
                        anchors { %1 } \n\
                        visible: root.artShapeStyle != "shadow" && root.artShapeStyle != "icon" && root.pressed; \n\
                        radius: "medium"; \n\
                        borderSource: "radius_pressed.sci" \n\
                    }\n';

// %1 is used as anchors of subtitleLabel
// %2 is used as color of subtitleLabel
var kSubtitleLabelCode = 'Label { \n\
                            id: subtitleLabel; \n\
                            objectName: "subtitleLabel"; \n\
                            anchors { %1 } \n\
                            anchors.topMargin: units.dp(2); \n\
                            elide: Text.ElideRight; \n\
                            maximumLineCount: 1; \n\
                            fontSize: "x-small"; \n\
                            font.pixelSize: Math.round(FontUtils.sizeToPixels(fontSize) * fontScale); \n\
                            color: %2; \n\
                            visible: titleLabel.visible && titleLabel.text; \n\
                            text: cardData && cardData["subtitle"] || ""; \n\
                            font.weight: Font.Light; \n\
                        }\n';

// %1 is used as anchors of attributesRow
// %2 is used as color of attributesRow
var kAttributesRowCode = 'CardAttributes { \n\
                            id: attributesRow; \n\
                            objectName: "attributesRow"; \n\
                            anchors { %1 } \n\
                            color: %2; \n\
                            fontScale: root.fontScale; \n\
                            model: cardData && cardData["attributes"]; \n\
                          }\n';

// %1 is used as top anchor of summary
// %2 is used as topMargin anchor of summary
// %3 is used as color of summary
var kSummaryLabelCode = 'Label { \n\
                            id: summary; \n\
                            objectName: "summaryLabel"; \n\
                            anchors { \n\
                                top: %1; \n\
                                left: parent.left; \n\
                                right: parent.right; \n\
                                margins: units.gu(1); \n\
                                topMargin: %2; \n\
                            } \n\
                            wrapMode: Text.Wrap; \n\
                            maximumLineCount: 5; \n\
                            elide: Text.ElideRight; \n\
                            text: cardData && cardData["summary"] || ""; \n\
                            height: text ? implicitHeight : 0; \n\
                            fontSize: "small"; \n\
                            color: %3; \n\
                        }\n';

// %1 is used as bottom anchor of audio progress bar
// %2 is used as left anchor of audio progress bar
// %3 is used as text color
var kAudioProgressBarCode = 'CardAudioProgress { \n\
                            id: audioProgressBar; \n\
                            duration: (cardData["quickPreviewData"] && cardData["quickPreviewData"]["duration"]) || 0; \n\
                            source: (cardData["quickPreviewData"] && cardData["quickPreviewData"]["uri"]) || ""; \n\
                            anchors { \n\
                                bottom: %1; \n\
                                left: %2; \n\
                                right: parent.right; \n\
                                margins: units.gu(1); \n\
                            } \n\
                            color: %3; \n\
                         }';

<<<<<<< HEAD
function evil_param(object) {
    for (var x in object) {
        if (typeof object[x] === "object" && evil_param(object[x]))
            return true;

        if (typeof object[x] === "string" && object[x].match(/"(?:[^"\\]|\\.)*"/) != null)
            return true;
    }

    return false;
=======
function sanitizeColor(colorString) {
    if (colorString !== undefined) {
        if (colorString.match(/^[#a-z0-9]*$/i) === null) {
            // This is not the perfect regexp for color
            // but what we're trying to do here is just protect
            // against injection so it's ok
            return "";
        }
    }
    return colorString;
>>>>>>> 861ebc50
}

function cardString(template, components) {
    var code;

    if (evil_param(template))
        return "";

    if (evil_param(components))
        return "";

    var templateInteractive = (template == null ? true : (template["non-interactive"] !== undefined ? !template["non-interactive"] : true)) ? "true" : "false";

    code = 'AbstractButton { \n\
                id: root; \n\
                property var components; \n\
                property var cardData; \n\
                property string artShapeStyle: "inset"; \n\
                property string backgroundShapeStyle: "inset"; \n\
                property real fontScale: 1.0; \n\
                property var scopeStyle: null; \n\
                property int titleAlignment: Text.AlignLeft; \n\
                property int fixedHeaderHeight: -1; \n\
                property size fixedArtShapeSize: Qt.size(-1, -1); \n\
                readonly property string title: cardData && cardData["title"] || ""; \n\
                property bool asynchronous: true; \n\
                property bool showHeader: true; \n\
                implicitWidth: childrenRect.width; \n\
                enabled: %1; \n\
                \n'.arg(templateInteractive);

    var hasArt = components["art"] && components["art"]["field"] || false;
    var hasSummary = components["summary"] || false;
    var artAndSummary = hasArt && hasSummary && components["art"]["conciergeMode"] !== true;
    var isHorizontal = template["card-layout"] === "horizontal";
    var hasBackground = (!isHorizontal && (template["card-background"] || components["background"] || artAndSummary)) ||
                        (hasSummary && (template["card-background"] || components["background"]));
    var hasTitle = components["title"] || false;
    var hasMascot = components["mascot"] || false;
    var hasEmblem = components["emblem"] && !(hasMascot && template["card-size"] === "small") || false;
    var headerAsOverlay = hasArt && template && template["overlay"] === true && (hasTitle || hasMascot);
    var hasSubtitle = hasTitle && components["subtitle"] || false;
    var hasHeaderRow = hasMascot && hasTitle;
    var hasAttributes = hasTitle && components["attributes"] && components["attributes"]["field"] || false;
    var isAudio = template["quick-preview-type"] === "audio";

    if (isAudio) {
        // For now we only support audio cards with [optional] art, title, subtitle
        // in horizontal mode
        // Anything else makes it behave not like an audio card
        if (hasSummary) isAudio = false;
        if (!isHorizontal) isAudio = false;
        if (hasMascot) isAudio = false;
        if (hasEmblem) isAudio = false;
        if (headerAsOverlay) isAudio = false;
        if (hasAttributes) isAudio = false;
    }

    if (hasBackground) {
        var templateCardBackground;
        if (template && typeof template["card-background"] === "string") {
            templateCardBackground = 'decodeURI("' + encodeURI(template["card-background"]) + '")';
        } else {
            templateCardBackground = '""';
        }

        var backgroundElements0;
        var backgroundElements1;
        if (template && typeof template["card-background"] === "object" && (template["card-background"]["type"] === "color" || template["card-background"]["type"] === "gradient"))  {
            var element0 = sanitizeColor(template["card-background"]["elements"][0]);
            var element1 = sanitizeColor(template["card-background"]["elements"][1]);
            if (element0 !== undefined) {
                backgroundElements0 = '"%1"'.arg(element0);
            }
            if (element1 !== undefined) {
                backgroundElements1 = '"%1"'.arg(element1);
            }
        }
        code += kBackgroundLoaderCode.arg(backgroundElements0).arg(backgroundElements1).arg(templateCardBackground);
    }

    if (hasArt) {
        code += 'readonly property size artShapeSize: artShapeLoader.item ? Qt.size(artShapeLoader.item.width, artShapeLoader.item.height) : Qt.size(-1, -1);\n';

        var widthCode, heightCode;
        var artAnchors;
        if (isHorizontal) {
            artAnchors = 'left: parent.left';
            if (hasMascot || hasTitle) {
                widthCode = 'height * artShape.aspect'
                heightCode = 'headerHeight + 2 * units.gu(1)';
            } else {
                // This side of the else is a bit silly, who wants an horizontal layout without mascot and title?
                // So we define a "random" height of the image height + 2 gu for the margins
                widthCode = 'height * artShape.aspect'
                heightCode = 'units.gu(7.625)';
            }
        } else {
            artAnchors = 'horizontalCenter: parent.horizontalCenter;';
            widthCode = 'root.width'
            heightCode = 'width / artShape.aspect';
        }

        var fallback = components["art"] && components["art"]["fallback"] || "";
<<<<<<< HEAD
        var fallbackCode = "";
        if (fallback !== "") {
            fallbackCode += 'onStatusChanged: if (status === Image.Error) source = "%1";'.arg(fallback);
=======
        fallback = encodeURI(fallback);
        var fallbackCode = "";
        if (fallback !== "") {
            fallbackCode += 'onStatusChanged: if (status === Image.Error) source = decodeURI("%1");'.arg(fallback);
>>>>>>> 861ebc50
        }
        code += kArtShapeHolderCode.arg(artAnchors).arg(widthCode).arg(heightCode).arg(fallbackCode);
    } else {
        code += 'readonly property size artShapeSize: Qt.size(-1, -1);\n'
    }

    if (headerAsOverlay) {
        code += kOverlayLoaderCode;
    }

    var headerVerticalAnchors;
    if (headerAsOverlay) {
        headerVerticalAnchors = 'bottom: artShapeHolder.bottom; \n\
                                 bottomMargin: units.gu(1);\n';
    } else {
        if (hasArt) {
            if (isHorizontal) {
                headerVerticalAnchors = 'top: artShapeHolder.top; \n\
                                         topMargin: units.gu(1);\n';
            } else {
                headerVerticalAnchors = 'top: artShapeHolder.bottom; \n\
                                         topMargin: units.gu(1);\n';
            }
        } else {
            headerVerticalAnchors = 'top: parent.top; \n\
                                     topMargin: units.gu(1);\n';
        }
    }

    var headerLeftAnchor;
    var headerLeftAnchorHasMargin = false;
    if (isHorizontal && hasArt) {
        headerLeftAnchor = 'left: artShapeHolder.right; \n\
                            leftMargin: units.gu(1);\n';
        headerLeftAnchorHasMargin = true;
    } else if (isHorizontal && isAudio) {
        headerLeftAnchor = 'left: audioButton.right; \n\
                            leftMargin: units.gu(1);\n';
        headerLeftAnchorHasMargin = true;
    } else {
        headerLeftAnchor = 'left: parent.left;\n';
    }

    var touchdownOnArtShape = !hasBackground && hasArt && !hasMascot && !hasSummary && !isAudio;

    if (hasHeaderRow) {
        code += 'readonly property int headerHeight: row.height;\n'
    } else if (hasMascot) {
        code += 'readonly property int headerHeight: mascotImage.height;\n'
    } else if (hasAttributes) {
        if (hasTitle && hasSubtitle) {
            code += 'readonly property int headerHeight: titleLabel.height + subtitleLabel.height + subtitleLabel.anchors.topMargin + attributesRow.height + attributesRow.anchors.topMargin;\n'
        } else if (hasTitle) {
            code += 'readonly property int headerHeight: titleLabel.height + attributesRow.height + attributesRow.anchors.topMargin;\n'
        } else {
            code += 'readonly property int headerHeight: attributesRow.height;\n'
        }
    } else if (isAudio) {
        if (hasSubtitle) {
            code += 'readonly property int headerHeight: titleLabel.height + subtitleLabel.height + subtitleLabel.anchors.topMargin + audioProgressBar.height + audioProgressBar.anchors.topMargin;\n'
        } else if (hasTitle) {
            code += 'readonly property int headerHeight: titleLabel.height + audioProgressBar.height + audioProgressBar.anchors.topMargin;\n'
        } else {
            code += 'readonly property int headerHeight: audioProgressBar.height;\n'
        }
    } else if (hasSubtitle) {
        code += 'readonly property int headerHeight: titleLabel.height + subtitleLabel.height + subtitleLabel.anchors.topMargin;\n'
    } else if (hasTitle) {
        code += 'readonly property int headerHeight: titleLabel.height;\n'
    } else {
        code += 'readonly property int headerHeight: 0;\n'
    }

    var mascotShapeCode = '';
    var mascotCode = '';
    if (hasMascot) {
        var useMascotShape = !hasBackground && !headerAsOverlay;
        var mascotAnchors = '';
        if (!hasHeaderRow) {
            mascotAnchors += headerLeftAnchor;
            mascotAnchors += headerVerticalAnchors;
            if (!headerLeftAnchorHasMargin) {
                mascotAnchors += 'leftMargin: units.gu(1);\n'
            }
        } else {
            mascotAnchors = 'verticalCenter: parent.verticalCenter;'
        }

        if (useMascotShape) {
            mascotShapeCode = kMascotShapeLoaderCode.arg(mascotAnchors);
        }

        var mascotImageVisible = useMascotShape ? 'false' : 'showHeader';
        var fallback = components["mascot"] && components["mascot"]["fallback"] || "";
<<<<<<< HEAD
        var fallbackCode = "";
        if (fallback !== "") {
            fallbackCode += 'onStatusChanged: if (status === Image.Error) source = "%1";'.arg(fallback);
=======
        fallback = encodeURI(fallback);
        var fallbackCode = "";
        if (fallback !== "") {
            fallbackCode += 'onStatusChanged: if (status === Image.Error) source = decodeURI("%1");'.arg(fallback);
>>>>>>> 861ebc50
        }
        mascotCode = kMascotImageCode.arg(mascotAnchors).arg(mascotImageVisible).arg(fallbackCode);
    }

    var summaryColorWithBackground = 'backgroundLoader.active && backgroundLoader.item && root.scopeStyle ? root.scopeStyle.getTextColor(backgroundLoader.item.luminance) : (backgroundLoader.item && backgroundLoader.item.luminance > 0.7 ? theme.palette.normal.baseText : "white")';

    var hasTitleContainer = hasTitle && (hasEmblem || (hasMascot && (hasSubtitle || hasAttributes)));
    var titleSubtitleCode = '';
    if (hasTitle) {
        var titleColor;
        if (headerAsOverlay) {
            titleColor = 'root.scopeStyle && overlayLoader.item ? root.scopeStyle.getTextColor(overlayLoader.item.luminance) : (overlayLoader.item && overlayLoader.item.luminance > 0.7 ? theme.palette.normal.baseText : "white")';
        } else if (hasSummary) {
            titleColor = 'summary.color';
        } else if (hasBackground) {
            titleColor = summaryColorWithBackground;
        } else {
            titleColor = 'root.scopeStyle ? root.scopeStyle.foreground : theme.palette.normal.baseText';
        }

        var titleAnchors;
        var subtitleAnchors;
        var attributesAnchors;
        var titleContainerAnchors;
        var titleRightAnchor;
        var titleWidth = "undefined";

        var extraRightAnchor = '';
        var extraLeftAnchor = '';
        if (!touchdownOnArtShape) {
            extraRightAnchor = 'rightMargin: units.gu(1); \n';
            extraLeftAnchor = 'leftMargin: units.gu(1); \n';
        } else if (headerAsOverlay && !hasEmblem) {
            extraRightAnchor = 'rightMargin: units.gu(1); \n';
        }

        if (hasMascot) {
            titleContainerAnchors = 'verticalCenter: parent.verticalCenter; ';
        } else {
            titleContainerAnchors = 'right: parent.right; ';
            titleContainerAnchors += headerLeftAnchor;
            titleContainerAnchors += headerVerticalAnchors;
            if (!headerLeftAnchorHasMargin) {
                titleContainerAnchors += extraLeftAnchor;
            }
        }
        if (hasEmblem) {
            titleRightAnchor = 'right: emblemIcon.left; \n\
                                rightMargin: emblemIcon.width > 0 ? units.gu(0.5) : 0; \n';
        } else {
            titleRightAnchor = 'right: parent.right; \n'
            titleRightAnchor += extraRightAnchor;
        }

        if (hasTitleContainer) {
            // Using headerTitleContainer
            titleAnchors = titleRightAnchor;
            titleAnchors += 'left: parent.left; \n\
                             top: parent.top;';
            subtitleAnchors = 'right: parent.right; \n\
                               left: parent.left; \n';
            subtitleAnchors += extraRightAnchor;
            if (hasSubtitle) {
                attributesAnchors = subtitleAnchors + 'top: subtitleLabel.bottom;\n';
                subtitleAnchors += 'top: titleLabel.bottom;\n';
            } else {
                attributesAnchors = subtitleAnchors + 'top: titleLabel.bottom;\n';
            }
        } else if (hasMascot) {
            // Using row without titleContainer
            titleAnchors = 'verticalCenter: parent.verticalCenter;\n';
            titleWidth = "parent.width - x";
        } else {
            if (headerAsOverlay) {
                // Using anchors to the overlay
                titleAnchors = titleRightAnchor;
                titleAnchors += 'left: parent.left; \n\
                                 leftMargin: units.gu(1); \n\
                                 top: overlayLoader.top; \n\
                                 topMargin: units.gu(1) + overlayLoader.height - overlayLoader.overlayHeight; \n';
            } else {
                // Using anchors to the mascot/parent
                titleAnchors = titleRightAnchor;
                titleAnchors += headerLeftAnchor;
                titleAnchors += headerVerticalAnchors;
                if (!headerLeftAnchorHasMargin) {
                    titleAnchors += extraLeftAnchor;
                }
            }
            subtitleAnchors = 'left: titleLabel.left; \n\
                               leftMargin: titleLabel.leftMargin; \n';
            subtitleAnchors += extraRightAnchor;
            if (hasEmblem) {
                // using container
                subtitleAnchors += 'right: parent.right; \n';
            } else {
                subtitleAnchors += 'right: titleLabel.right; \n';
            }

            if (hasSubtitle) {
                attributesAnchors = subtitleAnchors + 'top: subtitleLabel.bottom;\n';
                subtitleAnchors += 'top: titleLabel.bottom;\n';
            } else {
                attributesAnchors = subtitleAnchors + 'top: titleLabel.bottom;\n';
            }
        }

        // code for different elements
        var titleLabelVisibleExtra = (headerAsOverlay ? '&& overlayLoader.active': '');
        var titleCode = kTitleLabelCode.arg(titleAnchors).arg(titleColor).arg(titleLabelVisibleExtra).arg(titleWidth);
        var subtitleCode;
        var attributesCode;

        // code for the title container
        var containerCode = [];
        var containerHeight = 'titleLabel.height';
        containerCode.push(titleCode);
        if (hasSubtitle) {
            subtitleCode = kSubtitleLabelCode.arg(subtitleAnchors).arg(titleColor);
            containerCode.push(subtitleCode);
            containerHeight += ' + subtitleLabel.height';
        }
        if (hasEmblem) {
            containerCode.push(kEmblemIconCode.arg(extraRightAnchor).arg(titleColor));
        }
        if (hasAttributes) {
            attributesCode = kAttributesRowCode.arg(attributesAnchors).arg(titleColor);
            containerCode.push(attributesCode);
            containerHeight += ' + attributesRow.height';
        }

        if (hasTitleContainer) {
            // use container
            titleSubtitleCode = kHeaderContainerCodeGenerator(titleContainerAnchors, containerHeight, containerCode);
        } else {
            // no container
            titleSubtitleCode = titleCode;
            if (hasSubtitle) {
                titleSubtitleCode += subtitleCode;
            }
            if (hasAttributes) {
                titleSubtitleCode += attributesCode;
            }
        }
    }

    if (hasHeaderRow) {
        var rowCode = [mascotCode, titleSubtitleCode];
        if (mascotShapeCode != '') {
           rowCode.unshift(mascotShapeCode);
        }
        code += kHeaderRowCodeGenerator(headerVerticalAnchors + headerLeftAnchor, rowCode)
    } else {
        code += mascotShapeCode + mascotCode + titleSubtitleCode;
    }

    if (isAudio) {
        var audioProgressBarLeftAnchor = 'audioButton.right';
        var audioProgressBarBottomAnchor = 'audioButton.bottom';
        var audioProgressBarTextColor = 'root.scopeStyle ? root.scopeStyle.foreground : theme.palette.normal.baseText';

        code += kAudioProgressBarCode.arg(audioProgressBarBottomAnchor)
                                     .arg(audioProgressBarLeftAnchor)
                                     .arg(audioProgressBarTextColor);

        var audioButtonAnchorsFill;
        var audioButtonWidth;
        var audioButtonHeight;
        if (hasArt) {
            audioButtonAnchorsFill = 'artShapeHolder';
            audioButtonWidth = 'undefined';
            audioButtonHeight = 'undefined';
        } else {
            audioButtonAnchorsFill = 'undefined';
            audioButtonWidth = 'height';
            audioButtonHeight = '(root.fixedHeaderHeight > 0 ? root.fixedHeaderHeight : headerHeight) + 2 * units.gu(1)';
        }
        code += kAudioButtonCode.arg(audioButtonAnchorsFill).arg(audioButtonWidth).arg(audioButtonHeight);
    }

    if (hasSummary) {
        var summaryTopAnchor;
        if (isHorizontal && hasArt) summaryTopAnchor = 'artShapeHolder.bottom';
        else if (headerAsOverlay && hasArt) summaryTopAnchor = 'artShapeHolder.bottom';
        else if (hasHeaderRow) summaryTopAnchor = 'row.bottom';
        else if (hasTitleContainer) summaryTopAnchor = 'headerTitleContainer.bottom';
        else if (hasMascot) summaryTopAnchor = 'mascotImage.bottom';
        else if (hasAttributes) summaryTopAnchor = 'attributesRow.bottom';
        else if (hasSubtitle) summaryTopAnchor = 'subtitleLabel.bottom';
        else if (hasTitle) summaryTopAnchor = 'titleLabel.bottom';
        else if (hasArt) summaryTopAnchor = 'artShapeHolder.bottom';
        else summaryTopAnchor = 'parent.top';

        var summaryColor;
        if (hasBackground) {
            summaryColor = summaryColorWithBackground;
        } else {
            summaryColor = 'root.scopeStyle ? root.scopeStyle.foreground : theme.palette.normal.baseText';
        }

        var summaryTopMargin = (hasMascot || hasSubtitle || hasAttributes ? 'anchors.margins' : '0');

        code += kSummaryLabelCode.arg(summaryTopAnchor).arg(summaryTopMargin).arg(summaryColor);
    }

    var touchdownAnchors;
    if (hasBackground) {
        touchdownAnchors = 'fill: backgroundLoader';
    } else if (touchdownOnArtShape) {
        touchdownAnchors = 'fill: artShapeHolder';
    } else {
        touchdownAnchors = 'fill: root'
    }
    code += kTouchdownCode.arg(touchdownAnchors);

    var implicitHeight = 'implicitHeight: ';
    if (hasSummary) {
        implicitHeight += 'summary.y + summary.height + units.gu(1);\n';
    } else if (isAudio) {
        implicitHeight += 'audioButton.height;\n';
    } else if (headerAsOverlay) {
        implicitHeight += 'artShapeHolder.height;\n';
    } else if (hasHeaderRow) {
        implicitHeight += 'row.y + row.height + units.gu(1);\n';
    } else if (hasMascot) {
        implicitHeight += 'mascotImage.y + mascotImage.height;\n';
    } else if (hasTitleContainer) {
        implicitHeight += 'headerTitleContainer.y + headerTitleContainer.height + units.gu(1);\n';
    } else if (hasAttributes) {
        implicitHeight += 'attributesRow.y + attributesRow.height + units.gu(1);\n';
    } else if (hasSubtitle) {
        implicitHeight += 'subtitleLabel.y + subtitleLabel.height + units.gu(1);\n';
    } else if (hasTitle) {
        implicitHeight += 'titleLabel.y + titleLabel.height + units.gu(1);\n';
    } else if (hasArt) {
        implicitHeight += 'artShapeHolder.height;\n';
    } else {
        implicitHeight = '';
    }

    // Close the AbstractButton
    code += implicitHeight + '}\n';

    return code;
}

function createCardComponent(parent, template, components, identifier) {
    var imports = 'import QtQuick 2.4; \n\
                   import Ubuntu.Components 1.3; \n\
                   import Ubuntu.Settings.Components 0.1; \n\
                   import Dash 0.1;\n\
                   import Utils 0.1;\n';
    var card = cardString(template, components);
    var code = imports + 'Component {\n' + card + '}\n';

    try {
        return Qt.createQmlObject(code, parent, identifier);
    } catch (e) {
        console.error("ERROR: Invalid component created.");
        console.error("Template:");
        console.error(JSON.stringify(template));
        console.error("Components:");
        console.error(JSON.stringify(components));
        console.error("Code:");
        console.error(code);
        throw e;
    }
}<|MERGE_RESOLUTION|>--- conflicted
+++ resolved
@@ -373,18 +373,6 @@
                             color: %3; \n\
                          }';
 
-<<<<<<< HEAD
-function evil_param(object) {
-    for (var x in object) {
-        if (typeof object[x] === "object" && evil_param(object[x]))
-            return true;
-
-        if (typeof object[x] === "string" && object[x].match(/"(?:[^"\\]|\\.)*"/) != null)
-            return true;
-    }
-
-    return false;
-=======
 function sanitizeColor(colorString) {
     if (colorString !== undefined) {
         if (colorString.match(/^[#a-z0-9]*$/i) === null) {
@@ -395,17 +383,10 @@
         }
     }
     return colorString;
->>>>>>> 861ebc50
 }
 
 function cardString(template, components) {
     var code;
-
-    if (evil_param(template))
-        return "";
-
-    if (evil_param(components))
-        return "";
 
     var templateInteractive = (template == null ? true : (template["non-interactive"] !== undefined ? !template["non-interactive"] : true)) ? "true" : "false";
 
@@ -500,16 +481,10 @@
         }
 
         var fallback = components["art"] && components["art"]["fallback"] || "";
-<<<<<<< HEAD
-        var fallbackCode = "";
-        if (fallback !== "") {
-            fallbackCode += 'onStatusChanged: if (status === Image.Error) source = "%1";'.arg(fallback);
-=======
         fallback = encodeURI(fallback);
         var fallbackCode = "";
         if (fallback !== "") {
             fallbackCode += 'onStatusChanged: if (status === Image.Error) source = decodeURI("%1");'.arg(fallback);
->>>>>>> 861ebc50
         }
         code += kArtShapeHolderCode.arg(artAnchors).arg(widthCode).arg(heightCode).arg(fallbackCode);
     } else {
@@ -604,16 +579,10 @@
 
         var mascotImageVisible = useMascotShape ? 'false' : 'showHeader';
         var fallback = components["mascot"] && components["mascot"]["fallback"] || "";
-<<<<<<< HEAD
-        var fallbackCode = "";
-        if (fallback !== "") {
-            fallbackCode += 'onStatusChanged: if (status === Image.Error) source = "%1";'.arg(fallback);
-=======
         fallback = encodeURI(fallback);
         var fallbackCode = "";
         if (fallback !== "") {
             fallbackCode += 'onStatusChanged: if (status === Image.Error) source = decodeURI("%1");'.arg(fallback);
->>>>>>> 861ebc50
         }
         mascotCode = kMascotImageCode.arg(mascotAnchors).arg(mascotImageVisible).arg(fallbackCode);
     }

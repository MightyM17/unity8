--- conflicted
+++ resolved
@@ -935,7 +935,6 @@
         code += kTouchdownCode.arg(touchdownAnchors);
     }
 
-<<<<<<< HEAD
     if (isCardTool || categoryLayout !== "grid") {
         var implicitHeight = 'implicitHeight: ';
         if (hasSocialActions) {
@@ -945,7 +944,7 @@
         } else if (isAudio) {
             implicitHeight += 'audioButton.height;\n';
         } else if (headerAsOverlay) {
-            implicitHeight += 'artShapeHolder.height;\n';
+            implicitHeight += 'artShapeLoader.height;\n';
         } else if (hasHeaderRow) {
             implicitHeight += 'row.y + row.height + units.gu(1);\n';
         } else if (hasMascot) {
@@ -959,35 +958,10 @@
         } else if (hasTitle) {
             implicitHeight += 'titleLabel.y + titleLabel.height + units.gu(1);\n';
         } else if (hasArt) {
-            implicitHeight += 'artShapeHolder.height;\n';
+            implicitHeight += 'artShapeLoader.height;\n';
         } else {
             implicitHeight = '';
         }
-=======
-    var implicitHeight = 'implicitHeight: ';
-    if (hasSocialActions) {
-        implicitHeight += 'socialActionsRow.y + socialActionsRow.height + units.gu(1);\n';
-    } else if (hasSummary) {
-        implicitHeight += 'summary.y + summary.height + units.gu(1);\n';
-    } else if (isAudio) {
-        implicitHeight += 'audioButton.height;\n';
-    } else if (headerAsOverlay) {
-        implicitHeight += 'artShapeLoader.height;\n';
-    } else if (hasHeaderRow) {
-        implicitHeight += 'row.y + row.height + units.gu(1);\n';
-    } else if (hasMascot) {
-        implicitHeight += 'mascotImage.y + mascotImage.height;\n';
-    } else if (hasTitleContainer) {
-        implicitHeight += 'headerTitleContainer.y + headerTitleContainer.height + units.gu(1);\n';
-    } else if (hasAttributes) {
-        implicitHeight += 'attributesRow.y + attributesRow.height + units.gu(1);\n';
-    } else if (hasSubtitle) {
-        implicitHeight += 'subtitleLabel.y + subtitleLabel.height + units.gu(1);\n';
-    } else if (hasTitle) {
-        implicitHeight += 'titleLabel.y + titleLabel.height + units.gu(1);\n';
-    } else if (hasArt) {
-        implicitHeight += 'artShapeLoader.height;\n';
->>>>>>> 166ff937
     } else {
         implicitHeight = '';
     }

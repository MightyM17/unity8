/*
 * Copyright (C) 2014 Canonical, Ltd.
 *
 * This program is free software; you can redistribute it and/or modify
 * it under the terms of the GNU General Public License as published by
 * the Free Software Foundation; version 3.
 *
 * This program is distributed in the hope that it will be useful,
 * but WITHOUT ANY WARRANTY; without even the implied warranty of
 * MERCHANTABILITY or FITNESS FOR A PARTICULAR PURPOSE.  See the
 * GNU General Public License for more details.
 *
 * You should have received a copy of the GNU General Public License
 * along with this program.  If not, see <http://www.gnu.org/licenses/>.
 */

.pragma library

// %1 is the template["card-background"] string
// %2 is the template["card-background"]["elements"][0]
// %3 is the template["card-background"]["elements"][1]
var kBackgroundLoaderCode = 'Loader {\n\
                                id: backgroundLoader; \n\
                                objectName: "backgroundLoader"; \n\
                                anchors.fill: parent; \n\
                                asynchronous: root.asynchronous; \n\
                                visible: status == Loader.Ready; \n\
                                sourceComponent: UbuntuShape { \n\
                                    objectName: "background"; \n\
                                    radius: "medium"; \n\
                                    aspect: { \n\
                                        switch (root.backgroundShapeStyle) { \n\
                                            case "inset": return UbuntuShape.Inset; \n\
                                            case "shadow": return UbuntuShape.DropShadow; \n\
                                            default: \n\
                                            case "flat": return UbuntuShape.Flat; \n\
                                        } \n\
                                    } \n\
                                    backgroundColor: getColor(0) || "white"; \n\
                                    secondaryBackgroundColor: getColor(1) || backgroundColor; \n\
                                    backgroundMode: UbuntuShape.VerticalGradient; \n\
                                    anchors.fill: parent; \n\
                                    source: backgroundImage.source ? backgroundImage : null; \n\
                                    property real luminance: Style.luminance(backgroundColor); \n\
                                    property Image backgroundImage: Image { \n\
                                        objectName: "backgroundImage"; \n\
                                        source: { \n\
                                            if (cardData && typeof cardData["background"] === "string") return cardData["background"]; \n\
                                            else return "%1"; \n\
                                        } \n\
                                    } \n\
                                    function getColor(index) { \n\
                                        if (cardData && typeof cardData["background"] === "object" \n\
                                            && (cardData["background"]["type"] === "color" || cardData["background"]["type"] === "gradient")) { \n\
                                            return cardData["background"]["elements"][index]; \n\
                                        } else return index === 0 ? %2 : %3; \n\
                                    } \n\
                                } \n\
                            }\n';

// %1 is used as anchors of artShapeHolder
// %2 is used as image width
// %3 is used as image height
<<<<<<< HEAD
// %4 is used as image fallback
=======
// %4 is injected as code to artImage
>>>>>>> 10e4bbe4
var kArtShapeHolderCode = 'Item { \n\
                            id: artShapeHolder; \n\
                            height: root.fixedArtShapeSize.height > 0 ? root.fixedArtShapeSize.height : artShapeLoader.height; \n\
                            width: root.fixedArtShapeSize.width > 0 ? root.fixedArtShapeSize.width : artShapeLoader.width; \n\
                            anchors { %1 } \n\
                            Loader { \n\
                                id: artShapeLoader; \n\
                                objectName: "artShapeLoader"; \n\
                                readonly property string cardArt: cardData && cardData["art"] || "%4"; \n\
                                active: cardArt != ""; \n\
                                asynchronous: root.asynchronous; \n\
                                visible: status == Loader.Ready; \n\
                                sourceComponent: Item { \n\
                                    id: artShape; \n\
                                    objectName: "artShape"; \n\
                                    readonly property bool doShapeItem: components["art"]["conciergeMode"] !== true; \n\
                                    visible: image.status == Image.Ready; \n\
                                    readonly property alias image: artImage; \n\
                                    ShaderEffectSource { \n\
                                        id: artShapeSource; \n\
                                        sourceItem: artImage; \n\
                                        anchors.centerIn: parent; \n\
                                        width: 1; \n\
                                        height: 1; \n\
                                        hideSource: doShapeItem; \n\
                                    } \n\
                                    Loader { \n\
                                        anchors.fill: parent; \n\
                                        visible: artShape.doShapeItem; \n\
                                        sourceComponent: root.artShapeStyle === "icon" ? artShapeIconComponent : artShapeShapeComponent; \n\
                                        Component { \n\
                                            id: artShapeShapeComponent; \n\
                                            UbuntuShape { \n\
                                                source: artShapeSource; \n\
                                                sourceFillMode: UbuntuShape.PreserveAspectCrop; \n\
                                                radius: "medium"; \n\
                                                aspect: { \n\
                                                    switch (root.artShapeStyle) { \n\
                                                        case "inset": return UbuntuShape.Inset; \n\
                                                        case "shadow": return UbuntuShape.DropShadow; \n\
                                                        default: \n\
                                                        case "flat": return UbuntuShape.Flat; \n\
                                                    } \n\
                                                } \n\
                                            } \n\
                                        } \n\
                                        Component { \n\
                                            id: artShapeIconComponent; \n\
                                            ProportionalShape { source: artShapeSource; aspect: UbuntuShape.DropShadow; } \n\
                                        } \n\
                                    } \n\
                                    readonly property real fixedArtShapeSizeAspect: (root.fixedArtShapeSize.height > 0 && root.fixedArtShapeSize.width > 0) ? root.fixedArtShapeSize.width / root.fixedArtShapeSize.height : -1; \n\
                                    readonly property real aspect: fixedArtShapeSizeAspect > 0 ? fixedArtShapeSizeAspect : components !== undefined ? components["art"]["aspect-ratio"] : 1; \n\
                                    Component.onCompleted: { updateWidthHeightBindings(); } \n\
                                    Connections { target: root; onFixedArtShapeSizeChanged: updateWidthHeightBindings(); } \n\
                                    function updateWidthHeightBindings() { \n\
                                        if (root.fixedArtShapeSize.height > 0 && root.fixedArtShapeSize.width > 0) { \n\
                                            width = root.fixedArtShapeSize.width; \n\
                                            height = root.fixedArtShapeSize.height; \n\
                                        } else { \n\
                                            width = Qt.binding(function() { return image.status !== Image.Ready ? 0 : image.width }); \n\
                                            height = Qt.binding(function() { return image.status !== Image.Ready ? 0 : image.height }); \n\
                                        } \n\
                                    } \n\
                                    CroppedImageMinimumSourceSize { \n\
                                        id: artImage; \n\
                                        objectName: "artImage"; \n\
                                        source: artShapeLoader.cardArt; \n\
                                        asynchronous: root.asynchronous; \n\
                                        width: %2; \n\
                                        height: %3; \n\
                                        %4 \n\
                                    } \n\
                                } \n\
                            } \n\
                        }\n';

// %1 is anchors.fill
// %2 is width
// %3 is height
var kAudioButtonCode = 'AbstractButton { \n\
                            id: audioButton; \n\
                            anchors.fill: %1; \n\
                            width: %2; \n\
                            height: %3; \n\
                            readonly property url source: (cardData["quickPreviewData"] && cardData["quickPreviewData"]["uri"]) || ""; \n\
                            UbuntuShape { \n\
                                anchors.fill: parent; \n\
                                visible: parent.pressed; \n\
                                radius: "medium"; \n\
                            } \n\
                            Icon {  \n\
                                anchors.fill: parent; \n\
                                anchors.margins: parent.height > units.gu(5) ? units.gu(2) : 0; \n\
                                opacity: 0.9; \n\
                                name: DashAudioPlayer.playing && AudioUrlComparer.compare(parent.source, DashAudioPlayer.currentSource) ? "media-playback-pause" : "media-playback-start"; \n\
                            } \n\
                            onClicked: { \n\
                                if (AudioUrlComparer.compare(source, DashAudioPlayer.currentSource)) { \n\
                                    if (DashAudioPlayer.playing) { \n\
                                        DashAudioPlayer.pause(); \n\
                                    } else { \n\
                                        DashAudioPlayer.play(); \n\
                                    } \n\
                                } else { \n\
                                    var playlist = (cardData["quickPreviewData"] && cardData["quickPreviewData"]["playlist"]) || null; \n\
                                    DashAudioPlayer.playSource(source, playlist); \n\
                                } \n\
                            } \n\
                            onPressAndHold: { \n\
                                root.pressAndHold(); \n\
                            } \n\
                        }';

var kOverlayLoaderCode = 'Loader { \n\
                            id: overlayLoader; \n\
                            readonly property real overlayHeight: (fixedHeaderHeight > 0 ? fixedHeaderHeight : headerHeight) + units.gu(2); \n\
                            anchors.fill: artShapeHolder; \n\
                            active: artShapeLoader.active && artShapeLoader.item && artShapeLoader.item.image.status === Image.Ready || false; \n\
                            asynchronous: root.asynchronous; \n\
                            visible: showHeader && status == Loader.Ready; \n\
                            sourceComponent: UbuntuShapeOverlay { \n\
                                id: overlay; \n\
                                property real luminance: Style.luminance(overlayColor); \n\
                                aspect: UbuntuShape.Flat; \n\
                                radius: "medium"; \n\
                                overlayColor: cardData && cardData["overlayColor"] || "#99000000"; \n\
                                overlayRect: Qt.rect(0, 1 - overlayLoader.overlayHeight / height, 1, 1); \n\
                            } \n\
                        }\n';

// multiple row version of HeaderRowCode
function kHeaderRowCodeGenerator() {
    var kHeaderRowCodeTemplate = 'Row { \n\
                        id: row; \n\
                        objectName: "outerRow"; \n\
                        property real margins: units.gu(1); \n\
                        spacing: margins; \n\
                        height: root.fixedHeaderHeight != -1 ? root.fixedHeaderHeight : implicitHeight; \n\
                        anchors { %1 } \n\
                        anchors.right: parent.right; \n\
                        anchors.margins: margins; \n\
                        anchors.rightMargin: 0; \n\
                        data: [ \n\
                                %2 \n\
                                ] \n\
                    }\n';
    var args = Array.prototype.slice.call(arguments);
    var code = kHeaderRowCodeTemplate.arg(args.shift()).arg(args.join(',\n'));
    return code;
}

// multiple item version of kHeaderContainerCode
function kHeaderContainerCodeGenerator() {
    var headerContainerCodeTemplate = 'Item { \n\
                            id: headerTitleContainer; \n\
                            anchors { %1 } \n\
                            width: parent.width - x; \n\
                            implicitHeight: %2; \n\
                            data: [ \n\
                                %3 \n\
                            ]\n\
                        }\n';
    var args = Array.prototype.slice.call(arguments);
    var code = headerContainerCodeTemplate.arg(args.shift()).arg(args.shift()).arg(args.join(',\n'));
    return code;
}

// %1 is used as anchors of mascotShapeLoader
var kMascotShapeLoaderCode = 'Loader { \n\
                                id: mascotShapeLoader; \n\
                                objectName: "mascotShapeLoader"; \n\
                                asynchronous: root.asynchronous; \n\
                                active: mascotImage.status === Image.Ready; \n\
                                visible: showHeader && active && status == Loader.Ready; \n\
                                width: units.gu(6); \n\
                                height: units.gu(5.625); \n\
                                sourceComponent: UbuntuShape { image: mascotImage } \n\
                                anchors { %1 } \n\
                            }\n';

// %1 is used as anchors of mascotImage
// %2 is used as visible of mascotImage
<<<<<<< HEAD
// %3 is used as fallback image
=======
// %3 is injected as code to mascotImage
>>>>>>> 10e4bbe4
var kMascotImageCode = 'CroppedImageMinimumSourceSize { \n\
                            id: mascotImage; \n\
                            objectName: "mascotImage"; \n\
                            anchors { %1 } \n\
                            source: cardData && cardData["mascot"] || "%3"; \n\
                            width: units.gu(6); \n\
                            height: units.gu(5.625); \n\
                            horizontalAlignment: Image.AlignHCenter; \n\
                            verticalAlignment: Image.AlignVCenter; \n\
                            visible: %2; \n\
                            %3 \n\
                        }\n';

// %1 is used as anchors of titleLabel
// %2 is used as color of titleLabel
// %3 is used as extra condition for visible of titleLabel
// %4 is used as title width
var kTitleLabelCode = 'Label { \n\
                        id: titleLabel; \n\
                        objectName: "titleLabel"; \n\
                        anchors { %1 } \n\
                        elide: Text.ElideRight; \n\
                        fontSize: "small"; \n\
                        wrapMode: Text.Wrap; \n\
                        maximumLineCount: 2; \n\
                        font.pixelSize: Math.round(FontUtils.sizeToPixels(fontSize) * fontScale); \n\
                        color: %2; \n\
                        visible: showHeader %3; \n\
                        width: %4; \n\
                        text: root.title; \n\
                        font.weight: cardData && cardData["subtitle"] ? Font.DemiBold : Font.Normal; \n\
                        horizontalAlignment: root.titleAlignment; \n\
                    }\n';

// %1 is used as extra anchors of emblemIcon
// %2 is used as color of emblemIcon
// FIXME The width code is a
// Workaround for bug https://bugs.launchpad.net/ubuntu/+source/ubuntu-ui-toolkit/+bug/1421293
var kEmblemIconCode = 'Icon { \n\
                            id: emblemIcon; \n\
                            objectName: "emblemIcon"; \n\
                            anchors { \n\
                                bottom: titleLabel.baseline; \n\
                                right: parent.right; \n\
                                %1 \n\
                            } \n\
                            source: cardData && cardData["emblem"] || ""; \n\
                            color: %2; \n\
                            height: source != "" ? titleLabel.font.pixelSize : 0; \n\
                            width: implicitWidth > 0 && implicitHeight > 0 ? (implicitWidth / implicitHeight * height) : implicitWidth; \n\
                        }\n';

// %1 is used as anchors of touchdown effect
var kTouchdownCode = 'UbuntuShape { \n\
                        id: touchdown; \n\
                        objectName: "touchdown"; \n\
                        anchors { %1 } \n\
                        visible: root.artShapeStyle != "shadow" && root.artShapeStyle != "icon" && root.pressed; \n\
                        radius: "medium"; \n\
                        borderSource: "radius_pressed.sci" \n\
                    }\n';

// %1 is used as anchors of subtitleLabel
// %2 is used as color of subtitleLabel
var kSubtitleLabelCode = 'Label { \n\
                            id: subtitleLabel; \n\
                            objectName: "subtitleLabel"; \n\
                            anchors { %1 } \n\
                            anchors.topMargin: units.dp(2); \n\
                            elide: Text.ElideRight; \n\
                            maximumLineCount: 1; \n\
                            fontSize: "x-small"; \n\
                            font.pixelSize: Math.round(FontUtils.sizeToPixels(fontSize) * fontScale); \n\
                            color: %2; \n\
                            visible: titleLabel.visible && titleLabel.text; \n\
                            text: cardData && cardData["subtitle"] || ""; \n\
                            font.weight: Font.Light; \n\
                        }\n';

// %1 is used as anchors of attributesRow
// %2 is used as color of attributesRow
var kAttributesRowCode = 'CardAttributes { \n\
                            id: attributesRow; \n\
                            objectName: "attributesRow"; \n\
                            anchors { %1 } \n\
                            color: %2; \n\
                            fontScale: root.fontScale; \n\
                            model: cardData && cardData["attributes"]; \n\
                          }\n';

// %1 is used as top anchor of summary
// %2 is used as topMargin anchor of summary
// %3 is used as color of summary
var kSummaryLabelCode = 'Label { \n\
                            id: summary; \n\
                            objectName: "summaryLabel"; \n\
                            anchors { \n\
                                top: %1; \n\
                                left: parent.left; \n\
                                right: parent.right; \n\
                                margins: units.gu(1); \n\
                                topMargin: %2; \n\
                            } \n\
                            wrapMode: Text.Wrap; \n\
                            maximumLineCount: 5; \n\
                            elide: Text.ElideRight; \n\
                            text: cardData && cardData["summary"] || ""; \n\
                            height: text ? implicitHeight : 0; \n\
                            fontSize: "small"; \n\
                            color: %3; \n\
                        }\n';

// %1 is used as bottom anchor of audio progress bar
// %2 is used as left anchor of audio progress bar
// %3 is used as text color
var kAudioProgressBarCode = 'CardAudioProgress { \n\
                            id: audioProgressBar; \n\
                            duration: (cardData["quickPreviewData"] && cardData["quickPreviewData"]["duration"]) || 0; \n\
                            source: (cardData["quickPreviewData"] && cardData["quickPreviewData"]["uri"]) || ""; \n\
                            anchors { \n\
                                bottom: %1; \n\
                                left: %2; \n\
                                right: parent.right; \n\
                                margins: units.gu(1); \n\
                            } \n\
                            color: %3; \n\
                         }';

function evil_param(object) {
    for (var x in object) {
        if (typeof object[x] === "object" && evil_param(object[x]))
            return true;

        if (typeof object[x] === "string" && object[x].match(/"(?:[^"\\]|\\.)*"/) != null)
            return true;
    }

    return false;
}

function cardString(template, components) {
    var code;

    if (evil_param(template))
        return "";

    if (evil_param(components))
        return "";

    var templateInteractive = (template == null ? true : (template["non-interactive"] !== undefined ? !template["non-interactive"] : true)) ? "true" : "false";

    code = 'AbstractButton { \n\
                id: root; \n\
                property var components; \n\
                property var cardData; \n\
                property string artShapeStyle: "inset"; \n\
                property string backgroundShapeStyle: "inset"; \n\
                property real fontScale: 1.0; \n\
                property var scopeStyle: null; \n\
                property int titleAlignment: Text.AlignLeft; \n\
                property int fixedHeaderHeight: -1; \n\
                property size fixedArtShapeSize: Qt.size(-1, -1); \n\
                readonly property string title: cardData && cardData["title"] || ""; \n\
                property bool asynchronous: true; \n\
                property bool showHeader: true; \n\
                implicitWidth: childrenRect.width; \n\
                enabled: %1; \n\
                \n'.arg(templateInteractive);

    var hasArt = components["art"] && components["art"]["field"] || false;
    var hasSummary = components["summary"] || false;
    var artAndSummary = hasArt && hasSummary && components["art"]["conciergeMode"] !== true;
    var isHorizontal = template["card-layout"] === "horizontal";
    var hasBackground = (!isHorizontal && (template["card-background"] || components["background"] || artAndSummary)) ||
                        (hasSummary && (template["card-background"] || components["background"]));
    var hasTitle = components["title"] || false;
    var hasMascot = components["mascot"] || false;
    var hasEmblem = components["emblem"] && !(hasMascot && template["card-size"] === "small") || false;
    var headerAsOverlay = hasArt && template && template["overlay"] === true && (hasTitle || hasMascot);
    var hasSubtitle = hasTitle && components["subtitle"] || false;
    var hasHeaderRow = hasMascot && hasTitle;
    var hasAttributes = hasTitle && components["attributes"] && components["attributes"]["field"] || false;
    var isAudio = template["quick-preview-type"] === "audio";

    if (isAudio) {
        // For now we only support audio cards with [optional] art, title, subtitle
        // in horizontal mode
        // Anything else makes it behave not like an audio card
        if (hasSummary) isAudio = false;
        if (!isHorizontal) isAudio = false;
        if (hasMascot) isAudio = false;
        if (hasEmblem) isAudio = false;
        if (headerAsOverlay) isAudio = false;
        if (hasAttributes) isAudio = false;
    }

    if (hasBackground) {
        var templateCardBackground = (template && typeof template["card-background"] === "string") ? template["card-background"] :  "";
        var backgroundElements0;
        var backgroundElements1;
        if (template && typeof template["card-background"] === "object" && (template["card-background"]["type"] === "color" || template["card-background"]["type"] === "gradient"))  {
            if (template["card-background"]["elements"][0] !== undefined) {
                backgroundElements0 = '"%1"'.arg(template["card-background"]["elements"][0]);
            }
            if (template["card-background"]["elements"][1] !== undefined) {
                backgroundElements1 = '"%1"'.arg(template["card-background"]["elements"][1]);
            }
        }
        code += kBackgroundLoaderCode.arg(templateCardBackground).arg(backgroundElements0).arg(backgroundElements1);
    }

    if (hasArt) {
        code += 'readonly property size artShapeSize: artShapeLoader.item ? Qt.size(artShapeLoader.item.width, artShapeLoader.item.height) : Qt.size(-1, -1);\n';

        var widthCode, heightCode;
        var artAnchors;
        if (isHorizontal) {
            artAnchors = 'left: parent.left';
            if (hasMascot || hasTitle) {
                widthCode = 'height * artShape.aspect'
                heightCode = 'headerHeight + 2 * units.gu(1)';
            } else {
                // This side of the else is a bit silly, who wants an horizontal layout without mascot and title?
                // So we define a "random" height of the image height + 2 gu for the margins
                widthCode = 'height * artShape.aspect'
                heightCode = 'units.gu(7.625)';
            }
        } else {
            artAnchors = 'horizontalCenter: parent.horizontalCenter;';
            widthCode = 'root.width'
            heightCode = 'width / artShape.aspect';
        }

        var fallback = components["art"] && components["art"]["fallback"] || "";
<<<<<<< HEAD
        code += kArtShapeHolderCode.arg(artAnchors).arg(widthCode).arg(heightCode).arg(fallback);
=======
        var fallbackCode = "";
>>>>>>> 10e4bbe4
        if (fallback !== "") {
            fallbackCode += 'onStatusChanged: if (status === Image.Error) source = "%1";'.arg(fallback);
        }
        code += kArtShapeHolderCode.arg(artAnchors).arg(widthCode).arg(heightCode).arg(fallbackCode);
    } else {
        code += 'readonly property size artShapeSize: Qt.size(-1, -1);\n'
    }

    if (headerAsOverlay) {
        code += kOverlayLoaderCode;
    }

    var headerVerticalAnchors;
    if (headerAsOverlay) {
        headerVerticalAnchors = 'bottom: artShapeHolder.bottom; \n\
                                 bottomMargin: units.gu(1);\n';
    } else {
        if (hasArt) {
            if (isHorizontal) {
                headerVerticalAnchors = 'top: artShapeHolder.top; \n\
                                         topMargin: units.gu(1);\n';
            } else {
                headerVerticalAnchors = 'top: artShapeHolder.bottom; \n\
                                         topMargin: units.gu(1);\n';
            }
        } else {
            headerVerticalAnchors = 'top: parent.top; \n\
                                     topMargin: units.gu(1);\n';
        }
    }

    var headerLeftAnchor;
    var headerLeftAnchorHasMargin = false;
    if (isHorizontal && hasArt) {
        headerLeftAnchor = 'left: artShapeHolder.right; \n\
                            leftMargin: units.gu(1);\n';
        headerLeftAnchorHasMargin = true;
    } else if (isHorizontal && isAudio) {
        headerLeftAnchor = 'left: audioButton.right; \n\
                            leftMargin: units.gu(1);\n';
        headerLeftAnchorHasMargin = true;
    } else {
        headerLeftAnchor = 'left: parent.left;\n';
    }

    var touchdownOnArtShape = !hasBackground && hasArt && !hasMascot && !hasSummary && !isAudio;

    if (hasHeaderRow) {
        code += 'readonly property int headerHeight: row.height;\n'
    } else if (hasMascot) {
        code += 'readonly property int headerHeight: mascotImage.height;\n'
    } else if (hasAttributes) {
        if (hasTitle && hasSubtitle) {
            code += 'readonly property int headerHeight: titleLabel.height + subtitleLabel.height + subtitleLabel.anchors.topMargin + attributesRow.height + attributesRow.anchors.topMargin;\n'
        } else if (hasTitle) {
            code += 'readonly property int headerHeight: titleLabel.height + attributesRow.height + attributesRow.anchors.topMargin;\n'
        } else {
            code += 'readonly property int headerHeight: attributesRow.height;\n'
        }
    } else if (isAudio) {
        if (hasSubtitle) {
            code += 'readonly property int headerHeight: titleLabel.height + subtitleLabel.height + subtitleLabel.anchors.topMargin + audioProgressBar.height + audioProgressBar.anchors.topMargin;\n'
        } else if (hasTitle) {
            code += 'readonly property int headerHeight: titleLabel.height + audioProgressBar.height + audioProgressBar.anchors.topMargin;\n'
        } else {
            code += 'readonly property int headerHeight: audioProgressBar.height;\n'
        }
    } else if (hasSubtitle) {
        code += 'readonly property int headerHeight: titleLabel.height + subtitleLabel.height + subtitleLabel.anchors.topMargin;\n'
    } else if (hasTitle) {
        code += 'readonly property int headerHeight: titleLabel.height;\n'
    } else {
        code += 'readonly property int headerHeight: 0;\n'
    }

    var mascotShapeCode = '';
    var mascotCode = '';
    if (hasMascot) {
        var useMascotShape = !hasBackground && !headerAsOverlay;
        var mascotAnchors = '';
        if (!hasHeaderRow) {
            mascotAnchors += headerLeftAnchor;
            mascotAnchors += headerVerticalAnchors;
            if (!headerLeftAnchorHasMargin) {
                mascotAnchors += 'leftMargin: units.gu(1);\n'
            }
        } else {
            mascotAnchors = 'verticalCenter: parent.verticalCenter;'
        }

        if (useMascotShape) {
            mascotShapeCode = kMascotShapeLoaderCode.arg(mascotAnchors);
        }

        var mascotImageVisible = useMascotShape ? 'false' : 'showHeader';
        var fallback = components["mascot"] && components["mascot"]["fallback"] || "";
<<<<<<< HEAD
        mascotCode = kMascotImageCode.arg(mascotAnchors).arg(mascotImageVisible).arg(fallback);
=======
        var fallbackCode = "";
>>>>>>> 10e4bbe4
        if (fallback !== "") {
            fallbackCode += 'onStatusChanged: if (status === Image.Error) source = "%1";'.arg(fallback);
        }
        mascotCode = kMascotImageCode.arg(mascotAnchors).arg(mascotImageVisible).arg(fallbackCode);
    }

    var summaryColorWithBackground = 'backgroundLoader.active && backgroundLoader.item && root.scopeStyle ? root.scopeStyle.getTextColor(backgroundLoader.item.luminance) : (backgroundLoader.item && backgroundLoader.item.luminance > 0.7 ? theme.palette.normal.baseText : "white")';

    var hasTitleContainer = hasTitle && (hasEmblem || (hasMascot && (hasSubtitle || hasAttributes)));
    var titleSubtitleCode = '';
    if (hasTitle) {
        var titleColor;
        if (headerAsOverlay) {
            titleColor = 'root.scopeStyle && overlayLoader.item ? root.scopeStyle.getTextColor(overlayLoader.item.luminance) : (overlayLoader.item && overlayLoader.item.luminance > 0.7 ? theme.palette.normal.baseText : "white")';
        } else if (hasSummary) {
            titleColor = 'summary.color';
        } else if (hasBackground) {
            titleColor = summaryColorWithBackground;
        } else {
            titleColor = 'root.scopeStyle ? root.scopeStyle.foreground : theme.palette.normal.baseText';
        }

        var titleAnchors;
        var subtitleAnchors;
        var attributesAnchors;
        var titleContainerAnchors;
        var titleRightAnchor;
        var titleWidth = "undefined";

        var extraRightAnchor = '';
        var extraLeftAnchor = '';
        if (!touchdownOnArtShape) {
            extraRightAnchor = 'rightMargin: units.gu(1); \n';
            extraLeftAnchor = 'leftMargin: units.gu(1); \n';
        } else if (headerAsOverlay && !hasEmblem) {
            extraRightAnchor = 'rightMargin: units.gu(1); \n';
        }

        if (hasMascot) {
            titleContainerAnchors = 'verticalCenter: parent.verticalCenter; ';
        } else {
            titleContainerAnchors = 'right: parent.right; ';
            titleContainerAnchors += headerLeftAnchor;
            titleContainerAnchors += headerVerticalAnchors;
            if (!headerLeftAnchorHasMargin) {
                titleContainerAnchors += extraLeftAnchor;
            }
        }
        if (hasEmblem) {
            titleRightAnchor = 'right: emblemIcon.left; \n\
                                rightMargin: emblemIcon.width > 0 ? units.gu(0.5) : 0; \n';
        } else {
            titleRightAnchor = 'right: parent.right; \n'
            titleRightAnchor += extraRightAnchor;
        }

        if (hasTitleContainer) {
            // Using headerTitleContainer
            titleAnchors = titleRightAnchor;
            titleAnchors += 'left: parent.left; \n\
                             top: parent.top;';
            subtitleAnchors = 'right: parent.right; \n\
                               left: parent.left; \n';
            subtitleAnchors += extraRightAnchor;
            if (hasSubtitle) {
                attributesAnchors = subtitleAnchors + 'top: subtitleLabel.bottom;\n';
                subtitleAnchors += 'top: titleLabel.bottom;\n';
            } else {
                attributesAnchors = subtitleAnchors + 'top: titleLabel.bottom;\n';
            }
        } else if (hasMascot) {
            // Using row without titleContainer
            titleAnchors = 'verticalCenter: parent.verticalCenter;\n';
            titleWidth = "parent.width - x";
        } else {
            if (headerAsOverlay) {
                // Using anchors to the overlay
                titleAnchors = titleRightAnchor;
                titleAnchors += 'left: parent.left; \n\
                                 leftMargin: units.gu(1); \n\
                                 top: overlayLoader.top; \n\
                                 topMargin: units.gu(1) + overlayLoader.height - overlayLoader.overlayHeight; \n';
            } else {
                // Using anchors to the mascot/parent
                titleAnchors = titleRightAnchor;
                titleAnchors += headerLeftAnchor;
                titleAnchors += headerVerticalAnchors;
                if (!headerLeftAnchorHasMargin) {
                    titleAnchors += extraLeftAnchor;
                }
            }
            subtitleAnchors = 'left: titleLabel.left; \n\
                               leftMargin: titleLabel.leftMargin; \n';
            subtitleAnchors += extraRightAnchor;
            if (hasEmblem) {
                // using container
                subtitleAnchors += 'right: parent.right; \n';
            } else {
                subtitleAnchors += 'right: titleLabel.right; \n';
            }

            if (hasSubtitle) {
                attributesAnchors = subtitleAnchors + 'top: subtitleLabel.bottom;\n';
                subtitleAnchors += 'top: titleLabel.bottom;\n';
            } else {
                attributesAnchors = subtitleAnchors + 'top: titleLabel.bottom;\n';
            }
        }

        // code for different elements
        var titleLabelVisibleExtra = (headerAsOverlay ? '&& overlayLoader.active': '');
        var titleCode = kTitleLabelCode.arg(titleAnchors).arg(titleColor).arg(titleLabelVisibleExtra).arg(titleWidth);
        var subtitleCode;
        var attributesCode;

        // code for the title container
        var containerCode = [];
        var containerHeight = 'titleLabel.height';
        containerCode.push(titleCode);
        if (hasSubtitle) {
            subtitleCode = kSubtitleLabelCode.arg(subtitleAnchors).arg(titleColor);
            containerCode.push(subtitleCode);
            containerHeight += ' + subtitleLabel.height';
        }
        if (hasEmblem) {
            containerCode.push(kEmblemIconCode.arg(extraRightAnchor).arg(titleColor));
        }
        if (hasAttributes) {
            attributesCode = kAttributesRowCode.arg(attributesAnchors).arg(titleColor);
            containerCode.push(attributesCode);
            containerHeight += ' + attributesRow.height';
        }

        if (hasTitleContainer) {
            // use container
            titleSubtitleCode = kHeaderContainerCodeGenerator(titleContainerAnchors, containerHeight, containerCode);
        } else {
            // no container
            titleSubtitleCode = titleCode;
            if (hasSubtitle) {
                titleSubtitleCode += subtitleCode;
            }
            if (hasAttributes) {
                titleSubtitleCode += attributesCode;
            }
        }
    }

    if (hasHeaderRow) {
        var rowCode = [mascotCode, titleSubtitleCode];
        if (mascotShapeCode != '') {
           rowCode.unshift(mascotShapeCode);
        }
        code += kHeaderRowCodeGenerator(headerVerticalAnchors + headerLeftAnchor, rowCode)
    } else {
        code += mascotShapeCode + mascotCode + titleSubtitleCode;
    }

    if (isAudio) {
        var audioProgressBarLeftAnchor = 'audioButton.right';
        var audioProgressBarBottomAnchor = 'audioButton.bottom';
        var audioProgressBarTextColor = 'root.scopeStyle ? root.scopeStyle.foreground : theme.palette.normal.baseText';

        code += kAudioProgressBarCode.arg(audioProgressBarBottomAnchor)
                                     .arg(audioProgressBarLeftAnchor)
                                     .arg(audioProgressBarTextColor);

        var audioButtonAnchorsFill;
        var audioButtonWidth;
        var audioButtonHeight;
        if (hasArt) {
            audioButtonAnchorsFill = 'artShapeHolder';
            audioButtonWidth = 'undefined';
            audioButtonHeight = 'undefined';
        } else {
            audioButtonAnchorsFill = 'undefined';
            audioButtonWidth = 'height';
            audioButtonHeight = '(root.fixedHeaderHeight > 0 ? root.fixedHeaderHeight : headerHeight) + 2 * units.gu(1)';
        }
        code += kAudioButtonCode.arg(audioButtonAnchorsFill).arg(audioButtonWidth).arg(audioButtonHeight);
    }

    if (hasSummary) {
        var summaryTopAnchor;
        if (isHorizontal && hasArt) summaryTopAnchor = 'artShapeHolder.bottom';
        else if (headerAsOverlay && hasArt) summaryTopAnchor = 'artShapeHolder.bottom';
        else if (hasHeaderRow) summaryTopAnchor = 'row.bottom';
        else if (hasTitleContainer) summaryTopAnchor = 'headerTitleContainer.bottom';
        else if (hasMascot) summaryTopAnchor = 'mascotImage.bottom';
        else if (hasAttributes) summaryTopAnchor = 'attributesRow.bottom';
        else if (hasSubtitle) summaryTopAnchor = 'subtitleLabel.bottom';
        else if (hasTitle) summaryTopAnchor = 'titleLabel.bottom';
        else if (hasArt) summaryTopAnchor = 'artShapeHolder.bottom';
        else summaryTopAnchor = 'parent.top';

        var summaryColor;
        if (hasBackground) {
            summaryColor = summaryColorWithBackground;
        } else {
            summaryColor = 'root.scopeStyle ? root.scopeStyle.foreground : theme.palette.normal.baseText';
        }

        var summaryTopMargin = (hasMascot || hasSubtitle || hasAttributes ? 'anchors.margins' : '0');

        code += kSummaryLabelCode.arg(summaryTopAnchor).arg(summaryTopMargin).arg(summaryColor);
    }

    var touchdownAnchors;
    if (hasBackground) {
        touchdownAnchors = 'fill: backgroundLoader';
    } else if (touchdownOnArtShape) {
        touchdownAnchors = 'fill: artShapeHolder';
    } else {
        touchdownAnchors = 'fill: root'
    }
    code += kTouchdownCode.arg(touchdownAnchors);

    var implicitHeight = 'implicitHeight: ';
    if (hasSummary) {
        implicitHeight += 'summary.y + summary.height + units.gu(1);\n';
    } else if (isAudio) {
        implicitHeight += 'audioButton.height;\n';
    } else if (headerAsOverlay) {
        implicitHeight += 'artShapeHolder.height;\n';
    } else if (hasHeaderRow) {
        implicitHeight += 'row.y + row.height + units.gu(1);\n';
    } else if (hasMascot) {
        implicitHeight += 'mascotImage.y + mascotImage.height;\n';
    } else if (hasTitleContainer) {
        implicitHeight += 'headerTitleContainer.y + headerTitleContainer.height + units.gu(1);\n';
    } else if (hasAttributes) {
        implicitHeight += 'attributesRow.y + attributesRow.height + units.gu(1);\n';
    } else if (hasSubtitle) {
        implicitHeight += 'subtitleLabel.y + subtitleLabel.height + units.gu(1);\n';
    } else if (hasTitle) {
        implicitHeight += 'titleLabel.y + titleLabel.height + units.gu(1);\n';
    } else if (hasArt) {
        implicitHeight += 'artShapeHolder.height;\n';
    } else {
        implicitHeight = '';
    }

    // Close the AbstractButton
    code += implicitHeight + '}\n';

    return code;
}

function createCardComponent(parent, template, components) {
    var imports = 'import QtQuick 2.4; \n\
                   import Ubuntu.Components 1.3; \n\
                   import Ubuntu.Settings.Components 0.1; \n\
                   import Dash 0.1;\n\
                   import Utils 0.1;\n';
    var card = cardString(template, components);
    var code = imports + 'Component {\n' + card + '}\n';

    try {
        return Qt.createQmlObject(code, parent, "createCardComponent");
    } catch (e) {
        console.error("ERROR: Invalid component created.");
        console.error("Template:");
        console.error(JSON.stringify(template));
        console.error("Components:");
        console.error(JSON.stringify(components));
        console.error("Code:");
        console.error(code);
        throw e;
    }
}<|MERGE_RESOLUTION|>--- conflicted
+++ resolved
@@ -61,11 +61,8 @@
 // %1 is used as anchors of artShapeHolder
 // %2 is used as image width
 // %3 is used as image height
-<<<<<<< HEAD
-// %4 is used as image fallback
-=======
 // %4 is injected as code to artImage
->>>>>>> 10e4bbe4
+// %5 is used as image fallback
 var kArtShapeHolderCode = 'Item { \n\
                             id: artShapeHolder; \n\
                             height: root.fixedArtShapeSize.height > 0 ? root.fixedArtShapeSize.height : artShapeLoader.height; \n\
@@ -74,7 +71,7 @@
                             Loader { \n\
                                 id: artShapeLoader; \n\
                                 objectName: "artShapeLoader"; \n\
-                                readonly property string cardArt: cardData && cardData["art"] || "%4"; \n\
+                                readonly property string cardArt: cardData && cardData["art"] || "%5"; \n\
                                 active: cardArt != ""; \n\
                                 asynchronous: root.asynchronous; \n\
                                 visible: status == Loader.Ready; \n\
@@ -249,16 +246,13 @@
 
 // %1 is used as anchors of mascotImage
 // %2 is used as visible of mascotImage
-<<<<<<< HEAD
-// %3 is used as fallback image
-=======
 // %3 is injected as code to mascotImage
->>>>>>> 10e4bbe4
+// %4 is used as fallback image
 var kMascotImageCode = 'CroppedImageMinimumSourceSize { \n\
                             id: mascotImage; \n\
                             objectName: "mascotImage"; \n\
                             anchors { %1 } \n\
-                            source: cardData && cardData["mascot"] || "%3"; \n\
+                            source: cardData && cardData["mascot"] || "%4"; \n\
                             width: units.gu(6); \n\
                             height: units.gu(5.625); \n\
                             horizontalAlignment: Image.AlignHCenter; \n\
@@ -488,15 +482,11 @@
         }
 
         var fallback = components["art"] && components["art"]["fallback"] || "";
-<<<<<<< HEAD
-        code += kArtShapeHolderCode.arg(artAnchors).arg(widthCode).arg(heightCode).arg(fallback);
-=======
         var fallbackCode = "";
->>>>>>> 10e4bbe4
         if (fallback !== "") {
             fallbackCode += 'onStatusChanged: if (status === Image.Error) source = "%1";'.arg(fallback);
         }
-        code += kArtShapeHolderCode.arg(artAnchors).arg(widthCode).arg(heightCode).arg(fallbackCode);
+        code += kArtShapeHolderCode.arg(artAnchors).arg(widthCode).arg(heightCode).arg(fallbackCode).arg(fallback);
     } else {
         code += 'readonly property size artShapeSize: Qt.size(-1, -1);\n'
     }
@@ -589,15 +579,11 @@
 
         var mascotImageVisible = useMascotShape ? 'false' : 'showHeader';
         var fallback = components["mascot"] && components["mascot"]["fallback"] || "";
-<<<<<<< HEAD
-        mascotCode = kMascotImageCode.arg(mascotAnchors).arg(mascotImageVisible).arg(fallback);
-=======
         var fallbackCode = "";
->>>>>>> 10e4bbe4
         if (fallback !== "") {
             fallbackCode += 'onStatusChanged: if (status === Image.Error) source = "%1";'.arg(fallback);
         }
-        mascotCode = kMascotImageCode.arg(mascotAnchors).arg(mascotImageVisible).arg(fallbackCode);
+        mascotCode = kMascotImageCode.arg(mascotAnchors).arg(mascotImageVisible).arg(fallbackCode).arg(fallback);
     }
 
     var summaryColorWithBackground = 'backgroundLoader.active && backgroundLoader.item && root.scopeStyle ? root.scopeStyle.getTextColor(backgroundLoader.item.luminance) : (backgroundLoader.item && backgroundLoader.item.luminance > 0.7 ? theme.palette.normal.baseText : "white")';

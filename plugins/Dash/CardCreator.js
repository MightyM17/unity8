--- conflicted
+++ resolved
@@ -444,11 +444,7 @@
     if (hasTitle) {
         var titleColor;
         if (headerAsOverlay) {
-<<<<<<< HEAD
-            titleColor = '"white"';
-=======
-            color = 'overlayLoader.item.luminance < (root.scopeStyle ? root.scopeStyle.threshold : 0.7) ? (root.scopeStyle ? root.scopeStyle.light : "white") : (root.scopeStyle ? root.scopeStyle.dark : "grey")';
->>>>>>> e1e53b52
+            titleColor = 'overlayLoader.item.luminance < (root.scopeStyle ? root.scopeStyle.threshold : 0.7) ? (root.scopeStyle ? root.scopeStyle.light : "white") : (root.scopeStyle ? root.scopeStyle.dark : "grey")';
         } else if (hasSummary) {
             titleColor = 'summary.color';
         } else if (hasBackground) {

--- conflicted
+++ resolved
@@ -11,10 +11,7 @@
     ${CMAKE_CURRENT_SOURCE_DIR}
     ${CMAKE_CURRENT_BINARY_DIR}
 )
-<<<<<<< HEAD
-=======
 
->>>>>>> 9212688a
 include_directories(
     SYSTEM
     ${Qt5Qml_PRIVATE_INCLUDE_DIRS}

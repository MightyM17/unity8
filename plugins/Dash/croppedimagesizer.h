/*
 * Copyright (C) 2014 Canonical, Ltd.
 *
 * This program is free software; you can redistribute it and/or modify
 * it under the terms of the GNU General Public License as published by
 * the Free Software Foundation; version 3.
 *
 * This program is distributed in the hope that it will be useful,
 * but WITHOUT ANY WARRANTY; without even the implied warranty of
 * MERCHANTABILITY or FITNESS FOR A PARTICULAR PURPOSE.  See the
 * GNU General Public License for more details.
 *
 * You should have received a copy of the GNU General Public License
 * along with this program.  If not, see <http://www.gnu.org/licenses/>.
 */

#ifndef CROPPEDIMAGESIZER_H
#define CROPPEDIMAGESIZER_H

#include <QImageReader>
#include <QObject>
#include <QSize>
#include <QUrl>

class CroppedImageSizerAsyncWorker;

class CroppedImageSizer : public QObject
{
    Q_OBJECT

    Q_PROPERTY(QUrl source READ source WRITE setSource NOTIFY sourceChanged)
    Q_PROPERTY(qreal width READ width WRITE setWidth NOTIFY inputParamsChanged)
    Q_PROPERTY(qreal height READ height WRITE setHeight NOTIFY inputParamsChanged)
    Q_PROPERTY(QSize sourceSize READ sourceSize NOTIFY sourceSizeChanged)

public:
    CroppedImageSizer();
    ~CroppedImageSizer();

    QUrl source() const;
    void setSource(const QUrl &source);

    qreal width() const;
    void setWidth(qreal width);

    qreal height() const;
    void setHeight(qreal height);

    QSize sourceSize() const;
    void setSourceSize(const QSize &sourceSize);

    Q_INVOKABLE void setImageSize(const QSize &imageSize);

Q_SIGNALS:
    void inputParamsChanged();
    void sourceChanged();
    void sourceSizeChanged();

private Q_SLOT:
    void calculateSourceSize();
<<<<<<< HEAD
    void updateImageSize();
=======
    void requestFinished();
    void requestImage();
>>>>>>> 917a8ec6

private:
    QUrl m_source;
    qreal m_width;
    qreal m_height;
    QSize m_sourceSize;
    QSize m_imageSize;
    QPointer<CroppedImageSizerAsyncWorker> m_worker;
};

#endif<|MERGE_RESOLUTION|>--- conflicted
+++ resolved
@@ -58,12 +58,7 @@
 
 private Q_SLOT:
     void calculateSourceSize();
-<<<<<<< HEAD
-    void updateImageSize();
-=======
-    void requestFinished();
     void requestImage();
->>>>>>> 917a8ec6
 
 private:
     QUrl m_source;

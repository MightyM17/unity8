--- conflicted
+++ resolved
@@ -61,16 +61,10 @@
 
 private:
     QUrl m_source;
-<<<<<<< HEAD
     qreal m_width;
     qreal m_height;
     QSize m_sourceSize;
-=======
-    qreal m_width = 0;
-    qreal m_height = 0;
-    QSize m_sourceSize = QSize(-1, -1);
     QSize m_imageSize;
->>>>>>> e8a9d980
     QNetworkReply *m_reply = nullptr;
 };
 

/*
 * Copyright (C) 2014 Canonical, Ltd.
 *
 * This program is free software; you can redistribute it and/or modify
 * it under the terms of the GNU General Public License as published by
 * the Free Software Foundation; version 3.
 *
 * This program is distributed in the hope that it will be useful,
 * but WITHOUT ANY WARRANTY; without even the implied warranty of
 * MERCHANTABILITY or FITNESS FOR A PARTICULAR PURPOSE.  See the
 * GNU General Public License for more details.
 *
 * You should have received a copy of the GNU General Public License
 * along with this program.  If not, see <http://www.gnu.org/licenses/>.
 */

#include "croppedimagesizer.h"

#include "croppedimagesizerasyncworker.h"

#include <QNetworkAccessManager>
#include <QNetworkRequest>
#include <QQmlEngine>
#include <QQuickItem>

CroppedImageSizer::CroppedImageSizer()
 : m_width(0),
   m_height(0),
   m_sourceSize(QSize(-1, -1)),
   m_worker(nullptr)
{
    connect(this, &CroppedImageSizer::inputParamsChanged, this, &CroppedImageSizer::calculateSourceSize);
    connect(this, &CroppedImageSizer::sourceChanged, this, &CroppedImageSizer::updateImageSize);
}

CroppedImageSizer::~CroppedImageSizer()
{
    if (m_worker) {
        m_worker->abort();
    }
}

QUrl CroppedImageSizer::source() const
{
    return m_source;
}

void CroppedImageSizer::setSource(const QUrl &source)
{
    if (source != m_source) {
        m_source = source;
        Q_EMIT sourceChanged();
    }
}

qreal CroppedImageSizer::width() const
{
    return m_width;
}

void CroppedImageSizer::setWidth(qreal width)
{
    if (width != m_width) {
        m_width = width;
        Q_EMIT inputParamsChanged();
    }
}

qreal CroppedImageSizer::height() const
{
    return m_height;
}

void CroppedImageSizer::setHeight(qreal height)
{
    if (height != m_height) {
        m_height = height;
        Q_EMIT inputParamsChanged();
    }
}

QSize CroppedImageSizer::sourceSize() const
{
    return m_sourceSize;
}

<<<<<<< HEAD
void CroppedImageSizer::setSourceSize(const QSize &size)
{
    if (size != m_sourceSize) {
        m_sourceSize = size;
        Q_EMIT sourceSizeChanged();
    }
}

void CroppedImageSizer::calculateSourceSize()
{
    if (m_source.isValid() && m_width > 0 && m_height > 0 && qmlEngine(this) && qmlEngine(this)->networkAccessManager()) {
        if (m_worker) {
            m_worker->abort();
        }

        QNetworkRequest request(m_source);
        QNetworkReply *reply = qmlEngine(this)->networkAccessManager()->get(request);
        m_worker = new CroppedImageSizerAsyncWorker(this, reply);
    } else if (m_sourceSize != QSize(-1, -1)) {
        m_sourceSize = QSize(-1, -1);
        sourceSizeChanged();
    }
=======
void CroppedImageSizer::setSourceSize(const QSize &sourceSize)
{
    if (sourceSize != m_sourceSize) {
        m_sourceSize = sourceSize;
        Q_EMIT sourceSizeChanged();
    }
}

void CroppedImageSizer::updateImageSize()
{
    if (m_reply) {
        m_reply->disconnect();
        m_reply->abort();
        m_reply->deleteLater();
        m_reply = nullptr;
    }

    if (m_source.isValid() && qmlEngine(this) && qmlEngine(this)->networkAccessManager()) {
        QNetworkRequest request(m_source);
        m_reply = qmlEngine(this)->networkAccessManager()->get(request);
        connect(m_reply, &QNetworkReply::finished, this, &CroppedImageSizer::requestFinished);
    } else {
        setSourceSize(QSize(-1, -1));
    }
}

void CroppedImageSizer::requestFinished()
{
    QImageReader m_reader(m_reply);
    m_imageSize = m_reader.size();

    m_reply->deleteLater();
    m_reply = nullptr;

    calculateSourceSize();
}

void CroppedImageSizer::calculateSourceSize()
{
    if (m_source.isValid() && m_width > 0 && m_height > 0 && !m_reply) {
        if (!m_imageSize.isEmpty()) {
            const qreal ar = m_width / m_height;
            const qreal ssar = m_imageSize.width() / (qreal)m_imageSize.height();
            if (ar > ssar) {
                setSourceSize(QSize(m_width, 0));
            } else {
                setSourceSize(QSize(0, m_height));
            }
        } else {
            qWarning() << "Invalid size for " << m_source << m_imageSize << m_reply;
            setSourceSize(QSize(0, 0));
        }
    } else {
        setSourceSize(QSize(-1, -1));
    }
>>>>>>> e65178d2
}<|MERGE_RESOLUTION|>--- conflicted
+++ resolved
@@ -84,7 +84,6 @@
     return m_sourceSize;
 }
 
-<<<<<<< HEAD
 void CroppedImageSizer::setSourceSize(const QSize &size)
 {
     if (size != m_sourceSize) {
@@ -93,61 +92,34 @@
     }
 }
 
-void CroppedImageSizer::calculateSourceSize()
+void CroppedImageSizer::setImageSize(const QSize &imageSize)
 {
-    if (m_source.isValid() && m_width > 0 && m_height > 0 && qmlEngine(this) && qmlEngine(this)->networkAccessManager()) {
-        if (m_worker) {
-            m_worker->abort();
-        }
-
-        QNetworkRequest request(m_source);
-        QNetworkReply *reply = qmlEngine(this)->networkAccessManager()->get(request);
-        m_worker = new CroppedImageSizerAsyncWorker(this, reply);
-    } else if (m_sourceSize != QSize(-1, -1)) {
-        m_sourceSize = QSize(-1, -1);
-        sourceSizeChanged();
-    }
-=======
-void CroppedImageSizer::setSourceSize(const QSize &sourceSize)
-{
-    if (sourceSize != m_sourceSize) {
-        m_sourceSize = sourceSize;
-        Q_EMIT sourceSizeChanged();
+    if (imageSize != m_imageSize) {
+        m_imageSize = imageSize;
+        m_worker = nullptr;
+        calculateSourceSize();
     }
 }
 
 void CroppedImageSizer::updateImageSize()
 {
-    if (m_reply) {
-        m_reply->disconnect();
-        m_reply->abort();
-        m_reply->deleteLater();
-        m_reply = nullptr;
+    if (m_worker) {
+        m_worker->abort();
+        m_worker = nullptr;
     }
 
     if (m_source.isValid() && qmlEngine(this) && qmlEngine(this)->networkAccessManager()) {
         QNetworkRequest request(m_source);
-        m_reply = qmlEngine(this)->networkAccessManager()->get(request);
-        connect(m_reply, &QNetworkReply::finished, this, &CroppedImageSizer::requestFinished);
-    } else {
+        QNetworkReply *reply = qmlEngine(this)->networkAccessManager()->get(request);
+        m_worker = new CroppedImageSizerAsyncWorker(this, reply);
+    } else  {
         setSourceSize(QSize(-1, -1));
     }
 }
 
-void CroppedImageSizer::requestFinished()
-{
-    QImageReader m_reader(m_reply);
-    m_imageSize = m_reader.size();
-
-    m_reply->deleteLater();
-    m_reply = nullptr;
-
-    calculateSourceSize();
-}
-
 void CroppedImageSizer::calculateSourceSize()
 {
-    if (m_source.isValid() && m_width > 0 && m_height > 0 && !m_reply) {
+    if (m_source.isValid() && m_width > 0 && m_height > 0 && !m_worker) {
         if (!m_imageSize.isEmpty()) {
             const qreal ar = m_width / m_height;
             const qreal ssar = m_imageSize.width() / (qreal)m_imageSize.height();
@@ -157,11 +129,10 @@
                 setSourceSize(QSize(0, m_height));
             }
         } else {
-            qWarning() << "Invalid size for " << m_source << m_imageSize << m_reply;
+            qWarning() << "Invalid size for " << m_source << m_imageSize;
             setSourceSize(QSize(0, 0));
         }
     } else {
         setSourceSize(QSize(-1, -1));
     }
->>>>>>> e65178d2
 }
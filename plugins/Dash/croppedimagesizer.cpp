/*
 * Copyright (C) 2014 Canonical, Ltd.
 *
 * This program is free software; you can redistribute it and/or modify
 * it under the terms of the GNU General Public License as published by
 * the Free Software Foundation; version 3.
 *
 * This program is distributed in the hope that it will be useful,
 * but WITHOUT ANY WARRANTY; without even the implied warranty of
 * MERCHANTABILITY or FITNESS FOR A PARTICULAR PURPOSE.  See the
 * GNU General Public License for more details.
 *
 * You should have received a copy of the GNU General Public License
 * along with this program.  If not, see <http://www.gnu.org/licenses/>.
 */

#include "croppedimagesizer.h"

#include "croppedimagesizerasyncworker.h"

#include <QNetworkAccessManager>
#include <QNetworkRequest>
#include <QQmlEngine>
#include <QQuickItem>

CroppedImageSizer::CroppedImageSizer()
 : m_width(0),
   m_height(0),
   m_sourceSize(QSize(-1, -1)),
   m_worker(nullptr)
{
    connect(this, &CroppedImageSizer::inputParamsChanged, this, &CroppedImageSizer::calculateSourceSize);
    connect(this, &CroppedImageSizer::sourceChanged, this, &CroppedImageSizer::requestImage);
}

CroppedImageSizer::~CroppedImageSizer()
{
    if (m_worker) {
        m_worker->abort();
    }
}

QUrl CroppedImageSizer::source() const
{
    return m_source;
}

void CroppedImageSizer::setSource(const QUrl &source)
{
    if (source != m_source) {
        m_source = source;
        Q_EMIT sourceChanged();
    }
}

qreal CroppedImageSizer::width() const
{
    return m_width;
}

void CroppedImageSizer::setWidth(qreal width)
{
    if (width != m_width) {
        m_width = width;
        Q_EMIT inputParamsChanged();
    }
}

qreal CroppedImageSizer::height() const
{
    return m_height;
}

void CroppedImageSizer::setHeight(qreal height)
{
    if (height != m_height) {
        m_height = height;
        Q_EMIT inputParamsChanged();
    }
}

QSize CroppedImageSizer::sourceSize() const
{
    return m_sourceSize;
}

void CroppedImageSizer::setSourceSize(const QSize &sourceSize)
{
    if (sourceSize != m_sourceSize) {
        m_sourceSize = sourceSize;
        Q_EMIT sourceSizeChanged();
    }
}

<<<<<<< HEAD
void CroppedImageSizer::setImageSize(const QSize &imageSize)
{
    if (imageSize != m_imageSize) {
        m_imageSize = imageSize;
        m_worker = nullptr;
        calculateSourceSize();
    }
}

void CroppedImageSizer::updateImageSize()
=======
void CroppedImageSizer::requestImage()
>>>>>>> 917a8ec6
{
    if (m_worker) {
        m_worker->abort();
        m_worker = nullptr;
    }

    if (m_source.isValid() && qmlEngine(this) && qmlEngine(this)->networkAccessManager()) {
        QNetworkRequest request(m_source);
        QNetworkReply *reply = qmlEngine(this)->networkAccessManager()->get(request);
        m_worker = new CroppedImageSizerAsyncWorker(this, reply);
    } else  {
        setSourceSize(QSize(-1, -1));
    }
}

void CroppedImageSizer::calculateSourceSize()
{
    if (m_source.isValid() && m_width > 0 && m_height > 0 && !m_worker) {
        if (!m_imageSize.isEmpty()) {
            const qreal ar = m_width / m_height;
            const qreal ssar = m_imageSize.width() / (qreal)m_imageSize.height();
            if (ar > ssar) {
                setSourceSize(QSize(m_width, 0));
            } else {
                setSourceSize(QSize(0, m_height));
            }
        } else {
            qWarning() << "Invalid size for " << m_source << m_imageSize;
            setSourceSize(QSize(0, 0));
        }
    } else {
        setSourceSize(QSize(-1, -1));
    }
}<|MERGE_RESOLUTION|>--- conflicted
+++ resolved
@@ -92,7 +92,6 @@
     }
 }
 
-<<<<<<< HEAD
 void CroppedImageSizer::setImageSize(const QSize &imageSize)
 {
     if (imageSize != m_imageSize) {
@@ -102,10 +101,7 @@
     }
 }
 
-void CroppedImageSizer::updateImageSize()
-=======
 void CroppedImageSizer::requestImage()
->>>>>>> 917a8ec6
 {
     if (m_worker) {
         m_worker->abort();

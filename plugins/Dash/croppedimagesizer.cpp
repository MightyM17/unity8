--- conflicted
+++ resolved
@@ -104,14 +104,8 @@
         QNetworkRequest request(m_source);
         m_reply = qmlEngine(this)->networkAccessManager()->get(request);
         connect(m_reply, &QNetworkReply::finished, this, &CroppedImageSizer::requestFinished);
-<<<<<<< HEAD
-    } else if (m_sourceSize != QSize(-1, -1)) {
-        m_sourceSize = QSize(-1, -1);
-        sourceSizeChanged();
-=======
     } else {
         setSourceSize(QSize(-1, -1));
->>>>>>> e8a9d980
     }
 }
 

--- conflicted
+++ resolved
@@ -51,12 +51,8 @@
 
         \note If background colour is not fully opaque, the defaultLightLuminance it's taken into account instead of it.
      */
-<<<<<<< HEAD
-    readonly property real threshold: background.a !== 1.0 ? (d.foregroundLuminance + d.defaultLightLuminance) / 2
-                                                           : (d.foregroundLuminance + d.backgroundLuminance) / 2
-=======
-    readonly property real threshold: background.a !== 1.0 ? foregroundLuminance : (foregroundLuminance + backgroundLuminance) / 2
->>>>>>> 737e6c06
+    readonly property real threshold: background.a !== 1.0 ? (foregroundLuminance + d.defaultLightLuminance) / 2
+                                                           : (foregroundLuminance + backgroundLuminance) / 2
 
     /*! \brief The lighter of foreground and background colors
 

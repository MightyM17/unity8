--- conflicted
+++ resolved
@@ -421,20 +421,12 @@
     }
 }
 
-<<<<<<< HEAD
-Q_INVOKABLE int ListViewWithPageHeader::firstCreatedIndex() const
-=======
 int ListViewWithPageHeader::firstCreatedIndex() const
->>>>>>> 19e741c7
 {
     return m_firstVisibleIndex;
 }
 
-<<<<<<< HEAD
-Q_INVOKABLE int ListViewWithPageHeader::createdItemCount() const
-=======
 int ListViewWithPageHeader::createdItemCount() const
->>>>>>> 19e741c7
 {
     return m_visibleItems.count();
 }

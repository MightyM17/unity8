/*
 * Copyright (C) 2014 Canonical, Ltd.
 *
 * This program is free software; you can redistribute it and/or modify
 * it under the terms of the GNU General Public License as published by
 * the Free Software Foundation; version 3.
 *
 * This program is distributed in the hope that it will be useful,
 * but WITHOUT ANY WARRANTY; without even the implied warranty of
 * MERCHANTABILITY or FITNESS FOR A PARTICULAR PURPOSE.  See the
 * GNU General Public License for more details.
 *
 * You should have received a copy of the GNU General Public License
 * along with this program.  If not, see <http://www.gnu.org/licenses/>.
 */

<<<<<<< HEAD
import QtQuick 2.4
import Dash 0.1
=======
import QtQuick 2.3
>>>>>>> fad61c31

Image    {
    id: root

    fillMode: Image.PreserveAspectCrop

    readonly property real itemAspectRatio: width / height
    readonly property real imageAspectRatio: implicitWidth / implicitHeight
    sourceSize: (imageAspectRatio > itemAspectRatio) ? Qt.size(0, height) : Qt.size(width, 0)
}<|MERGE_RESOLUTION|>--- conflicted
+++ resolved
@@ -14,12 +14,7 @@
  * along with this program.  If not, see <http://www.gnu.org/licenses/>.
  */
 
-<<<<<<< HEAD
 import QtQuick 2.4
-import Dash 0.1
-=======
-import QtQuick 2.3
->>>>>>> fad61c31
 
 Image    {
     id: root

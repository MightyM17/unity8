--- conflicted
+++ resolved
@@ -64,12 +64,7 @@
     qmlRegisterType<ListViewWithPageHeader>(uri, 0, 1, "ListViewWithPageHeader");
     qmlRegisterType<OrganicGrid>(uri, 0, 1, "OrganicGrid");
     qmlRegisterType<VerticalJournal>(uri, 0, 1, "VerticalJournal");
-<<<<<<< HEAD
-    qmlRegisterType<CroppedImageSizer>(uri, 0, 1, "CroppedImageSizer");
     qmlRegisterSingletonType<AudioComparer>(uri, 0, 1, "AudioUrlComparer", audio_comparer_singleton_provider);
 }
 
-#include "plugin.moc"
-=======
-}
->>>>>>> 98ec58ad
+#include "plugin.moc"
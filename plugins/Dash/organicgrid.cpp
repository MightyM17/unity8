--- conflicted
+++ resolved
@@ -16,11 +16,8 @@
 
 #include "organicgrid.h"
 
-<<<<<<< HEAD
-=======
 #include <math.h>
 
->>>>>>> 9212688a
 #include <private/qquickitem_p.h>
 
 OrganicGrid::OrganicGrid()

--- conflicted
+++ resolved
@@ -182,11 +182,7 @@
 }
 
 GDateTimeFormatter::GDateTimeFormatter(QObject* parent)
-<<<<<<< HEAD
-    : TimeFormatter("%d-%m-%Y %I:%M%p", parent)
-=======
 : TimeFormatter(QStringLiteral("%d-%m-%Y %I:%M%p"), parent)
->>>>>>> 05deaa2a
 {
 }
 

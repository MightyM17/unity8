/*
 * Copyright (C) 2012-2015 Canonical, Ltd.
 *
 * This program is free software; you can redistribute it and/or modify
 * it under the terms of the GNU General Public License as published by
 * the Free Software Foundation; version 3.
 *
 * This program is distributed in the hope that it will be useful,
 * but WITHOUT ANY WARRANTY; without even the implied warranty of
 * MERCHANTABILITY or FITNESS FOR A PARTICULAR PURPOSE.  See the
 * GNU General Public License for more details.
 *
 * You should have received a copy of the GNU General Public License
 * along with this program.  If not, see <http://www.gnu.org/licenses/>.
 */

// Qt
#include <QtQml/qqml.h>
#include <QDBusConnection>
#include <QQmlContext>
#include <QtQuick/QQuickWindow>
// self
#include "plugin.h"

// local
#include "activefocuslogger.h"
#include "easingcurve.h"
#include "HomeKeyWatcher.h"
#include "inputwatcher.h"
#include "qlimitproxymodelqml.h"
#include "unitysortfilterproxymodelqml.h"
#include "relativetimeformatter.h"
#include "timeformatter.h"
#include "unitymenumodelpaths.h"
#include "windowkeysfilter.h"
#include "windowscreenshotprovider.h"
#include "windowstatestorage.h"
#include "constants.h"
#include "timezoneFormatter.h"

static QObject *createWindowStateStorage(QQmlEngine *engine, QJSEngine *scriptEngine)
{
    Q_UNUSED(engine)
    Q_UNUSED(scriptEngine)
    return new WindowStateStorage();
}

static QObject *createConstants(QQmlEngine *engine, QJSEngine *scriptEngine)
{
    Q_UNUSED(engine)
    Q_UNUSED(scriptEngine)
    return new Constants();
}

void UtilsPlugin::registerTypes(const char *uri)
{
    Q_ASSERT(uri == QLatin1String("Utils"));
    qmlRegisterType<HomeKeyWatcher>(uri, 0, 1, "HomeKeyWatcher");
    qmlRegisterType<QAbstractItemModel>();
    qmlRegisterType<QLimitProxyModelQML>(uri, 0, 1, "LimitProxyModel");
    qmlRegisterType<UnitySortFilterProxyModelQML>(uri, 0, 1, "UnitySortFilterProxyModel");
    qmlRegisterType<UnityMenuModelPaths>(uri, 0, 1, "UnityMenuModelPaths");
    qmlRegisterType<TimeFormatter>(uri, 0, 1, "TimeFormatter");
    qmlRegisterType<WindowKeysFilter>(uri, 0, 1, "WindowKeysFilter");
    qmlRegisterType<GDateTimeFormatter>(uri, 0, 1, "GDateTimeFormatter");
    qmlRegisterType<EasingCurve>(uri, 0, 1, "EasingCurve");
    qmlRegisterType<RelativeTimeFormatter>(uri, 0, 1, "RelativeTimeFormatter");
    qmlRegisterSingletonType<WindowStateStorage>(uri, 0, 1, "WindowStateStorage", createWindowStateStorage);
    qmlRegisterType<InputWatcher>(uri, 0, 1, "InputWatcher");
    qmlRegisterSingletonType<Constants>(uri, 0, 1, "Constants", createConstants);
<<<<<<< HEAD
    qmlRegisterSingletonType<TimezoneFormatter>(uri, 0, 1, "TimezoneFormatter",
                                                [](QQmlEngine*, QJSEngine*) -> QObject* { return new TimezoneFormatter; });
=======
    qmlRegisterType<ActiveFocusLogger>(uri, 0, 1, "ActiveFocusLogger");
>>>>>>> 98ec58ad
}

void UtilsPlugin::initializeEngine(QQmlEngine *engine, const char *uri)
{
    QQmlExtensionPlugin::initializeEngine(engine, uri);

    engine->addImageProvider(QLatin1String("window"), new WindowScreenshotProvider);
}<|MERGE_RESOLUTION|>--- conflicted
+++ resolved
@@ -68,12 +68,9 @@
     qmlRegisterSingletonType<WindowStateStorage>(uri, 0, 1, "WindowStateStorage", createWindowStateStorage);
     qmlRegisterType<InputWatcher>(uri, 0, 1, "InputWatcher");
     qmlRegisterSingletonType<Constants>(uri, 0, 1, "Constants", createConstants);
-<<<<<<< HEAD
     qmlRegisterSingletonType<TimezoneFormatter>(uri, 0, 1, "TimezoneFormatter",
                                                 [](QQmlEngine*, QJSEngine*) -> QObject* { return new TimezoneFormatter; });
-=======
     qmlRegisterType<ActiveFocusLogger>(uri, 0, 1, "ActiveFocusLogger");
->>>>>>> 98ec58ad
 }
 
 void UtilsPlugin::initializeEngine(QQmlEngine *engine, const char *uri)

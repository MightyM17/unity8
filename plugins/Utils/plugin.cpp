/*
 * Copyright (C) 2012 Canonical, Ltd.
 *
 * This program is free software; you can redistribute it and/or modify
 * it under the terms of the GNU General Public License as published by
 * the Free Software Foundation; version 3.
 *
 * This program is distributed in the hope that it will be useful,
 * but WITHOUT ANY WARRANTY; without even the implied warranty of
 * MERCHANTABILITY or FITNESS FOR A PARTICULAR PURPOSE.  See the
 * GNU General Public License for more details.
 *
 * You should have received a copy of the GNU General Public License
 * along with this program.  If not, see <http://www.gnu.org/licenses/>.
 *
 * Author: Michał Sawicz <michal.sawicz@canonical.com>
 */

// Qt
#include <QtQml/qqml.h>
#include <QDBusConnection>
#include <QQmlContext>
#include <QtQuick/QQuickWindow>
#include <QDebug>
// self
#include "plugin.h"

// local
#include "inputwatcher.h"
#include "qlimitproxymodelqml.h"
#include "unitysortfilterproxymodelqml.h"
#include "relativetimeformatter.h"
#include "timeformatter.h"
#include "unitymenumodelpaths.h"
#include "windowkeysfilter.h"
#include "easingcurve.h"
#include "windowstatestorage.h"
#include "constants.h"

static QObject *createWindowStateStorage(QQmlEngine *engine, QJSEngine *scriptEngine)
{
    Q_UNUSED(engine)
    Q_UNUSED(scriptEngine)
    return new WindowStateStorage();
}

static QObject *createConstants(QQmlEngine *engine, QJSEngine *scriptEngine)
{
    Q_UNUSED(engine)
    Q_UNUSED(scriptEngine)
    return new Constants();
}

void UtilsPlugin::registerTypes(const char *uri)
{
    Q_ASSERT(uri == QLatin1String("Utils"));
    qmlRegisterType<QAbstractItemModel>();
    qmlRegisterType<QLimitProxyModelQML>(uri, 0, 1, "LimitProxyModel");
    qmlRegisterType<UnitySortFilterProxyModelQML>(uri, 0, 1, "UnitySortFilterProxyModel");
    qmlRegisterType<UnityMenuModelPaths>(uri, 0, 1, "UnityMenuModelPaths");
    qmlRegisterType<TimeFormatter>(uri, 0, 1, "TimeFormatter");
    qmlRegisterType<WindowKeysFilter>(uri, 0, 1, "WindowKeysFilter");
    qmlRegisterType<GDateTimeFormatter>(uri, 0, 1, "GDateTimeFormatter");
    qmlRegisterType<EasingCurve>(uri, 0, 1, "EasingCurve");
    qmlRegisterType<RelativeTimeFormatter>(uri, 0, 1, "RelativeTimeFormatter");
    qmlRegisterSingletonType<WindowStateStorage>(uri, 0, 1, "WindowStateStorage", createWindowStateStorage);
    qmlRegisterType<InputWatcher>(uri, 0, 1, "InputWatcher");
<<<<<<< HEAD
=======
    qmlRegisterSingletonType<Constants>(uri, 0, 1, "Constants", createConstants);
>>>>>>> d2e4ef9a
}

void UtilsPlugin::initializeEngine(QQmlEngine *engine, const char *uri)
{
    QQmlExtensionPlugin::initializeEngine(engine, uri);
}<|MERGE_RESOLUTION|>--- conflicted
+++ resolved
@@ -65,10 +65,7 @@
     qmlRegisterType<RelativeTimeFormatter>(uri, 0, 1, "RelativeTimeFormatter");
     qmlRegisterSingletonType<WindowStateStorage>(uri, 0, 1, "WindowStateStorage", createWindowStateStorage);
     qmlRegisterType<InputWatcher>(uri, 0, 1, "InputWatcher");
-<<<<<<< HEAD
-=======
     qmlRegisterSingletonType<Constants>(uri, 0, 1, "Constants", createConstants);
->>>>>>> d2e4ef9a
 }
 
 void UtilsPlugin::initializeEngine(QQmlEngine *engine, const char *uri)

/*
 * Copyright 2015 Canonical Ltd.
 *
 * This program is free software; you can redistribute it and/or modify
 * it under the terms of the GNU Lesser General Public License as published by
 * the Free Software Foundation; version 3.
 *
 * This program is distributed in the hope that it will be useful,
 * but WITHOUT ANY WARRANTY; without even the implied warranty of
 * MERCHANTABILITY or FITNESS FOR A PARTICULAR PURPOSE. See the
 * GNU Lesser General Public License for more details.
 *
 * You should have received a copy of the GNU Lesser General Public License
 * along with this program. If not, see <http://www.gnu.org/licenses/>.
 */

#include "windowstatestorage.h"

#include <QtConcurrent>
#include <QDebug>
#include <QFutureSynchronizer>
#include <QSqlQuery>
#include <QSqlError>
#include <QSqlResult>
#include <QRect>

QMutex WindowStateStorage::s_mutex;

WindowStateStorage::WindowStateStorage(QObject *parent):
    QObject(parent)
{
    QString dbPath = QDir::homePath() + "/.cache/unity8/";
    m_db = QSqlDatabase::addDatabase(QStringLiteral("QSQLITE"));
    QDir dir;
    dir.mkpath(dbPath);
    m_db.setDatabaseName(dbPath + "windowstatestorage.sqlite");
    initdb();
}

WindowStateStorage::~WindowStateStorage()
{
    QFutureSynchronizer<void> futureSync;
    for (int i = 0; i < m_asyncQueries.count(); ++i) {
        futureSync.addFuture(m_asyncQueries[i]);
    }
    futureSync.waitForFinished();
    m_db.close();
}

void WindowStateStorage::saveState(const QString &windowId, WindowStateStorage::WindowState state)
{
    QString queryString = QString("INSERT OR REPLACE INTO state (windowId, state) values ('%1', '%2');")
            .arg(windowId)
            .arg((int)state);

    saveValue(queryString);
}

WindowStateStorage::WindowState WindowStateStorage::getState(const QString &windowId, WindowStateStorage::WindowState defaultValue)
{
    QString queryString = QString("SELECT * FROM state WHERE windowId = '%1';")
            .arg(windowId);

<<<<<<< HEAD
    QSqlQuery query = getValue(queryString);

    if (!query.first()) {
        return defaultValue;
    }
    return (WindowState)query.value("state").toInt();
}

void WindowStateStorage::saveGeometry(const QString &windowId, const QRect &rect)
{
    QString queryString = QString("INSERT OR REPLACE INTO geometry (windowId, x, y, width, height) values ('%1', '%2', '%3', '%4', '%5');")
=======
    QString queryString = QStringLiteral("INSERT OR REPLACE INTO geometry (windowId, x, y, width, height) values ('%1', '%2', '%3', '%4', '%5');")
>>>>>>> 436260b8
            .arg(windowId)
            .arg(rect.x())
            .arg(rect.y())
            .arg(rect.width())
            .arg(rect.height());

    saveValue(queryString);
}

void WindowStateStorage::executeAsyncQuery(const QString &queryString)
{
    QMutexLocker l(&s_mutex);
    QSqlQuery query;

    bool ok = query.exec(queryString);
    if (!ok) {
        qWarning() << "Error executing query" << queryString
                   << "Driver error:" << query.lastError().driverText()
                   << "Database error:" << query.lastError().databaseText();
    }
}

QRect WindowStateStorage::getGeometry(const QString &windowId, const QRect &defaultValue)
{
<<<<<<< HEAD
    QString queryString = QString("SELECT * FROM geometry WHERE windowId = '%1';")
=======
    QMutexLocker l(&s_mutex);
    QString queryString = QStringLiteral("SELECT * FROM geometry WHERE windowId = '%1';")
>>>>>>> 436260b8
            .arg(windowId);

    QSqlQuery query = getValue(queryString);

    if (!query.first()) {
        return defaultValue;
    }
    return QRect(query.value(QStringLiteral("x")).toInt(), query.value(QStringLiteral("y")).toInt(), query.value(QStringLiteral("width")).toInt(), query.value(QStringLiteral("height")).toInt());
}

void WindowStateStorage::initdb()
{
    m_db.open();
    if (!m_db.open()) {
        qWarning() << "Error opening state database:" << m_db.lastError().driverText() << m_db.lastError().databaseText();
        return;
    }

    if (!m_db.tables().contains(QStringLiteral("geometry"))) {
        QSqlQuery query;
        query.exec(QStringLiteral("CREATE TABLE geometry(windowId TEXT UNIQUE, x INTEGER, y INTEGER, width INTEGER, height INTEGER);"));
    }

    if (!m_db.tables().contains("state")) {
        QSqlQuery query;
        query.exec("CREATE TABLE state(windowId TEXT UNIQUE, state INTEGER);");
    }
}

void WindowStateStorage::saveValue(const QString &queryString)
{
    QMutexLocker mutexLocker(&s_mutex);

    QFuture<void> future = QtConcurrent::run(executeAsyncQuery, queryString);
    m_asyncQueries.append(future);

    QFutureWatcher<void> *futureWatcher = new QFutureWatcher<void>();
    futureWatcher->setFuture(future);
    connect(futureWatcher, &QFutureWatcher<void>::finished,
            this,
            [=](){ m_asyncQueries.removeAll(futureWatcher->future());
        futureWatcher->deleteLater(); });
}

QSqlQuery WindowStateStorage::getValue(const QString &queryString)
{
    QMutexLocker l(&s_mutex);
    QSqlQuery query;

    bool ok = query.exec(queryString);
    if (!ok) {
        qWarning() << "Error retrieving database query:" << queryString
                   << "Driver error:" << query.lastError().driverText()
                   << "Database error:" << query.lastError().databaseText();
    }
    return query;
}<|MERGE_RESOLUTION|>--- conflicted
+++ resolved
@@ -61,7 +61,6 @@
     QString queryString = QString("SELECT * FROM state WHERE windowId = '%1';")
             .arg(windowId);
 
-<<<<<<< HEAD
     QSqlQuery query = getValue(queryString);
 
     if (!query.first()) {
@@ -72,10 +71,7 @@
 
 void WindowStateStorage::saveGeometry(const QString &windowId, const QRect &rect)
 {
-    QString queryString = QString("INSERT OR REPLACE INTO geometry (windowId, x, y, width, height) values ('%1', '%2', '%3', '%4', '%5');")
-=======
     QString queryString = QStringLiteral("INSERT OR REPLACE INTO geometry (windowId, x, y, width, height) values ('%1', '%2', '%3', '%4', '%5');")
->>>>>>> 436260b8
             .arg(windowId)
             .arg(rect.x())
             .arg(rect.y())
@@ -100,12 +96,7 @@
 
 QRect WindowStateStorage::getGeometry(const QString &windowId, const QRect &defaultValue)
 {
-<<<<<<< HEAD
-    QString queryString = QString("SELECT * FROM geometry WHERE windowId = '%1';")
-=======
-    QMutexLocker l(&s_mutex);
     QString queryString = QStringLiteral("SELECT * FROM geometry WHERE windowId = '%1';")
->>>>>>> 436260b8
             .arg(windowId);
 
     QSqlQuery query = getValue(queryString);

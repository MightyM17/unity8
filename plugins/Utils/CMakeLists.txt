# Dependencies
include(FindPkgConfig)

pkg_search_module(GIO REQUIRED gio-2.0)

include_directories(
    ${CMAKE_CURRENT_SOURCE_DIR}
    ${CMAKE_CURRENT_BINARY_DIR}
    ${Qt5Gui_PRIVATE_INCLUDE_DIRS}
    ${GIO_INCLUDE_DIRS}
)

set(QMLPLUGIN_SRC
    albumartprovider.cpp
    bottombarvisibilitycommunicatorshell.cpp
    mediaartcache.cpp
    qlimitproxymodelqml.cpp
    qsortfilterproxymodelqml.cpp
<<<<<<< HEAD
    timeformatter.cpp
    ubuntuwindow.cpp
=======
>>>>>>> 98a3fda1
    unitymenumodelpaths.cpp
    plugin.cpp
    )

add_library(Utils-qml SHARED
    ${QMLPLUGIN_SRC}
    )

target_link_libraries(Utils-qml ${GIO_LDFLAGS})

# Because this is an internal support library, we want
# to expose all symbols in it. Consider changing this
# either to a static library or just using the
# files directly in targets.
set_target_properties(Utils-qml PROPERTIES COMPILE_FLAGS -fvisibility=default)

qt5_use_modules(Utils-qml Qml Quick DBus Network XmlPatterns)

# export the qmldir qmltypes and plugin files
export_qmlfiles(Utils Utils)
export_qmlplugin(Utils 0.1 Utils TARGETS Utils-qml)<|MERGE_RESOLUTION|>--- conflicted
+++ resolved
@@ -16,11 +16,7 @@
     mediaartcache.cpp
     qlimitproxymodelqml.cpp
     qsortfilterproxymodelqml.cpp
-<<<<<<< HEAD
     timeformatter.cpp
-    ubuntuwindow.cpp
-=======
->>>>>>> 98a3fda1
     unitymenumodelpaths.cpp
     plugin.cpp
     )

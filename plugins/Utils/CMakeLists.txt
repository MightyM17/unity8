--- conflicted
+++ resolved
@@ -8,10 +8,7 @@
 )
 
 set(QMLPLUGIN_SRC
-<<<<<<< HEAD
-=======
     constants.cpp
->>>>>>> d2e4ef9a
     inputwatcher.cpp
     qlimitproxymodelqml.cpp
     unitysortfilterproxymodelqml.cpp

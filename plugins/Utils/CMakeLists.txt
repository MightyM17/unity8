--- conflicted
+++ resolved
@@ -8,11 +8,8 @@
 )
 
 set(QMLPLUGIN_SRC
-<<<<<<< HEAD
     constants.cpp
-=======
     inputwatcher.cpp
->>>>>>> a1b46e0d
     qlimitproxymodelqml.cpp
     unitysortfilterproxymodelqml.cpp
     relativetimeformatter.cpp

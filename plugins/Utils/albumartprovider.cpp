/*
 * Copyright 2013 Canonical Ltd.
 *
 * This program is free software; you can redistribute it and/or modify
 * it under the terms of the GNU Lesser General Public License as published by
 * the Free Software Foundation; version 3.
 *
 * This program is distributed in the hope that it will be useful,
 * but WITHOUT ANY WARRANTY; without even the implied warranty of
 * MERCHANTABILITY or FITNESS FOR A PARTICULAR PURPOSE. See the
 * GNU Lesser General Public License for more details.
 *
 * You should have received a copy of the GNU Lesser General Public License
 * along with this program. If not, see <http://www.gnu.org/licenses/>.
 *
 * Authors: Jussi Pakkanen <jussi.pakkanen@canonical.com>
 *          Pawel Stolowski <pawel.stolowski@canonical.com>
*/

#include "albumartprovider.h"
#include <QString>
#include <QNetworkAccessManager>
#include <QEventLoop>
#include <QNetworkRequest>
#include <QNetworkReply>
#include <QXmlQuery>
#include <QTemporaryFile>
#include <QBuffer>
#include <cstdio>
#include <QDebug>
#include <QFile>
#include <QStringList>
#include <QByteArray>
#include <unistd.h>
#include <QImage>
#include <QUrl>

using namespace std;

const std::string AlbumArtProvider::DEFAULT_ALBUM_ART = "/usr/share/unity/icons/album_missing.png";

AlbumArtProvider::AlbumArtProvider()
    : QQuickImageProvider(QQmlImageProviderBase::Image, QQmlImageProviderBase::ForceAsynchronousImageLoading)
{
    m_settings = g_settings_new ("com.canonical.Unity.Lenses");
}

AlbumArtProvider::~AlbumArtProvider()
{
    if (m_settings)
        g_object_unref(m_settings);
}

std::string AlbumArtProvider::get_lastfm_url(const albuminfo &ai) {
    QString artist = QString::fromStdString(ai.artist);
    QString album = QString::fromStdString(ai.album);

    /// @todo: this is the old API which will probably get axed at some point in the future
    ///        The new 2.0 API requires an API key, but supports JSON output, etc, so switching
    ///        to it should be done ASAP.
    QString request = QString("http://ws.audioscrobbler.com/1.0/album/%1/%2/info.xml").arg(artist)
                                                                                      .arg(album)
                                                                                      .toHtmlEscaped();
    QScopedPointer<QNetworkAccessManager> am(new QNetworkAccessManager);
    QNetworkReply *reply = am->get(QNetworkRequest(QUrl(request)));
    QEventLoop loop;
    QObject::connect(am.data(), &QNetworkAccessManager::finished, &loop, &QEventLoop::quit);
    loop.exec();

    if (reply->error() != QNetworkReply::NoError) {
        qWarning() << "Error getting the XML:" << reply->errorString();
        return "";
    }

    QXmlQuery query;
    QBuffer tmp;
    tmp.setData(reply->readAll());
    tmp.open(QIODevice::ReadOnly);
    query.bindVariable("reply", &tmp);
    query.setQuery("doc($reply)/album/coverart/large[1]/text()");
    QString image;
    query.evaluateTo(&image);
    image = image.trimmed();

    // return empty if last.fm tries to offer their default
    // fallback artwork
    if (image.contains("catalogue/noimage")) {
        return "";
    }

    return image.toStdString();
}

bool AlbumArtProvider::download_and_store(const std::string &image_url, const std::string &output_file) {
    QString url = QString::fromStdString(image_url);
    QString fileName = QString::fromStdString(output_file);

    QScopedPointer<QNetworkAccessManager> am(new QNetworkAccessManager);
    QNetworkReply *reply = am->get(QNetworkRequest(QUrl(url)));
    QEventLoop loop;
    QObject::connect(am.data(), &QNetworkAccessManager::finished, &loop, &QEventLoop::quit);
    loop.exec();

    if (reply->error() != QNetworkReply::NoError) {
        qWarning() << "Error getting the image:" << reply->errorString();
        return false;
    }

    QFile file(fileName);
    if (!file.open(QIODevice::WriteOnly | QIODevice::Truncate)) {
        qWarning() << "Could not open file for writing:" << file.errorString();
        return false;
    }
    if (file.write(reply->readAll()) == -1){
        qWarning() << "Could not write the image:" << file.error();
        return false;
    }

    return true;
}

void AlbumArtProvider::fix_format(const std::string &fname) {
    // MediaArtSpec requires jpg. Convert to it if necessary.
    FILE *f = fopen(fname.c_str(), "r");
    if(!f)
        return;
    unsigned char buf[2];
    fread(buf, 1, 2, f);
    fclose(f);
    if(buf[0] == 0xff && buf[1] == 0xd8) {
        return;
    }
    QImage im(fname.c_str());
    im.save(fname.c_str(), "JPEG");
}

std::string AlbumArtProvider::get_image(const std::string &artist, const std::string &album) {
    albuminfo info;

    info.artist = artist;
    info.album = album;

    if(info.album.empty() || info.artist.empty()) {
        return DEFAULT_ALBUM_ART;
    }
    if(cache.has_art(info.artist, info.album)) {
        // Image may have expired from cache between these two lines.
        // It might expire before we return. C'est la vie.
        return cache.get_art_file(info.artist, info.album);
    }

    if (m_settings != nullptr && strcmp(g_settings_get_string(m_settings, "remote-content-search"), "all") !=0) {
        qDebug() << "Remote content disabled";
        return DEFAULT_ALBUM_ART;
    }

    std::string image_url = get_lastfm_url(info);
    if(image_url.empty()) {
        return DEFAULT_ALBUM_ART;
    }
<<<<<<< HEAD
    QTemporaryFile tempFile;
    tempFile.open();
    tempFile.setAutoRemove(true);
    QString fname = tempFile.fileName();
    std::string tmpname = fname.toUtf8().data();

=======
    char tmpname[] = "/tmp/path/to/some/file/somewhere/maybe.jpg";
    tmpnam(tmpname);
    std::unique_ptr<char, int(*)(const char*)> deleter(tmpname, unlink);
>>>>>>> 4cbc62db
    if(!download_and_store(image_url, tmpname)) {
        return DEFAULT_ALBUM_ART;
    }
    fix_format(tmpname.c_str());
    FILE *f = fopen(tmpname.c_str(), "r");
    fseek(f, 0, SEEK_END);
    long s = ftell(f);
    fseek(f, 0, SEEK_SET);
    char *buf = new char[s];
    fread(buf, 1, s, f);
    fclose(f);

    // Fixme, leaks buf if throws.
    cache.add_art(info.artist, info.album, buf, s);
    delete []buf;
    return cache.get_art_file(info.artist, info.album);
}

QImage AlbumArtProvider::requestImage(const QString &id, QSize *realSize, const QSize &requestedSize) {
    Q_UNUSED(requestedSize)

    const QStringList parts = id.split("/");
    if (parts.size() != 2) {
        qWarning() << "Invalid albumart uri:" << id;
        return QImage(QString::fromStdString(DEFAULT_ALBUM_ART));
    }
    const std::string artist = QUrl::fromPercentEncoding(parts[0].toUtf8()).toStdString();
    const std::string album = QUrl::fromPercentEncoding(parts[1].toUtf8()).toStdString();

    std::string tgt_path;
    try {
        tgt_path = get_image(artist, album);
        if(!tgt_path.empty()) {
            QString tgt(tgt_path.c_str());
            QImage image;
            image.load(tgt);
            // FIXME: Rescale to requested size preserving aspect.
            *realSize = image.size();
            return image;
        }
    } catch(std::exception &e) {
        qDebug() << "Album art loader failed: " << e.what();
    } catch(...) {
        qDebug() << "Unknown error when generating image.";
    }

    QImage fallback(QString::fromStdString(DEFAULT_ALBUM_ART));
    *realSize = fallback.size();
    return fallback;
}<|MERGE_RESOLUTION|>--- conflicted
+++ resolved
@@ -158,18 +158,12 @@
     if(image_url.empty()) {
         return DEFAULT_ALBUM_ART;
     }
-<<<<<<< HEAD
     QTemporaryFile tempFile;
     tempFile.open();
     tempFile.setAutoRemove(true);
     QString fname = tempFile.fileName();
     std::string tmpname = fname.toUtf8().data();
 
-=======
-    char tmpname[] = "/tmp/path/to/some/file/somewhere/maybe.jpg";
-    tmpnam(tmpname);
-    std::unique_ptr<char, int(*)(const char*)> deleter(tmpname, unlink);
->>>>>>> 4cbc62db
     if(!download_and_store(image_url, tmpname)) {
         return DEFAULT_ALBUM_ART;
     }

#!/bin/sh

SETUP=false
CLEAN=false
NUM_JOBS=$(( `grep -c ^processor /proc/cpuinfo` + 1 ))
CODE_DIR=$( dirname `readlink -f $0` )

usage() {
    echo "usage: build [OPTIONS] [BUILD_TYPE]\n" >&2
    echo "Script to build the shell. If BUILD_TYPE is not specified, it defaults to \"debug\".\n" >&2
    echo "OPTIONS:" >&2
    echo " -s, --setup Setup the build environment and branch Unity" >&2
    echo " -c, --clean Clean the build tree before building" >&2
    echo >&2
    exit 1
}

ARGS=`getopt -n$0 -u -a --longoptions="setup,clean,help" -o "sch" -- "$@"`
[ $? -ne 0 ] && usage
eval set -- "$ARGS"

while [ $# -gt 0 ]
do
    case "$1" in
       -s|--setup)   SETUP=true;;
       -c|--clean)   CLEAN=true;;
       -h|--help)    usage;;
       --)           shift;break;;
    esac
    shift
done

[ $# -gt 1 ] && usage

BUILD_TYPE="debug"
[ $# -eq 1 ] && BUILD_TYPE="$1"

install_dependencies() {
    sudo apt-get update || exit 4
    echo "Installing Unity 8 dependencies.."
    sudo apt-get install devscripts \
                         equivs \
                         gsettings-desktop-schemas \
                         gsettings-ubuntu-schemas \
                         pay-service \
                         qmenumodel-qml \
                         qml-module-qtquick-layouts \
                         qml-module-qtquick-xmllistmodel \
                         qml-module-ubuntu-components \
                         qml-module-ubuntu-thumbnailer0.1 \
                         qtdeclarative5-gsettings1.0 \
                         qtdeclarative5-ubuntu-settings-components \
                         qtdeclarative5-ubuntu-telephony0.1 \
<<<<<<< HEAD
                         qtdeclarative5-ubuntu-thumbnailer0.1 \
                         qtdeclarative5-ubuntu-web-plugin \
=======
>>>>>>> 65b1efba
                         qtdeclarative5-unity-notifications-plugin \
                         qml-module-ubuntu-connectivity \
                         ubuntu-mobile-icons \
                         ubuntu-system-settings \
                         unity-plugin-scopes \
                         xvfb \
        || exit 5
}

mk_build_deps() {
    if [ ! -f control -o $CODE_DIR/debian/control -nt control ]; then
        sed 's/\:native//g' $CODE_DIR/debian/control > control
        mk-build-deps --install --root-cmd sudo control
    fi
}

if [ -f "/usr/bin/ccache" ] ; then
  if [ "x$CC" = "x" ]; then
    export CC='ccache gcc'
  fi
  if [ "x$CXX" = "x" ] ; then
    export CXX='ccache g++'
  fi
fi

if [ -f "/usr/bin/ninja" ] ; then
  GENERATOR="-G Ninja"
  # Ninja does not need -j, it parallelizes automatically.
  BUILD_COMMAND="ninja"
else
  GENERATOR=
  BUILD_COMMAND="make -j$NUM_JOBS"
fi

if $SETUP; then
    install_dependencies
else
    if $CLEAN; then rm -rf builddir; fi
    mkdir -p builddir
    cd builddir
    mk_build_deps
    cmake -DCMAKE_BUILD_TYPE=$BUILD_TYPE $CODE_DIR ${GENERATOR} || exit 6
    ${BUILD_COMMAND} || exit 7
fi<|MERGE_RESOLUTION|>--- conflicted
+++ resolved
@@ -48,14 +48,10 @@
                          qml-module-qtquick-xmllistmodel \
                          qml-module-ubuntu-components \
                          qml-module-ubuntu-thumbnailer0.1 \
+                         qml-module-ubuntu-web \
                          qtdeclarative5-gsettings1.0 \
                          qtdeclarative5-ubuntu-settings-components \
                          qtdeclarative5-ubuntu-telephony0.1 \
-<<<<<<< HEAD
-                         qtdeclarative5-ubuntu-thumbnailer0.1 \
-                         qtdeclarative5-ubuntu-web-plugin \
-=======
->>>>>>> 65b1efba
                          qtdeclarative5-unity-notifications-plugin \
                          qml-module-ubuntu-connectivity \
                          ubuntu-mobile-icons \

cmake_minimum_required(VERSION 2.8.9)

# Default install location. Must be set here, before setting the project.
if (NOT DEFINED CMAKE_INSTALL_PREFIX)
    set(CMAKE_INSTALL_PREFIX ${CMAKE_BINARY_DIR}/install CACHE PATH "" FORCE)
endif()

project(unity8 C CXX)

if(${PROJECT_BINARY_DIR} STREQUAL ${PROJECT_SOURCE_DIR})
   message(FATAL_ERROR "In-tree build attempt detected, aborting. Set your build dir outside your source dir, delete CMakeCache.txt from source root and try again.")
endif()

set(CMAKE_MODULE_PATH ${CMAKE_MODULE_PATH} ${CMAKE_CURRENT_SOURCE_DIR}/cmake/modules)

# Instruct CMake to run moc and rcc automatically when needed.
set(CMAKE_AUTOMOC ON)
set(CMAKE_AUTORCC ON)

# enable QML debugging
string(TOLOWER "${CMAKE_BUILD_TYPE}" cmake_build_type_lower) # Build types should always be lowercase but sometimes they are not.
if(cmake_build_type_lower MATCHES "debug")
    add_definitions(-DQT_QML_DEBUG)
endif()

include(EnableCoverageReport)
#####################################################################
# Enable code coverage calculation with gcov/gcovr/lcov
# Usage:
#  * Switch build type to coverage (use ccmake or cmake-gui)
#  * Invoke make, make test, make coverage (or ninja if you use that backend)
#  * Find html report in subdir coveragereport
#  * Find xml report feasible for jenkins in coverage.xml
#####################################################################
if(cmake_build_type_lower MATCHES coverage)
  set(CMAKE_CXX_FLAGS "${CMAKE_CXX_FLAGS} --coverage" )
  set(CMAKE_C_FLAGS "${CMAKE_C_FLAGS} --coverage" )
  set(CMAKE_MODULE_LINKER_FLAGS "${CMAKE_MODULE_LINKER_FLAGS} --coverage" )
  set(CMAKE_SHARED_LINKER_FLAGS "${CMAKE_SHARED_LINKER_FLAGS} --coverage" )
  ENABLE_COVERAGE_REPORT(TARGETS ${SHELL_APP} FILTER /usr/include ${CMAKE_SOURCE_DIR}/tests/* ${CMAKE_BINARY_DIR}/*)
endif()

<<<<<<< HEAD
find_package (ECM 1.7.0 QUIET NO_MODULE)
if (ECM_FOUND)
    # Provides us with -DECM_ENABLE_SANITIZERS='X'
    # Where X can be address, thread, memory, leak, undefined
    include("${ECM_MODULE_DIR}/ECMEnableSanitizers.cmake")
=======
if(CMAKE_CXX_COMPILER_ID STREQUAL "GNU")
  if (NOT CMAKE_CXX_COMPILER_VERSION VERSION_LESS "5.0.0")
    set(CMAKE_CXX_FLAGS "${CMAKE_CXX_FLAGS} -Wsuggest-override" )
  endif()
>>>>>>> c9158b23
endif()

# Make sure we have all the needed symbols
set(CMAKE_SHARED_LINKER_FLAGS "${CMAKE_SHARED_LINKER_FLAGS} -Wl,-z,defs")
set(CMAKE_MODULE_LINKER_FLAGS "${CMAKE_MODULE_LINKER_FLAGS} -Wl,-z,defs")

# Static C++ checks
add_custom_target(cppcheck COMMAND cppcheck --enable=all -q --error-exitcode=2
                                       ${CMAKE_SOURCE_DIR}/src ${CMAKE_SOURCE_DIR}/tests)

include(FindPkgConfig)
find_package(Qt5Core 5.4 REQUIRED)
find_package(Qt5Qml 5.4 REQUIRED)
find_package(Qt5Quick 5.4 REQUIRED)
find_package(Qt5Gui 5.4 REQUIRED)
find_package(Qt5DBus 5.4 REQUIRED)
find_package(Qt5Concurrent 5.4 REQUIRED)
find_package(Qt5Sql 5.4 REQUIRED)

pkg_check_modules(APPLICATION_API REQUIRED unity-shell-application=22)
pkg_check_modules(GEONAMES REQUIRED geonames>=0.2)
pkg_check_modules(GIO REQUIRED gio-2.0>=2.32)
pkg_check_modules(GLIB REQUIRED glib-2.0>=2.32)
pkg_check_modules(QMENUMODEL REQUIRED qmenumodel)
pkg_check_modules(GD3 REQUIRED gnome-desktop-3.0)
pkg_check_modules(UAL REQUIRED ubuntu-app-launch-2)
pkg_check_modules(UBUNTUGESTURES REQUIRED UbuntuGestures)

### Check UbuntuGestures private headers. No pkg-config (.pc) file is provided for them
find_path(UBUNTUGESTUREPRIV
    NAMES UbuntuGestures/private/damper_p.h UbuntuGestures/private/ucswipearea_p.h UbuntuGestures/private/ucswipearea_p_p.h
    PATHS ${UBUNTUGESTURES_INCLUDEDIR}/UbuntuGestures/${UBUNTUGESTURES_VERSION}
    NO_DEFAULT_PATH)
if (${UBUNTUGESTUREPRIV} STREQUAL UBUNTUGESTUREPRIV-NOTFOUND)
   message(FATAL_ERROR "UbuntuGestures private headers not found.")
endif()
# end of UbuntuGesture private headers check

# Standard install paths
include(GNUInstallDirs)

set(SHELL_APP_DIR ${CMAKE_INSTALL_DATADIR}/unity8)
set(SHELL_PRIVATE_LIBDIR ${CMAKE_INSTALL_LIBDIR}/unity8)

execute_process(COMMAND ${PKG_CONFIG_EXECUTABLE} --variable=plugin_private_module_dir SystemSettings OUTPUT_VARIABLE USS_PRIVATE_PLUGINDIR OUTPUT_STRIP_TRAILING_WHITESPACE)
if(USS_PRIVATE_PLUGINDIR STREQUAL "")
    message(FATAL_ERROR "Could not determine USS private plugin installation dir.")
endif()

execute_process(COMMAND ${PKG_CONFIG_EXECUTABLE} --variable=plugindir_suffix unity-shell-api OUTPUT_VARIABLE SHELL_INSTALL_QML OUTPUT_STRIP_TRAILING_WHITESPACE)
if(SHELL_INSTALL_QML STREQUAL "")
    message(FATAL_ERROR "Could not determine plugin installation dir.")
endif()

set(CMAKE_CXX_FLAGS "${CMAKE_CXX_FLAGS} -fvisibility=hidden")

execute_process(COMMAND ${PKG_CONFIG_EXECUTABLE} --variable=plugindir unity-shell-api OUTPUT_VARIABLE SHELL_PLUGINDIR OUTPUT_STRIP_TRAILING_WHITESPACE)
if(SHELL_PLUGINDIR STREQUAL "")
    message(FATAL_ERROR "Could not determine plugin import dir.")
endif()

set(CMAKE_CXX_FLAGS "${CMAKE_CXX_FLAGS} -std=c++11 -fno-permissive -pedantic -Wall -Wextra")

if ("${CMAKE_BUILD_TYPE}" STREQUAL "release" OR "${CMAKE_BUILD_TYPE}" STREQUAL "relwithdebinfo")
    option(Werror "Treat warnings as errors" ON)
else()
    option(Werror "Treat warnings as errors" OFF)
endif()

if (Werror)
    set(CMAKE_CXX_FLAGS "${CMAKE_CXX_FLAGS} -Werror")
endif()

# gtk and unity-core (actually sigc++) do not like Qt defining macros named
# "signals" and "slots"
add_definitions(-DQT_NO_KEYWORDS)

# Save a few container detach and conversions
add_definitions(-DQT_STRICT_ITERATORS)

# Use the fast string builder
add_definitions(-DQT_USE_QSTRINGBUILDER)

# Autopilot tests
include(autopilot)
declare_autopilot_test(shell unity8.shell ${CMAKE_SOURCE_DIR}/tests/autopilot/)

set(SHELL_APP unity8)
set(DASH_APP unity8-dash)
set(SCOPE_TOOL unity-scope-tool)
set(INDICATORS_CLIENT_APP indicators-client)
set(GREETER_APP unity8-greeter)
set(MOCK_INDICATOR_SERVICE_APP unity-mock-indicator-service)

include_directories(
    ${CMAKE_SOURCE_DIR}/include
    ${CMAKE_BINARY_DIR}/include
    ${APPLICATION_API_INCLUDE_DIRS}
)

set(ARTIFACTS_DIR "" CACHE PATH "Store test artifacts in this directory.")

# Quiet logger
set(QUIET_LOGGER OFF CACHE BOOL "Disable test output on stdout.")
if(NOT QUIET_LOGGER)
    set(STDOUT_LOGGER "-o" "-,txt")
endif()

execute_process(COMMAND dpkg-architecture -qDEB_HOST_ARCH OUTPUT_VARIABLE ARCH)
if (NOT ARCH MATCHES "arm*")
    set(ENABLE_TOUCH_EMULATION true)
    add_definitions(-DUNITY8_ENABLE_TOUCH_EMULATION)
    pkg_check_modules(MOUSETOUCHADAPTOR_LIBS REQUIRED x11 xcb xi)
else()
    set(ENABLE_TOUCH_EMULATION false)
    message(STATUS "Touch emulation support disabled.")
endif()

# add subdirectories to build
add_subdirectory(include)
add_subdirectory(src)
add_subdirectory(tools)
add_subdirectory(qml)

# Tests
set(NO_TESTS OFF CACHE BOOL "Disable tests.")
if (NOT NO_TESTS)
    include(CTest)
    enable_testing()
    add_subdirectory(tests)
else()
    message(STATUS "Tests disabled")
endif()

add_subdirectory(plugins)

#
# Data files
#
add_subdirectory(data)

#
# Translation
#
add_subdirectory(po)

#
# Documentation
#
add_subdirectory(doc)<|MERGE_RESOLUTION|>--- conflicted
+++ resolved
@@ -40,18 +40,17 @@
   ENABLE_COVERAGE_REPORT(TARGETS ${SHELL_APP} FILTER /usr/include ${CMAKE_SOURCE_DIR}/tests/* ${CMAKE_BINARY_DIR}/*)
 endif()
 
-<<<<<<< HEAD
 find_package (ECM 1.7.0 QUIET NO_MODULE)
 if (ECM_FOUND)
     # Provides us with -DECM_ENABLE_SANITIZERS='X'
     # Where X can be address, thread, memory, leak, undefined
     include("${ECM_MODULE_DIR}/ECMEnableSanitizers.cmake")
-=======
+endif()
+
 if(CMAKE_CXX_COMPILER_ID STREQUAL "GNU")
   if (NOT CMAKE_CXX_COMPILER_VERSION VERSION_LESS "5.0.0")
     set(CMAKE_CXX_FLAGS "${CMAKE_CXX_FLAGS} -Wsuggest-override" )
   endif()
->>>>>>> c9158b23
 endif()
 
 # Make sure we have all the needed symbols

--- conflicted
+++ resolved
@@ -81,14 +81,11 @@
 pkg_check_modules(GD3 REQUIRED gnome-desktop-3.0)
 pkg_check_modules(UAL REQUIRED ubuntu-app-launch-3)
 pkg_check_modules(UBUNTUGESTURES REQUIRED UbuntuGestures)
-<<<<<<< HEAD
-pkg_check_modules(MIRAL REQUIRED miral)
-=======
 pkg_check_modules(QTDBUSTEST REQUIRED
     libqtdbustest-1
     libqtdbusmock-1
     )
->>>>>>> 8ff8a217
+pkg_check_modules(MIRAL REQUIRED miral)
 
 ### Check UbuntuGestures private headers. No pkg-config (.pc) file is provided for them
 find_path(UBUNTUGESTUREPRIV

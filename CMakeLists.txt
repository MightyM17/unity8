cmake_minimum_required(VERSION 2.8.9)

# Default install location. Must be set here, before setting the project.
if (NOT DEFINED CMAKE_INSTALL_PREFIX)
    set(CMAKE_INSTALL_PREFIX ${CMAKE_BINARY_DIR}/install CACHE PATH "" FORCE)
endif()

project(unity8 C CXX)

if(${PROJECT_BINARY_DIR} STREQUAL ${PROJECT_SOURCE_DIR})
   message(FATAL_ERROR "In-tree build attempt detected, aborting. Set your build dir outside your source dir, delete CMakeCache.txt from source root and try again.")
endif()

set(CMAKE_MODULE_PATH ${CMAKE_MODULE_PATH} ${CMAKE_CURRENT_SOURCE_DIR}/cmake/modules)

# Instruct CMake to run moc automatically when needed.
set(CMAKE_AUTOMOC ON)

# enable QML debugging
string(TOLOWER "${CMAKE_BUILD_TYPE}" cmake_build_type_lower) # Build types should always be lowercase but sometimes they are not.
if(cmake_build_type_lower MATCHES "debug")
    add_definitions(-DQT_QML_DEBUG)
endif()

include(EnableCoverageReport)
#####################################################################
# Enable code coverage calculation with gcov/gcovr/lcov
# Usage:
#  * Switch build type to coverage (use ccmake or cmake-gui)
#  * Invoke make, make test, make coverage (or ninja if you use that backend)
#  * Find html report in subdir coveragereport
#  * Find xml report feasible for jenkins in coverage.xml
#####################################################################
if(cmake_build_type_lower MATCHES coverage)
  set(CMAKE_CXX_FLAGS "${CMAKE_CXX_FLAGS} --coverage" )
  set(CMAKE_C_FLAGS "${CMAKE_C_FLAGS} --coverage" )
  set(CMAKE_MODULE_LINKER_FLAGS "${CMAKE_MODULE_LINKER_FLAGS} --coverage" )
  set(CMAKE_SHARED_LINKER_FLAGS "${CMAKE_SHARED_LINKER_FLAGS} --coverage" )
  ENABLE_COVERAGE_REPORT(TARGETS ${SHELL_APP} FILTER /usr/include ${CMAKE_SOURCE_DIR}/tests/* ${CMAKE_BINARY_DIR}/*)
endif()

# Make sure we have all the needed symbols
set(CMAKE_SHARED_LINKER_FLAGS "${CMAKE_SHARED_LINKER_FLAGS} -Wl,-z,defs")
set(CMAKE_MODULE_LINKER_FLAGS "${CMAKE_MODULE_LINKER_FLAGS} -Wl,-z,defs")

# Static C++ checks
add_custom_target(cppcheck COMMAND cppcheck --enable=all -q --error-exitcode=2
                                       ${CMAKE_SOURCE_DIR}/src ${CMAKE_SOURCE_DIR}/tests)

include(FindPkgConfig)
find_package(Qt5Core)
find_package(Qt5Qml)
find_package(Qt5Quick)
find_package(Qt5Gui)
find_package(Qt5DBus)

# Standard install paths
include(GNUInstallDirs)

set(SHELL_APP_DIR ${CMAKE_INSTALL_DATADIR}/unity8)

execute_process(COMMAND ${PKG_CONFIG_EXECUTABLE} --variable=plugindir_suffix unity-shell-api OUTPUT_VARIABLE SHELL_INSTALL_QML OUTPUT_STRIP_TRAILING_WHITESPACE)
if(SHELL_INSTALL_QML STREQUAL "")
    message(FATAL_ERROR "Could not determine plugin installation dir.")
endif()

execute_process(COMMAND ${PKG_CONFIG_EXECUTABLE} --variable=plugindir unity-shell-api OUTPUT_VARIABLE SHELL_PLUGINDIR OUTPUT_STRIP_TRAILING_WHITESPACE)
if(SHELL_PLUGINDIR STREQUAL "")
    message(FATAL_ERROR "Could not determine plugin import dir.")
endif()

set(CMAKE_CXX_FLAGS "${CMAKE_CXX_FLAGS} -fvisibility=hidden")

set(CMAKE_CXX_FLAGS "${CMAKE_CXX_FLAGS} -std=c++11 -fno-permissive -pedantic -Wall -Wextra")

if ("${CMAKE_BUILD_TYPE}" STREQUAL "release" OR "${CMAKE_BUILD_TYPE}" STREQUAL "relwithdebinfo")
    option(Werror "Treat warnings as errors" ON)
else()
    option(Werror "Treat warnings as errors" OFF)
endif()

if (Werror)
    set(CMAKE_CXX_FLAGS "${CMAKE_CXX_FLAGS} -Werror")
endif()

# gtk and unity-core (actually sigc++) do not like Qt defining macros named
# "signals" and "slots"
add_definitions(-DQT_NO_KEYWORDS)

# Tests
include(CTest)
enable_testing()

# Autopilot tests
include(autopilot)
declare_autopilot_test(shell unity8.shell ${CMAKE_SOURCE_DIR}/tests/autopilot/)

set(SHELL_APP unity8)
set(GREETER_APP unity8-greeter)

<<<<<<< HEAD
set(shell_app_HDRS
    )

set(COMMON_SRCS
    ApplicationArguments.h
    main.cpp
    MouseTouchAdaptor.cpp
    )
add_executable(${SHELL_APP}
    ${shellapplication_MOC_SRCS}
    ${COMMON_SRCS}
    )
add_executable(${GREETER_APP}
    ${greeterapplication_MOC_SRCS}
    ${COMMON_SRCS}
    )

set_target_properties(${SHELL_APP} PROPERTIES
    COMPILE_DEFINITIONS "APP_NAME=\"Unity 8\";QML_FILE=\"Shell.qml\";INDICATOR_PROFILE=\"phone\""
    )
set_target_properties(${GREETER_APP} PROPERTIES
    COMPILE_DEFINITIONS "APP_NAME=\"Unity 8 Greeter\";QML_FILE=\"GreeterShell.qml\";INDICATOR_PROFILE=\"phone_greeter\""
    )

qt5_use_modules(${SHELL_APP} Qml Quick Test)
qt5_use_modules(${GREETER_APP} Qml Quick Test)
pkg_check_modules(XCB REQUIRED xcb)

if (NOT "${XCB_INCLUDE_DIRS}" STREQUAL "")
    set_target_properties(${SHELL_APP} PROPERTIES INCLUDE_DIRECTORIES ${XCB_INCLUDE_DIRS})
endif()

set(COMMON_LIBS
    ${Qt5Qml_LIBRARIES}
    ${Qt5Quick_LIBRARIES}
    ${XCB_LDFLAGS}
    ${CMAKE_DL_LIBS}
    )
target_link_libraries(${SHELL_APP}
    ${COMMON_LIBS}
    )
target_link_libraries(${GREETER_APP}
    ${COMMON_LIBS}
    )

# install binaries
install(TARGETS ${SHELL_APP} ${GREETER_APP}
     RUNTIME DESTINATION ${CMAKE_INSTALL_BINDIR}
     )

# install top level qml and js files
file(GLOB QML_JS_FILES *.qml *.js)

install(FILES ${QML_JS_FILES}
    DESTINATION ${SHELL_APP_DIR}
    )
=======
include_directories(
    ${CMAKE_SOURCE_DIR}/include
    ${CMAKE_BINARY_DIR}/include
)
>>>>>>> 51ec53ab

# add subdirectories to build
add_subdirectory(include)
add_subdirectory(src)
add_subdirectory(qml)
add_subdirectory(tests)
add_subdirectory(plugins)

<<<<<<< HEAD
# install subdirectories
set(QML_DIRS
    Bottombar
    Components
    Dash
    graphics
    Greeter
    Hud
    Panel
    Launcher
    SideStage
    Notifications
    )

install(DIRECTORY ${QML_DIRS}
    DESTINATION ${SHELL_APP_DIR}
    )

# generate desktop file
configure_file(${SHELL_APP}.desktop.in ${CMAKE_CURRENT_BINARY_DIR}/${SHELL_APP}.desktop @ONLY)
configure_file(${GREETER_APP}.desktop.in ${CMAKE_CURRENT_BINARY_DIR}/${GREETER_APP}.desktop @ONLY)

# install desktop file
install(FILES ${CMAKE_CURRENT_BINARY_DIR}/${SHELL_APP}.desktop
    DESTINATION ${CMAKE_INSTALL_DATADIR}/applications
    )
install(FILES ${CMAKE_CURRENT_BINARY_DIR}/${GREETER_APP}.desktop
    DESTINATION ${CMAKE_INSTALL_DATADIR}/lightdm/greeters
    )
install(FILES ${CMAKE_CURRENT_SOURCE_DIR}/51-${GREETER_APP}.conf
    DESTINATION ${CMAKE_INSTALL_DATADIR}/lightdm/lightdm.conf.d
    )
install(FILES ${CMAKE_CURRENT_SOURCE_DIR}/${GREETER_APP}-wrapper
    DESTINATION ${CMAKE_INSTALL_BINDIR}
    )
=======
#
# Data files
#
add_subdirectory(data)
>>>>>>> 51ec53ab

#
# Translation
#
add_subdirectory(po)<|MERGE_RESOLUTION|>--- conflicted
+++ resolved
@@ -98,69 +98,10 @@
 set(SHELL_APP unity8)
 set(GREETER_APP unity8-greeter)
 
-<<<<<<< HEAD
-set(shell_app_HDRS
-    )
-
-set(COMMON_SRCS
-    ApplicationArguments.h
-    main.cpp
-    MouseTouchAdaptor.cpp
-    )
-add_executable(${SHELL_APP}
-    ${shellapplication_MOC_SRCS}
-    ${COMMON_SRCS}
-    )
-add_executable(${GREETER_APP}
-    ${greeterapplication_MOC_SRCS}
-    ${COMMON_SRCS}
-    )
-
-set_target_properties(${SHELL_APP} PROPERTIES
-    COMPILE_DEFINITIONS "APP_NAME=\"Unity 8\";QML_FILE=\"Shell.qml\";INDICATOR_PROFILE=\"phone\""
-    )
-set_target_properties(${GREETER_APP} PROPERTIES
-    COMPILE_DEFINITIONS "APP_NAME=\"Unity 8 Greeter\";QML_FILE=\"GreeterShell.qml\";INDICATOR_PROFILE=\"phone_greeter\""
-    )
-
-qt5_use_modules(${SHELL_APP} Qml Quick Test)
-qt5_use_modules(${GREETER_APP} Qml Quick Test)
-pkg_check_modules(XCB REQUIRED xcb)
-
-if (NOT "${XCB_INCLUDE_DIRS}" STREQUAL "")
-    set_target_properties(${SHELL_APP} PROPERTIES INCLUDE_DIRECTORIES ${XCB_INCLUDE_DIRS})
-endif()
-
-set(COMMON_LIBS
-    ${Qt5Qml_LIBRARIES}
-    ${Qt5Quick_LIBRARIES}
-    ${XCB_LDFLAGS}
-    ${CMAKE_DL_LIBS}
-    )
-target_link_libraries(${SHELL_APP}
-    ${COMMON_LIBS}
-    )
-target_link_libraries(${GREETER_APP}
-    ${COMMON_LIBS}
-    )
-
-# install binaries
-install(TARGETS ${SHELL_APP} ${GREETER_APP}
-     RUNTIME DESTINATION ${CMAKE_INSTALL_BINDIR}
-     )
-
-# install top level qml and js files
-file(GLOB QML_JS_FILES *.qml *.js)
-
-install(FILES ${QML_JS_FILES}
-    DESTINATION ${SHELL_APP_DIR}
-    )
-=======
 include_directories(
     ${CMAKE_SOURCE_DIR}/include
     ${CMAKE_BINARY_DIR}/include
 )
->>>>>>> 51ec53ab
 
 # add subdirectories to build
 add_subdirectory(include)
@@ -169,48 +110,10 @@
 add_subdirectory(tests)
 add_subdirectory(plugins)
 
-<<<<<<< HEAD
-# install subdirectories
-set(QML_DIRS
-    Bottombar
-    Components
-    Dash
-    graphics
-    Greeter
-    Hud
-    Panel
-    Launcher
-    SideStage
-    Notifications
-    )
-
-install(DIRECTORY ${QML_DIRS}
-    DESTINATION ${SHELL_APP_DIR}
-    )
-
-# generate desktop file
-configure_file(${SHELL_APP}.desktop.in ${CMAKE_CURRENT_BINARY_DIR}/${SHELL_APP}.desktop @ONLY)
-configure_file(${GREETER_APP}.desktop.in ${CMAKE_CURRENT_BINARY_DIR}/${GREETER_APP}.desktop @ONLY)
-
-# install desktop file
-install(FILES ${CMAKE_CURRENT_BINARY_DIR}/${SHELL_APP}.desktop
-    DESTINATION ${CMAKE_INSTALL_DATADIR}/applications
-    )
-install(FILES ${CMAKE_CURRENT_BINARY_DIR}/${GREETER_APP}.desktop
-    DESTINATION ${CMAKE_INSTALL_DATADIR}/lightdm/greeters
-    )
-install(FILES ${CMAKE_CURRENT_SOURCE_DIR}/51-${GREETER_APP}.conf
-    DESTINATION ${CMAKE_INSTALL_DATADIR}/lightdm/lightdm.conf.d
-    )
-install(FILES ${CMAKE_CURRENT_SOURCE_DIR}/${GREETER_APP}-wrapper
-    DESTINATION ${CMAKE_INSTALL_BINDIR}
-    )
-=======
 #
 # Data files
 #
 add_subdirectory(data)
->>>>>>> 51ec53ab
 
 #
 # Translation

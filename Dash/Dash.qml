/*
 * Copyright (C) 2013 Canonical, Ltd.
 *
 * This program is free software; you can redistribute it and/or modify
 * it under the terms of the GNU General Public License as published by
 * the Free Software Foundation; version 3.
 *
 * This program is distributed in the hope that it will be useful,
 * but WITHOUT ANY WARRANTY; without even the implied warranty of
 * MERCHANTABILITY or FITNESS FOR A PARTICULAR PURPOSE.  See the
 * GNU General Public License for more details.
 *
 * You should have received a copy of the GNU General Public License
 * along with this program.  If not, see <http://www.gnu.org/licenses/>.
 */

import QtQuick 2.0
import Ubuntu.Components 0.1
import Unity 0.1
import Utils 0.1
import "../Components"

Showable {
    id: dash
    objectName: "dash"

    visible: shown

    property ListModel searchHistory: SearchHistoryModel {}

    property alias contentProgress: dashContent.contentProgress
    property string showScopeOnLoaded: "home.scope"
    property real contentScale: 1.0

    function setCurrentScope(scopeId, animate, reset) {
        var scopeIndex = filteredScopes.findFirst(Scopes.RoleId, scopeId)

        if (scopeIndex == -1) {
            console.warn("No match for scope with id: %1".arg(scopeId))
            return
        }

        if (scopeIndex == dashContent.currentIndex && !reset) {
            // the scope is already the current one
            return
        }

        dashContent.setCurrentScopeAtIndex(scopeIndex, animate, reset)
    }

    SortFilterProxyModel {
        id: filteredScopes
        model: Scopes {
            id: scopes
        }
        dynamicSortFilter: true

        filterRole: Scopes.RoleVisible
        filterRegExp: RegExp("^true$")
    }

    DashContent {
        id: dashContent
        objectName: "dashContent"
        anchors.fill: parent
        model: filteredScopes
        scopes: scopes
<<<<<<< HEAD
=======
        searchHistory: dash.searchHistory
        onMovementStarted: dashbar.startNavigation()
        onMovementEnded: dashbar.stopNavigation()
        onContentFlickStarted: dashbar.finishNavigation()
        onContentEndReached: dashbar.finishNavigation()
        onPreviewShown: dashbar.finishNavigation()
>>>>>>> fcb9f53c
        onScopeLoaded: {
            if (scopeId == dash.showScopeOnLoaded) {
                dash.setCurrentScope(scopeId, false, false)
                dash.showScopeOnLoaded = ""
            }
        }
        scale: dash.contentScale
        clip: scale != 1.0
    }
}<|MERGE_RESOLUTION|>--- conflicted
+++ resolved
@@ -65,15 +65,7 @@
         anchors.fill: parent
         model: filteredScopes
         scopes: scopes
-<<<<<<< HEAD
-=======
         searchHistory: dash.searchHistory
-        onMovementStarted: dashbar.startNavigation()
-        onMovementEnded: dashbar.stopNavigation()
-        onContentFlickStarted: dashbar.finishNavigation()
-        onContentEndReached: dashbar.finishNavigation()
-        onPreviewShown: dashbar.finishNavigation()
->>>>>>> fcb9f53c
         onScopeLoaded: {
             if (scopeId == dash.showScopeOnLoaded) {
                 dash.setCurrentScope(scopeId, false, false)

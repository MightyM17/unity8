--- conflicted
+++ resolved
@@ -101,13 +101,8 @@
     ListViewWithPageHeader {
         id: categoryView
         anchors.fill: parent
-<<<<<<< HEAD
-        model: lensView.categories
-        forceNoClip: previewLoader.onScreen
-=======
         model: scopeView.categories
-        clipListView: !previewLoader.onScreen
->>>>>>> e90dbab0
+        forceNoClip: !previewLoader.onScreen
 
         onAtYEndChanged: if (atYEnd) endReached()
         onMovingChanged: if (moving && atYEnd) endReached()

--- conflicted
+++ resolved
@@ -80,11 +80,7 @@
         }
 
         delegate: ListItems.Base {
-<<<<<<< HEAD
-            id: rendererDelegate
-=======
             id: baseItem
->>>>>>> d802be89
             highlightWhenPressed: false
 
             readonly property bool expandable: rendererLoader.item ? rendererLoader.item.expandable : false
@@ -162,6 +158,8 @@
                         previewListView.init = true;
                         previewListView.currentIndex = index;
                         previewListView.open = true
+
+                        print("model is", model)
 
                         var item = model.get(index)
                         scopeView.scope.preview( item.uri, item.icon, item.category, 0, item.mimetype, item.title,

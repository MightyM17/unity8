/*
 * Copyright (C) 2013 Canonical, Ltd.
 *
 * This program is free software; you can redistribute it and/or modify
 * it under the terms of the GNU General Public License as published by
 * the Free Software Foundation; version 3.
 *
 * This program is distributed in the hope that it will be useful,
 * but WITHOUT ANY WARRANTY; without even the implied warranty of
 * MERCHANTABILITY or FITNESS FOR A PARTICULAR PURPOSE.  See the
 * GNU General Public License for more details.
 *
 * You should have received a copy of the GNU General Public License
 * along with this program.  If not, see <http://www.gnu.org/licenses/>.
 */

import QtQuick 2.0
import Ubuntu.Components 0.1
import "../Components"
import "../Components/ListItems" as ListItems

ScopeView {
    id: scopeView
<<<<<<< HEAD
    readonly property alias previewShown: previewListView.onScreen
=======
    readonly property alias previewShown: previewLoader.onScreen
    property bool enableHeightBehaviorOnNextCreation: false
>>>>>>> b2a6f28b

    onIsCurrentChanged: {
        pageHeader.resetSearch();
        previewListView.open = false;
    }

    onMovementStarted: categoryView.showHeader()

    onPositionedAtBeginning: categoryView.positionAtBeginning()

    Binding {
        target: scopeView.scope
        property: "searchQuery"
        value: pageHeader.searchQuery
    }

    Binding {
        target: pageHeader
        property: "searchQuery"
        value: scopeView.scope.searchQuery
    }

    Connections {
        target: panel
        onSearchClicked: if (isCurrent) {
            pageHeader.triggerSearch()
            categoryView.showHeader()
        }
    }

    Connections {
        target: scopeView.scope
        onShowDash: previewListView.open = false;
        onHideDash: previewListView.open = false;
    }

    ScopeListView {
        id: categoryView
        objectName: "categoryListView"
        anchors.fill: parent
        model: scopeView.categories
        forceNoClip: previewListView.onScreen

        onAtYEndChanged: if (atYEnd) endReached()
        onMovingChanged: if (moving && atYEnd) endReached()

        property string expandedCategoryId: ""
        signal correctExpandedCategory();

        Behavior on contentY {
            enabled: previewListView.open
            UbuntuNumberAnimation {}
        }

        delegate: ListItems.Base {
            id: rendererDelegate
            highlightWhenPressed: false

            readonly property bool expandable: rendererLoader.item ? rendererLoader.item.expandable : false
            readonly property bool filtered: rendererLoader.item ? rendererLoader.item.filter : true
            readonly property string category: categoryId

            Loader {
                id: rendererLoader
                anchors {
                    top: parent.top
                    left: parent.left
                    right: parent.right
                }

                source: getRenderer(model.renderer, model.contentType, model.rendererHint)

                onLoaded: {
                    if (item.enableHeightBehavior !== undefined && item.enableHeightBehaviorOnNextCreation !== undefined) {
                        item.enableHeightBehavior = scopeView.enableHeightBehaviorOnNextCreation;
                        scopeView.enableHeightBehaviorOnNextCreation = false;
                    }
                    if (source.toString().indexOf("Apps/RunningApplicationsGrid.qml") != -1) {
                        // TODO: the running apps grid doesn't support standard scope results model yet
                        item.firstModel = Qt.binding(function() { return results.firstModel })
                        item.secondModel = Qt.binding(function() { return results.secondModel })
                    } else {
                        item.model = Qt.binding(function() { return results })
                    }
                    item.objectName = Qt.binding(function() { return categoryId })
                    if (item.expandable) {
                        var shouldFilter = categoryId != categoryView.expandedCategoryId;
                        if (shouldFilter != item.filter) {
                            item.filter = shouldFilter;
                        }
                    }
                }

                Component.onDestruction: {
                    if (item.enableHeightBehavior !== undefined && item.enableHeightBehaviorOnNextCreation !== undefined) {
                        scopeView.enableHeightBehaviorOnNextCreation = item.enableHeightBehaviorOnNextCreation;
                    }
                }

                Connections {
                    target: rendererLoader.item
                    onClicked: {
                        // Prepare the preview in case activate() triggers a preview only
                        effect.positionPx = mapToItem(categoryView, 0, itemY).y
                        previewListView.categoryId = categoryId
                        previewListView.categoryDelegate = rendererLoader.item
                        previewListView.model = model;
                        previewListView.init = true;
                        previewListView.currentIndex = index;

                        var item = model.get(index);

                        if ((scopeView.scope.id == "applications.scope" && categoryId == "installed")
                                || (scopeView.scope.id == "home.scope" && categoryId == "applications.scope")) {
                            scopeView.scope.activate(item.uri, item.icon, item.category, 0, item.mimetype, item.title,
                                                     item.comment, item.dndUri, item.metadata)
                        } else {
                            previewListView.open = true

                            scopeView.scope.preview( item.uri, item.icon, item.category, 0, item.mimetype, item.title,
                                                     item.comment, item.dndUri, item.metadata)
                        }
                    }
                    onPressAndHold: {
                        effect.positionPx = mapToItem(categoryView, 0, itemY).y
                        previewListView.categoryId = categoryId
                        previewListView.categoryDelegate = rendererLoader.item
                        previewListView.model = model;
                        previewListView.init = true;
                        previewListView.currentIndex = index;
                        previewListView.open = true

                        var item = model.get(index)
                        scopeView.scope.preview( item.uri, item.icon, item.category, 0, item.mimetype, item.title,
                                                item.comment, item.dndUri, item.metadata)
                    }
                }
                Connections {
                    target: categoryView
                    onExpandedCategoryIdChanged: {
                        collapseAllButExpandedCategory();
                    }
                    onCorrectExpandedCategory: {
                        collapseAllButExpandedCategory();
                    }
                    function collapseAllButExpandedCategory() {
                        var item = rendererLoader.item;
                        if (item.expandable) {
                            var shouldFilter = categoryId != categoryView.expandedCategoryId;
                            if (shouldFilter != item.filter) {
                                // If the filter animation will be seen start it, otherwise, just flip the switch
                                var shrinkingVisible = shouldFilter && y + item.collapsedHeight < categoryView.height;
                                var growingVisible = !shouldFilter && y + height < categoryView.height;
                                if (!previewListView.open || !shouldFilter) {
                                    if (shrinkingVisible || growingVisible) {
                                        item.startFilterAnimation(shouldFilter)
                                    } else {
                                        item.filter = shouldFilter;
                                    }
                                    if (!shouldFilter && !previewListView.open) {
                                        categoryView.maximizeVisibleArea(index, item.uncollapsedHeight);
                                    }
                                }
                            }
                        }
                    }
                }
            }
        }

        sectionProperty: "name"
        sectionDelegate: ListItems.Header {
            property var delegate: categoryView.item(delegateIndex)
            width: categoryView.width
            text: section
            image: {
                if (delegate && delegate.expandable)
                    return delegate.filtered ? "graphics/header_handlearrow.png" : "graphics/header_handlearrow2.png"
                return "";
            }
            onClicked: {
                if (categoryView.expandedCategoryId != delegate.category)
                    categoryView.expandedCategoryId = delegate.category;
                else
                    categoryView.expandedCategoryId = "";
            }
        }
        pageHeader: PageHeader {
            id: pageHeader
            objectName: "pageHeader"
            width: categoryView.width
            text: scopeView.scope.name
            searchEntryEnabled: true
            scope: scopeView.scope
        }
    }

    function getDefaultRendererId(contentType) {
        switch (contentType) {
            default: return "grid";
        }
    }

    function getRenderer(rendererId, contentType, rendererHint) {
        if (rendererId == "default") {
            rendererId = getDefaultRendererId(contentType);
        }
        switch (rendererId) {
            case "grid": {
                switch (contentType) {
                    case "video": return "Generic/GenericFilterGridPotrait.qml";
                    case "music": return "Music/MusicFilterGrid.qml";
                    case "apps": {
                        if (rendererHint == "toggled")
                            return "Apps/DashPluginFilterGrid.qml";
                        else
                            return "Generic/GenericFilterGrid.qml";
                    }
                    case "weather": return "Generic/WeatherFilterGrid.qml";
                    default: return "Generic/GenericFilterGrid.qml";
                }
            }
            case "carousel": {
                switch (contentType) {
                    case "music": return "Music/MusicCarousel.qml";
                    default: return "Generic/GenericCarousel.qml";
                }
            }
            case "special": {
                switch (contentType) {
                    case "apps": return "Apps/RunningApplicationsGrid.qml";
                    default: return "Generic/GenericFilterGrid.qml";
                }
            }
            default: return "Generic/GenericFilterGrid.qml";
        }
    }

    OpenEffect {
        id: effect
        anchors {
            fill: parent
            bottomMargin: -bottomOverflow
        }
        sourceItem: categoryView

        enabled: gap > 0.0

        topGapPx: (1 - gap) * positionPx
        topOpacity: (1 - gap * 1.2)
        bottomGapPx: positionPx + gap * (targetBottomGapPx - positionPx)
        bottomOverflow: units.gu(20)
        live: true

        property int targetBottomGapPx: height - units.gu(8) - bottomOverflow
        property real gap: previewListView.open ? 1.0 : 0.0

        Behavior on gap {
            NumberAnimation {
                duration: 200
                easing.type: Easing.InOutQuad
                onRunningChanged: {
                    if (!previewListView.open && !running) {
                        previewListView.onScreen = false
                    }
                }
            }
        }
        Behavior on positionPx {
            enabled: previewListView.open
            UbuntuNumberAnimation {}
        }
    }

    Connections {
        target: scopeView.scope
        onPreviewReady: {
            if (previewListView.init) {
                // Preview was triggered because of a click on the item. Need to expand now.
                if (!previewListView.open) {
                    previewListView.open = true
                }

                var index = previewListView.currentIndex
                previewListView.currentIndex = -1
                previewListView.currentIndex = index
                previewListView.init = false
            }
            previewListView.currentItem.previewData = preview
        }
    }

    PreviewDelegateMapper {
        id: previewDelegateMapper
    }

    ListView  {
        id: previewListView
        objectName: "previewListView"
        height: effect.bottomGapPx - effect.topGapPx
        anchors {
            top: parent.top
            topMargin: effect.topGapPx
            left: parent.left
            right: parent.right
        }
        orientation: ListView.Horizontal
        highlightRangeMode: ListView.StrictlyEnforceRange
        snapMode: ListView.SnapOneItem
        boundsBehavior: Flickable.DragAndOvershootBounds
        highlightMoveDuration: 250
        flickDeceleration: units.gu(625)
        maximumFlickVelocity: width * 5
        cacheBuffer: 0

        // To be set before opening the preview
        property string categoryId: ""
        property var categoryDelegate

        // because the ListView is built asynchronous, setting the
        // currentIndex directly won't work. We need to refresh it
        // when the first preview is ready to be displayed.
        property bool init: true

        // Used internally
        property int oldRow: -1
        property bool categoryWasFiltered: false
        property int initialContenY: 0

        onCurrentIndexChanged: {
            var row = Math.floor(currentIndex / categoryDelegate.columns);
            if (!init && model !== undefined) {
                var item = model.get(currentIndex)
                scopeView.scope.preview( item.uri, item.icon, item.category, 0, item.mimetype, item.title, item.comment, item.dndUri, item.metadata)
                if (oldRow != -1) {
                    if (row < oldRow) {
                        if (categoryView.contentY - categoryDelegate.cellHeight < 0) {
                            effect.positionPx -= categoryDelegate.cellHeight - categoryView.contentY
                        }
                        categoryView.contentY = Math.max(0, categoryView.contentY - categoryDelegate.cellHeight)
                    } else if (row > oldRow){
                        if (categoryView.contentY + categoryDelegate.cellHeight > categoryView.contentHeight - categoryView.height) {
                            effect.positionPx += categoryDelegate.cellHeight - (categoryView.contentY - (categoryView.contentHeight - categoryView.height))
                        }
                        categoryView.contentY = Math.min(categoryView.contentHeight - categoryView.height, categoryView.contentY + categoryDelegate.cellHeight)
                    }
                }
            }
            oldRow = row;
            if (categoryDelegate.collapsedRowCount <= row) {
                categoryView.expandedCategoryId = categoryId
            }

            if (open) {
                categoryDelegate.highlightIndex = currentIndex
            }
        }

        property bool open: false
        property bool onScreen: false

        onOpenChanged: {
            if (open) {
                onScreen = true;
                categoryDelegate.highlightIndex = currentIndex;
            } else {
                // Cancel any pending preview requests or actions
                if (previewListView.currentItem.previewData !== undefined) {
                    previewListView.currentItem.previewData.cancelAction();
                }
                scopeView.scope.cancelActivation();
                model = undefined;
                categoryView.correctExpandedCategory();
                categoryDelegate.highlightIndex = -1;
            }
        }

        Rectangle {
            anchors.fill: parent
            color: Qt.rgba(0, 0, 0, .3)
        }

        delegate: Loader {
            id: previewLoader
            objectName: "previewLoader"
            height: previewListView.height
            width: previewListView.width
            asynchronous: true
            source: previewListView.onScreen ?
                         (previewData !== undefined ? previewDelegateMapper.map(previewData.rendererName) : "DashPreviewPlaceholder.qml") : ""

            onPreviewDataChanged: {
                if (previewData !== undefined && source.toString().indexOf("DashPreviewPlaceholder.qml") != -1) {
                    previewLoader.opacity = 0;
                }
            }

            onSourceChanged: {
                if (previewData !== undefined) {
                    fadeIn.start()
                }
            }

            PropertyAnimation {
                id: fadeIn
                target: previewLoader
                property: "opacity"
                from: 0.0
                to: 1.0
                duration: UbuntuAnimation.BriskDuration
            }

            property var previewData
            property bool valid: item !== null

            onLoaded: {
                if (previewListView.onScreen && previewData !== undefined) {
                    item.previewData = Qt.binding(function() { return previewData })
                }
            }

            Connections {
                ignoreUnknownSignals: true
                target: item
                onClose: {
                    previewListView.open = false
                }
            }
        }
    }

    Image {
        anchors {
            top: previewListView.bottom
            left: parent.left
            leftMargin: previewListView.categoryDelegate.currentItem ?
                            previewListView.categoryDelegate.currentItem.center + (-width + margins) / 2 : 0

            Behavior on leftMargin {
                UbuntuNumberAnimation {}
            }
        }
        height: units.gu(1)
        width: units.gu(2)
        property int margins: previewListView.categoryDelegate ? previewListView.categoryDelegate.margins : 0
        opacity: previewListView.open ? .5 : 0

        source: "graphics/tooltip_arrow.png"
    }

    // TODO: Move as InverseMouseArea to DashPreview
    MouseArea {
        enabled: previewListView.onScreen
        anchors {
            fill: parent
            topMargin: effect.bottomGapPx
        }
        onClicked: {
            previewListView.open = false;
        }
    }
}<|MERGE_RESOLUTION|>--- conflicted
+++ resolved
@@ -21,12 +21,8 @@
 
 ScopeView {
     id: scopeView
-<<<<<<< HEAD
     readonly property alias previewShown: previewListView.onScreen
-=======
-    readonly property alias previewShown: previewLoader.onScreen
     property bool enableHeightBehaviorOnNextCreation: false
->>>>>>> b2a6f28b
 
     onIsCurrentChanged: {
         pageHeader.resetSearch();

--- conflicted
+++ resolved
@@ -204,13 +204,8 @@
                         previewListView.currentIndex = index;
                         previewListView.open = true
 
-<<<<<<< HEAD
-                        var item = model.get(index)
+                        var item = target.model.get(index)
                         scopeView.scope.preview(item.uri, item.icon, item.category, 0, item.mimetype, item.title,
-=======
-                        var item = target.model.get(index)
-                        scopeView.scope.preview( item.uri, item.icon, item.category, 0, item.mimetype, item.title,
->>>>>>> d7a2fd9c
                                                 item.comment, item.dndUri, item.metadata)
                     }
                 }
@@ -452,13 +447,9 @@
                 scopeView.scope.preview(item.uri, item.icon, item.category, 0, item.mimetype, item.title, item.comment, item.dndUri, item.metadata)
             }
 
-<<<<<<< HEAD
             var itemY = categoryView.contentItem.mapFromItem(categoryDelegate.currentItem).y; //XXX not working fine with carousel, shift in y after first
-=======
-            var itemY = categoryView.contentItem.mapFromItem(categoryDelegate.currentItem).y;
 
             // Find new contentY and effect.postionPx
->>>>>>> d7a2fd9c
             var newContentY = itemY - effect.positionPx - categoryDelegate.verticalSpacing;
 
             // Make sure the item is not covered by a header. Move the effect split down if necessary

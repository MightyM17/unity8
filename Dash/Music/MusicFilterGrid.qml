/*
 * Copyright (C) 2013 Canonical, Ltd.
 *
 * This program is free software; you can redistribute it and/or modify
 * it under the terms of the GNU General Public License as published by
 * the Free Software Foundation; version 3.
 *
 * This program is distributed in the hope that it will be useful,
 * but WITHOUT ANY WARRANTY; without even the implied warranty of
 * MERCHANTABILITY or FITNESS FOR A PARTICULAR PURPOSE.  See the
 * GNU General Public License for more details.
 *
 * You should have received a copy of the GNU General Public License
 * along with this program.  If not, see <http://www.gnu.org/licenses/>.
 */

import QtQuick 2.0
import "../../Components"
import "../Generic"

GenericFilterGrid {
    id: musicFilterGrid

    delegateWidth: units.gu(11)
    delegateHeight: units.gu(16)
    iconWidth: units.gu(11)
    iconHeight: units.gu(11)

    delegate: Tile {
        id: tile
        objectName: "delegate" + index
        width: musicFilterGrid.cellWidth
        height: musicFilterGrid.cellHeight
        text: model.comment
        imageWidth: musicFilterGrid.iconWidth
        imageHeight: musicFilterGrid.iconHeight
        source: model.icon
        maximumLineCount: 2
        horizontalAlignment: Text.AlignLeft

        style: MusicTileStyle {
            artist: model.title
        }

<<<<<<< HEAD
        onClicked: musicFilterGrid.clicked(index, musicFilterGrid.model, tile.y)
        onPressAndHold: musicFilterGrid.pressAndHold(index, musicFilterGrid.model, tile.y)
=======
        onClicked: {
            filtergrid.clicked(index, tile.y)
        }

        onPressAndHold: {
            filtergrid.pressAndHold(index, tile.y)
        }
>>>>>>> d7a2fd9c
    }
}<|MERGE_RESOLUTION|>--- conflicted
+++ resolved
@@ -42,17 +42,7 @@
             artist: model.title
         }
 
-<<<<<<< HEAD
-        onClicked: musicFilterGrid.clicked(index, musicFilterGrid.model, tile.y)
-        onPressAndHold: musicFilterGrid.pressAndHold(index, musicFilterGrid.model, tile.y)
-=======
-        onClicked: {
-            filtergrid.clicked(index, tile.y)
-        }
-
-        onPressAndHold: {
-            filtergrid.pressAndHold(index, tile.y)
-        }
->>>>>>> d7a2fd9c
+        onClicked: musicFilterGrid.clicked(index, tile.y)
+        onPressAndHold: musicFilterGrid.pressAndHold(index, tile.y)
     }
 }
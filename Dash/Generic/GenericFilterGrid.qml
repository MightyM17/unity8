/*
 * Copyright (C) 2013 Canonical, Ltd.
 *
 * This program is free software; you can redistribute it and/or modify
 * it under the terms of the GNU General Public License as published by
 * the Free Software Foundation; version 3.
 *
 * This program is distributed in the hope that it will be useful,
 * but WITHOUT ANY WARRANTY; without even the implied warranty of
 * MERCHANTABILITY or FITNESS FOR A PARTICULAR PURPOSE.  See the
 * GNU General Public License for more details.
 *
 * You should have received a copy of the GNU General Public License
 * along with this program.  If not, see <http://www.gnu.org/licenses/>.
 */

import QtQuick 2.0
import Ubuntu.Components 0.1
import "../../Components"
import ".."

DashFilterGrid {
    id: genericFilterGrid

    property int iconWidth: units.gu(8)
    property int iconHeight: units.gu(7.5)

    minimumHorizontalSpacing: units.gu(0.5)
    delegateWidth: units.gu(11)
    delegateHeight: units.gu(9.5)
    verticalSpacing: units.gu(2)

<<<<<<< HEAD
=======
    property int iconWidth: units.gu(8)
    property int iconHeight: units.gu(7.5)

    signal clicked(int index, real itemY)
    signal pressAndHold(int index, real itemY)

>>>>>>> d7a2fd9c
    delegate: Tile {
        id: tile
        objectName: "delegate" + index
        width: genericFilterGrid.cellWidth
        height: genericFilterGrid.cellHeight
        text: model.title
        imageWidth: genericFilterGrid.iconWidth
        imageHeight: genericFilterGrid.iconHeight
        source: model.icon

<<<<<<< HEAD
        onClicked: genericFilterGrid.clicked(index, genericFilterGrid.model, tile.y)
        onPressAndHold: genericFilterGrid.pressAndHold(index, genericFilterGrid.model, tile.y)
=======
        onClicked: {
            filtergrid.clicked(index, tile.y)
        }

        onPressAndHold: {
            filtergrid.pressAndHold(index, tile.y)
        }
>>>>>>> d7a2fd9c
    }
}<|MERGE_RESOLUTION|>--- conflicted
+++ resolved
@@ -30,15 +30,6 @@
     delegateHeight: units.gu(9.5)
     verticalSpacing: units.gu(2)
 
-<<<<<<< HEAD
-=======
-    property int iconWidth: units.gu(8)
-    property int iconHeight: units.gu(7.5)
-
-    signal clicked(int index, real itemY)
-    signal pressAndHold(int index, real itemY)
-
->>>>>>> d7a2fd9c
     delegate: Tile {
         id: tile
         objectName: "delegate" + index
@@ -49,17 +40,7 @@
         imageHeight: genericFilterGrid.iconHeight
         source: model.icon
 
-<<<<<<< HEAD
-        onClicked: genericFilterGrid.clicked(index, genericFilterGrid.model, tile.y)
-        onPressAndHold: genericFilterGrid.pressAndHold(index, genericFilterGrid.model, tile.y)
-=======
-        onClicked: {
-            filtergrid.clicked(index, tile.y)
-        }
-
-        onPressAndHold: {
-            filtergrid.pressAndHold(index, tile.y)
-        }
->>>>>>> d7a2fd9c
+        onClicked: genericFilterGrid.clicked(index, tile.y)
+        onPressAndHold: genericFilterGrid.pressAndHold(index, tile.y)
     }
 }
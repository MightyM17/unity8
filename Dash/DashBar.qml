--- conflicted
+++ resolved
@@ -59,6 +59,8 @@
         objectName: "panel"
         anchors.fill: parent
 
+        locked: true // TODO: remove this when lp bug #1179569 will be fixed
+
         Rectangle {
             color: "black"
             anchors.fill: parent
@@ -81,14 +83,8 @@
                 }
 
                 delegate:
-<<<<<<< HEAD
-                    Item {
-                        signal trigger()
-
-=======
                     // FIXME: Use Panel's integrated trigger() once that works again.
                     MouseArea {
->>>>>>> 58e3cb6b
                         width: itemSize
                         height: dashBar.height
                         anchors.top: parent.top

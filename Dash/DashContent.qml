/*
 * Copyright (C) 2013 Canonical, Ltd.
 *
 * This program is free software; you can redistribute it and/or modify
 * it under the terms of the GNU General Public License as published by
 * the Free Software Foundation; version 3.
 *
 * This program is distributed in the hope that it will be useful,
 * but WITHOUT ANY WARRANTY; without even the implied warranty of
 * MERCHANTABILITY or FITNESS FOR A PARTICULAR PURPOSE.  See the
 * GNU General Public License for more details.
 *
 * You should have received a copy of the GNU General Public License
 * along with this program.  If not, see <http://www.gnu.org/licenses/>.
 */

import QtQuick 2.0
import Ubuntu.Components 0.1
import Unity 0.1

Item {
    id: dashContent
    width: units.gu(40)
    height: units.gu(71)

    property var model: null
    property var scopes: null
    property real contentProgress: Math.max(0, Math.min(dashContentList.contentX / (dashContentList.contentWidth - dashContentList.width), units.dp(1)))
    property alias currentIndex: dashContentList.currentIndex

    property LensDelegateMapper lensMapper : LensDelegateMapper {}

    signal movementStarted()
    signal movementEnded()
    signal contentFlickStarted()
    signal contentEndReached()
    signal previewShown()
    signal scopeLoaded(string scopeId)
    signal positionedAtBeginning()

    // If we set the current scope index before the scopes have been added,
    // then we need to wait until the loaded signals gets emitted from the scopes
    property var set_current_index: undefined
    Connections {
        target: scopes
        onLoadedChanged: {
            if (scopes.loaded && set_current_index != undefined) {
                setCurrentScopeAtIndex(set_current_index[0], set_current_index[1], set_current_index[2]);
                set_current_index = undefined;
            }
        }
    }

    function setCurrentScopeAtIndex(index, animate, reset) {
        var storedMoveDuration = dashContentList.highlightMoveDuration
        var storedMoveSpeed = dashContentList.highlightMoveVelocity
        if (!animate) {
            dashContentList.highlightMoveVelocity = units.gu(4167)
            dashContentList.highlightMoveDuration = 0
        }

        // if the scopes haven't loaded yet, then wait until they are.
        if (!scopes.loaded) {
            set_current_index = [ index, animate, reset ]
            return;
        }
        set_current_index = undefined;

        if (dashContentList.count > index)
        {
            dashContentList.currentIndex = index

            if (reset) {
                dashContent.positionedAtBeginning()
            }
        }

        if (!animate) {
            dashContentList.highlightMoveDuration = storedMoveDuration
            dashContentList.highlightMoveVelocity = storedMoveSpeed
        }
    }

<<<<<<< HEAD
    property var scopeDelegateMapping: {"mockmusicmaster.scope": "DashMusic.qml",
                                       "applications.scope": "DashApps.qml",
                                       "home.scope": "DashHome.qml",
                                       "mockvideosmaster.scope": "DashVideos.qml",
                                      }
    property string genericScope: "GenericScopeView.qml"

=======
>>>>>>> fe7ed421
    ListView {
        id: dashContentList
        objectName: "dashContentList"

        interactive: dashContent.scopes.loaded

        anchors.fill: parent
        model: dashContent.model
        orientation: ListView.Horizontal
        boundsBehavior: Flickable.DragAndOvershootBounds
        flickDeceleration: units.gu(625)
        maximumFlickVelocity: width * 5
        snapMode: ListView.SnapOneItem
        highlightMoveDuration: 250
        highlightRangeMode: ListView.StrictlyEnforceRange
        /* FIXME: workaround rendering issue due to use of ShaderEffectSource in
           UbuntuShape. While switching from the home scope to the People scope the
           rendering would block midway.
        */
        cacheBuffer: 2147483647
        onMovementStarted: dashContent.movementStarted()
        onMovementEnded: dashContent.movementEnded()

        // If the number of items is less than the current index, then need to reset to another item.
        onCountChanged: {
            if (currentIndex >= count)
                dashContent.setCurrentScopeAtIndex(count-1, true, true)
        }

        delegate:
            Loader {
                width: ListView.view.width
                height: ListView.view.height
                asynchronous: true
<<<<<<< HEAD
                source: {
                    var customScope = scopeDelegateMapping[scope.id]
                    if (customScope) {
                        return customScope
                    } else {
                        return genericScope
                    }
                }
=======
                source: lensMapper.map(lens.id)
>>>>>>> fe7ed421
                onLoaded: {
                    item.scope = Qt.binding(function() { return scope })
                    item.isCurrent = Qt.binding(function() { return ListView.isCurrentItem })
                    item.searchHistory = Qt.binding(function() { return shell.searchHistory })
                    dashContentList.movementStarted.connect(item.movementStarted)
                    dashContent.positionedAtBeginning.connect(item.positionedAtBeginning)
                    dashContent.scopeLoaded(item.scope.id)
                }
                Connections {
                    target: item
                    ignoreUnknownSignals: true
                    onEndReached: contentEndReached()
                    onPreviewShownChanged: {
                        if (item.previewShown) {
                            previewShown()
                            dashContentList.interactive = false
                        } else {
                            dashContentList.interactive = true
                        }
                    }
                }

                Component.onDestruction: active = false
            }
    }
}<|MERGE_RESOLUTION|>--- conflicted
+++ resolved
@@ -28,7 +28,7 @@
     property real contentProgress: Math.max(0, Math.min(dashContentList.contentX / (dashContentList.contentWidth - dashContentList.width), units.dp(1)))
     property alias currentIndex: dashContentList.currentIndex
 
-    property LensDelegateMapper lensMapper : LensDelegateMapper {}
+    property ScopeDelegateMapper scopeMapper : ScopeDelegateMapper {}
 
     signal movementStarted()
     signal movementEnded()
@@ -81,16 +81,6 @@
         }
     }
 
-<<<<<<< HEAD
-    property var scopeDelegateMapping: {"mockmusicmaster.scope": "DashMusic.qml",
-                                       "applications.scope": "DashApps.qml",
-                                       "home.scope": "DashHome.qml",
-                                       "mockvideosmaster.scope": "DashVideos.qml",
-                                      }
-    property string genericScope: "GenericScopeView.qml"
-
-=======
->>>>>>> fe7ed421
     ListView {
         id: dashContentList
         objectName: "dashContentList"
@@ -125,18 +115,8 @@
                 width: ListView.view.width
                 height: ListView.view.height
                 asynchronous: true
-<<<<<<< HEAD
-                source: {
-                    var customScope = scopeDelegateMapping[scope.id]
-                    if (customScope) {
-                        return customScope
-                    } else {
-                        return genericScope
-                    }
-                }
-=======
-                source: lensMapper.map(lens.id)
->>>>>>> fe7ed421
+                source: scopeMapper.map(scope.id)
+
                 onLoaded: {
                     item.scope = Qt.binding(function() { return scope })
                     item.isCurrent = Qt.binding(function() { return ListView.isCurrentItem })

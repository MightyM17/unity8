/*
 * Copyright (C) 2013 Canonical, Ltd.
 *
 * This program is free software; you can redistribute it and/or modify
 * it under the terms of the GNU General Public License as published by
 * the Free Software Foundation; version 3.
 *
 * This program is distributed in the hope that it will be useful,
 * but WITHOUT ANY WARRANTY; without even the implied warranty of
 * MERCHANTABILITY or FITNESS FOR A PARTICULAR PURPOSE.  See the
 * GNU General Public License for more details.
 *
 * You should have received a copy of the GNU General Public License
 * along with this program.  If not, see <http://www.gnu.org/licenses/>.
 */

import QtQuick 2.0
import Ubuntu.Components 0.1
import Unity 0.1
import "../Components"

Item {
    id: dashContent

    property var model: null
    property var scopes: null
    property real contentProgress: Math.max(0, Math.min(dashContentList.contentX / (dashContentList.contentWidth - dashContentList.width), units.dp(1)))
    property alias currentIndex: dashContentList.currentIndex

    property ScopeDelegateMapper scopeMapper : ScopeDelegateMapper {}
    property ListModel searchHistory

    signal movementStarted()
    signal movementEnded()
    signal contentFlickStarted()
    signal contentEndReached()
    signal scopeLoaded(string scopeId)
    signal positionedAtBeginning()

    // If we set the current scope index before the scopes have been added,
    // then we need to wait until the loaded signals gets emitted from the scopes
    property var set_current_index: undefined
    Connections {
        target: scopes
        onLoadedChanged: {
            if (scopes.loaded && set_current_index != undefined) {
                setCurrentScopeAtIndex(set_current_index[0], set_current_index[1], set_current_index[2]);
                set_current_index = undefined;
            }
        }
    }

    function setCurrentScopeAtIndex(index, animate, reset) {
        var storedMoveDuration = dashContentList.highlightMoveDuration
        var storedMoveSpeed = dashContentList.highlightMoveVelocity
        if (!animate) {
            dashContentList.highlightMoveVelocity = units.gu(4167)
            dashContentList.highlightMoveDuration = 0
        }

        // if the scopes haven't loaded yet, then wait until they are.
        if (!scopes.loaded) {
            set_current_index = [ index, animate, reset ]
            return;
        }
        set_current_index = undefined;

        if (dashContentList.count > index)
        {
            dashContentList.currentIndex = index

            if (reset) {
                dashContent.positionedAtBeginning()
            }
        }

        if (!animate) {
            dashContentList.highlightMoveDuration = storedMoveDuration
            dashContentList.highlightMoveVelocity = storedMoveSpeed
        }
    }

    Item {
        id: dashContentListHolder
        anchors.fill: parent

        ListView {
            id: dashContentList
            objectName: "dashContentList"

            interactive: dashContent.scopes.loaded && !previewListView.onScreen && !currentItem.moving

            anchors.fill: parent
            model: dashContent.model
            orientation: ListView.Horizontal
            boundsBehavior: Flickable.DragAndOvershootBounds
            flickDeceleration: units.gu(625)
            maximumFlickVelocity: width * 5
            snapMode: ListView.SnapOneItem
            highlightMoveDuration: 250
            highlightRangeMode: ListView.StrictlyEnforceRange
            // TODO Investigate if we can switch to a smaller cache buffer when/if UbuntuShape gets more performant
            cacheBuffer: 1073741823
            onMovementStarted: dashContent.movementStarted()
            onMovementEnded: dashContent.movementEnded()

            // If the number of items is less than the current index, then need to reset to another item.
            onCountChanged: {
                if (currentIndex >= count)
                    dashContent.setCurrentScopeAtIndex(count-1, true, true)
            }

<<<<<<< HEAD
            delegate:
                Loader {
                    width: ListView.view.width
                    height: ListView.view.height
                    asynchronous: true
                    source: scopeMapper.map(scope.id)
                    objectName: scope.id + " loader"

                    readonly property bool moving: item ? item.moving : false
                    readonly property var categoryView: item ? item.categoryView : null
                    readonly property Scope theScope: scope

                    // these are needed for autopilot tests
                    readonly property string scopeId: scope.id
                    readonly property bool isCurrent: ListView.isCurrentItem
                    readonly property bool isLoaded: status == Loader.Ready

                    onLoaded: {
                        item.scope = Qt.binding(function() { return scope })
                        item.isCurrent = Qt.binding(function() { return visible && ListView.isCurrentItem })
                        item.tabBarHeight = pageHeader.implicitHeight;
                        item.pageHeader = pageHeader;
                        item.openEffect = openEffect;
                        item.previewListView = previewListView;
                        dashContentList.movementStarted.connect(item.movementStarted)
                        dashContent.positionedAtBeginning.connect(item.positionedAtBeginning)
                        dashContent.scopeLoaded(item.scope.id)
                    }
                    Connections {
                        target: item
                        ignoreUnknownSignals: true
                        onEndReached: contentEndReached()
                        onHeaderPositionChanged: {
                            pageHeader.y = position;
                        }
                        onHeaderHeightChanged: {
                            pageHeader.height = height;
                        }
                    }

                    Component.onDestruction: active = false
                }
=======
        anchors.fill: parent
        model: dashContent.model
        orientation: ListView.Horizontal
        boundsBehavior: Flickable.DragAndOvershootBounds
        flickDeceleration: units.gu(625)
        maximumFlickVelocity: width * 5
        snapMode: ListView.SnapOneItem
        highlightMoveDuration: 250
        highlightRangeMode: ListView.StrictlyEnforceRange
        /* FIXME: workaround rendering issue due to use of ShaderEffectSource in
           UbuntuShape. While switching from the home scope to the People scope the
           rendering would block midway.
        */
        cacheBuffer: 2147483647
        onMovementStarted: dashContent.movementStarted()
        onMovementEnded: dashContent.movementEnded()

        // If the number of items is less than the current index, then need to reset to another item.
        onCountChanged: {
            if (count > 0) {
                if (currentIndex >= count) {
                    dashContent.setCurrentScopeAtIndex(count-1, true, true)
                } else if (currentIndex < 0) {
                    // setting currentIndex directly, cause we don't want to loose set_current_index
                    dashContent.currentIndex = 0
                }
            }
>>>>>>> 7a330146
        }

        PageHeader {
            id: pageHeader
            width: parent.width
            searchEntryEnabled: true
            searchHistory: dashContent.searchHistory

            childItem: TabBar {
                id: tabbar
                objectName: "tabbar"
                height: units.gu(7)
                width: parent.width
                selectionMode: false

                model: dashContentList.model

                onSelectedIndexChanged: {
                    dashContentList.currentIndex = selectedIndex;
                }

                Connections {
                    target: dashContentList
                    onCurrentIndexChanged: {
                        tabbar.selectedIndex = dashContentList.currentIndex
                    }
                }

                Connections {
                    target: model
                    onCountChanged: {
                        if (tabbar.selectedIndex < 0 && model.count > 0)
                            tabbar.selectedIndex = 0;
                    }
                }

                Component.onCompleted: {
                    __styleInstance.headerTextStyle = Text.Raised
                    __styleInstance.headerTextStyleColor = "black"
                }
            }
        }
    }

    DashContentOpenEffect {
        id: openEffect
        anchors {
            fill: parent
            bottomMargin: -bottomOverflow
        }
        sourceItem: dashContentListHolder
        previewListView: previewListView
    }

    PreviewListView {
        id: previewListView
        openEffect: openEffect
        categoryView: dashContentList.currentItem ? dashContentList.currentItem.categoryView : null
        scope: dashContentList.currentItem ? dashContentList.currentItem.theScope : null
        anchors.fill: parent
    }
}<|MERGE_RESOLUTION|>--- conflicted
+++ resolved
@@ -106,11 +106,16 @@
 
             // If the number of items is less than the current index, then need to reset to another item.
             onCountChanged: {
-                if (currentIndex >= count)
-                    dashContent.setCurrentScopeAtIndex(count-1, true, true)
-            }
-
-<<<<<<< HEAD
+                if (count > 0) {
+                    if (currentIndex >= count) {
+                        dashContent.setCurrentScopeAtIndex(count-1, true, true)
+                    } else if (currentIndex < 0) {
+                        // setting currentIndex directly, cause we don't want to loose set_current_index
+                        dashContent.currentIndex = 0
+                    }
+                }
+            }
+
             delegate:
                 Loader {
                     width: ListView.view.width
@@ -153,35 +158,6 @@
 
                     Component.onDestruction: active = false
                 }
-=======
-        anchors.fill: parent
-        model: dashContent.model
-        orientation: ListView.Horizontal
-        boundsBehavior: Flickable.DragAndOvershootBounds
-        flickDeceleration: units.gu(625)
-        maximumFlickVelocity: width * 5
-        snapMode: ListView.SnapOneItem
-        highlightMoveDuration: 250
-        highlightRangeMode: ListView.StrictlyEnforceRange
-        /* FIXME: workaround rendering issue due to use of ShaderEffectSource in
-           UbuntuShape. While switching from the home scope to the People scope the
-           rendering would block midway.
-        */
-        cacheBuffer: 2147483647
-        onMovementStarted: dashContent.movementStarted()
-        onMovementEnded: dashContent.movementEnded()
-
-        // If the number of items is less than the current index, then need to reset to another item.
-        onCountChanged: {
-            if (count > 0) {
-                if (currentIndex >= count) {
-                    dashContent.setCurrentScopeAtIndex(count-1, true, true)
-                } else if (currentIndex < 0) {
-                    // setting currentIndex directly, cause we don't want to loose set_current_index
-                    dashContent.currentIndex = 0
-                }
-            }
->>>>>>> 7a330146
         }
 
         PageHeader {

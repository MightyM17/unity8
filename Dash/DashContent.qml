--- conflicted
+++ resolved
@@ -154,11 +154,11 @@
                 }
         }
 
-<<<<<<< HEAD
         PageHeader {
             id: pageHeader
             width: parent.width
             searchEntryEnabled: true
+            searchHistory: dashContent.searchHistory
 
             childItem: TabBar {
                 id: tabbar
@@ -171,31 +171,6 @@
 
                 onSelectedIndexChanged: {
                     dashContentList.currentIndex = selectedIndex;
-=======
-        delegate:
-            Loader {
-                width: ListView.view.width
-                height: ListView.view.height
-                asynchronous: true
-                source: scopeMapper.map(scope.id)
-                objectName: scope.id + " loader"
-
-                readonly property bool previewShown: item ? item.previewShown : false
-                readonly property bool moving: item ? item.moving : false
-
-                // these are needed for autopilot tests
-                readonly property string scopeId: scope.id
-                readonly property bool isCurrent: ListView.isCurrentItem
-                readonly property bool isLoaded: status == Loader.Ready
-
-                onLoaded: {
-                    item.scope = Qt.binding(function() { return scope })
-                    item.isCurrent = Qt.binding(function() { return visible && ListView.isCurrentItem })
-                    item.searchHistory = Qt.binding(function() { return dashContent.searchHistory })
-                    dashContentList.movementStarted.connect(item.movementStarted)
-                    dashContent.positionedAtBeginning.connect(item.positionedAtBeginning)
-                    dashContent.scopeLoaded(item.scope.id)
->>>>>>> fcb9f53c
                 }
 
                 Connections {

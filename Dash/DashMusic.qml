/*
 * Copyright (C) 2013 Canonical, Ltd.
 *
 * This program is free software; you can redistribute it and/or modify
 * it under the terms of the GNU General Public License as published by
 * the Free Software Foundation; version 3.
 *
 * This program is distributed in the hope that it will be useful,
 * but WITHOUT ANY WARRANTY; without even the implied warranty of
 * MERCHANTABILITY or FITNESS FOR A PARTICULAR PURPOSE.  See the
 * GNU General Public License for more details.
 *
 * You should have received a copy of the GNU General Public License
 * along with this program.  If not, see <http://www.gnu.org/licenses/>.
 */

import QtQuick 2.0
import Ubuntu.Components 0.1
import ListViewWithPageHeader 0.1
import "../Components"
import "../Components/ListItems" as ListItems
import "Music"

LensView {
    id: lensView

    property var categoryNames: [
        i18n.tr("Featured"),
        i18n.tr("Recent"),
        i18n.tr("New Releases"),
        i18n.tr("Top Charting")
    ]

    onIsCurrentChanged: {
        pageHeader.resetSearch();
    }

    onMovementStarted: categoryView.showHeader()

    Binding {
        target: lensView.lens
        property: "searchQuery"
        value: pageHeader.searchQuery
    }

    Connections {
        target: panel
        onSearchClicked: if (isCurrent) {
            pageHeader.triggerSearch()
            categoryView.showHeader()
        }
    }

    /* Workaround for bug: https://bugreports.qt-project.org/browse/QTBUG-28403
       When using Loader to load external QML file in the list deelgate, the ListView has
       a bug where it can position the delegate content to overlap the section header
       of the ListView - a workaround is to use sourceComponent of Loader instead */
    Component { id: musicCarousel;   MusicCarousel {} }
    Component { id: musicFilterGrid; MusicFilterGrid {} }

    function getRenderer(categoryId) {
        switch (categoryId) {
            case 0: return musicCarousel
            default: return musicFilterGrid
        }
    }

    ListViewWithPageHeader {
        id: categoryView
        anchors.fill: parent
        model: lensView.categories

        onAtYEndChanged: if (atYEnd) endReached()
        onMovingChanged: if (moving && atYEnd) endReached()

        delegate: ListItems.Base {
            id: base
            highlightWhenPressed: false

            property int categoryId: id

            Loader {
                anchors { top: parent.top; left: parent.left; right: parent.right }
                sourceComponent: lensView.getRenderer(base.categoryId)
                onLoaded: {
                    item.model = results
                }
                asynchronous: true
            }
        }

<<<<<<< HEAD
//         sectionProperty: "name"
//         sectionDelegate: ListItems.Header {
//             width: categoryView.width
//             text: section
//         }
=======
        sectionProperty: "name"
        sectionDelegate: ListItems.Header {
            width: categoryView.width
            text: i18n.tr(section)
        }
>>>>>>> 5122efd8
        pageHeader: PageHeader {
            id: pageHeader
            width: categoryView.width
            text: i18n.tr("Music")
            searchEntryEnabled: true
            searchHistory: lensView.searchHistory
        }
    }
}<|MERGE_RESOLUTION|>--- conflicted
+++ resolved
@@ -89,19 +89,11 @@
             }
         }
 
-<<<<<<< HEAD
 //         sectionProperty: "name"
 //         sectionDelegate: ListItems.Header {
 //             width: categoryView.width
-//             text: section
+//             text: i18n.tr(section)
 //         }
-=======
-        sectionProperty: "name"
-        sectionDelegate: ListItems.Header {
-            width: categoryView.width
-            text: i18n.tr(section)
-        }
->>>>>>> 5122efd8
         pageHeader: PageHeader {
             id: pageHeader
             width: categoryView.width

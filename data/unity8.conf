--- conflicted
+++ resolved
@@ -12,13 +12,8 @@
 expect stop
 
 pre-start script
-<<<<<<< HEAD
-    # Tell unity-mir to raise SIGSTOP after we quit
+    # Tell unity-mir to raise SIGSTOP after we start
     initctl set-env UNITY_MIR_EMITS_SIGSTOP=1
-=======
-    # Tell unity-mir to raise SIGSTOP after we start
-    initctl set-env UNITY_MIR_EXPECTS_SIGSTOP=1
->>>>>>> 436e2530
 
     if [ -n "$MIR_SOCKET" ]; then
         if [ -z "$UNITY_MIR_SOCKET" ]; then
@@ -55,10 +50,6 @@
 exec ${BINARY:-unity8} $ARGS
 
 post-stop script
-<<<<<<< HEAD
-    initctl unset-env UNITY_MIR_EMITS_SIGSTOP
-=======
->>>>>>> 436e2530
     initctl set-env --global MIR_SOCKET=$UNITY_MIR_SOCKET
     initctl unset-env --global UNITY_MIR_SOCKET
 end script
--- conflicted
+++ resolved
@@ -28,16 +28,14 @@
         initctl set-env --global MIR_SOCKET=$MIR_SERVER_FILE
         gdbus call --session --dest org.freedesktop.DBus --object-path /org/freedesktop/DBus --method org.freedesktop.DBus.UpdateActivationEnvironment "@a{ss} {'MIR_SOCKET': '$MIR_SERVER_FILE'}"
     fi
-<<<<<<< HEAD
+
     if [ -z "$UNITY_SCOPES_LIST" ]; then
         # FIXME: remove once we have this in dconf
         initctl set-env UNITY_SCOPES_LIST="scopes;clickscope;musicaggregator;videoaggregator"
-=======
 
     # Remove the socket if still there
     if [ -S "$MIR_SERVER_FILE" ]; then
         rm "$MIR_SERVER_FILE"
->>>>>>> 0d7adc07
     fi
 end script
 

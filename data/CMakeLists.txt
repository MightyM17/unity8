--- conflicted
+++ resolved
@@ -12,7 +12,6 @@
     DESTINATION ${CMAKE_INSTALL_DATADIR}/applications
     )
 
-<<<<<<< HEAD
 install(FILES
     ${CMAKE_CURRENT_BINARY_DIR}/${GREETER_APP}.desktop
     DESTINATION ${CMAKE_INSTALL_DATADIR}/lightdm/greeters
@@ -21,12 +20,12 @@
 install(FILES
     51-unity8-greeter.conf
     DESTINATION ${CMAKE_INSTALL_DATADIR}/lightdm/lightdm.conf.d
-=======
-# install dash icon
+    )
+
+    # install dash icon
 install(FILES
     ${CMAKE_CURRENT_SOURCE_DIR}/${DASH_APP}.png
     DESTINATION ${SHELL_APP_DIR}/Dash/
->>>>>>> b03c9e34
     )
 
 add_custom_target(pkgversion ALL COMMAND dpkg-parsechangelog -l${CMAKE_SOURCE_DIR}/debian/changelog --show-field version > ${CMAKE_CURRENT_BINARY_DIR}/version)
